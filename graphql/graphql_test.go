// Copyright 2019 The go-ethereum Authors
// This file is part of the go-ethereum library.
//
// The go-ethereum library is free software: you can redistribute it and/or modify
// it under the terms of the GNU Lesser General Public License as published by
// the Free Software Foundation, either version 3 of the License, or
// (at your option) any later version.
//
// The go-ethereum library is distributed in the hope that it will be useful,
// but WITHOUT ANY WARRANTY; without even the implied warranty of
// MERCHANTABILITY or FITNESS FOR A PARTICULAR PURPOSE. See the
// GNU Lesser General Public License for more details.
//
// You should have received a copy of the GNU Lesser General Public License
// along with the go-ethereum library. If not, see <http://www.gnu.org/licenses/>.

package graphql

import (
	"context"
	"encoding/json"
	"fmt"
	"io"
	"math/big"
	"net/http"
	"strings"
	"testing"
	"time"

	"github.com/ethereum/go-ethereum/common"
	"github.com/ethereum/go-ethereum/consensus"
	"github.com/ethereum/go-ethereum/consensus/beacon"
	"github.com/ethereum/go-ethereum/consensus/ethash"
	"github.com/ethereum/go-ethereum/core"
	"github.com/ethereum/go-ethereum/core/types"
	"github.com/ethereum/go-ethereum/core/vm"
	"github.com/ethereum/go-ethereum/crypto"
	"github.com/ethereum/go-ethereum/eth"
	"github.com/ethereum/go-ethereum/eth/ethconfig"
	"github.com/ethereum/go-ethereum/eth/filters"
	"github.com/ethereum/go-ethereum/node"
	"github.com/ethereum/go-ethereum/params"
	"github.com/ethereum/go-ethereum/params/types/genesisT"
	"github.com/ethereum/go-ethereum/params/vars"

	"github.com/stretchr/testify/assert"
)

func TestBuildSchema(t *testing.T) {
	ddir := t.TempDir()
	// Copy config
	conf := node.DefaultConfig
	conf.DataDir = ddir
	stack, err := node.New(&conf)
	if err != nil {
		t.Fatalf("could not create new node: %v", err)
	}
	defer stack.Close()
	// Make sure the schema can be parsed and matched up to the object model.
	if _, err := newHandler(stack, nil, nil, []string{}, []string{}); err != nil {
		t.Errorf("Could not construct GraphQL handler: %v", err)
	}
}

// Tests that a graphQL request is successfully handled when graphql is enabled on the specified endpoint
func TestGraphQLBlockSerialization(t *testing.T) {
	stack := createNode(t)
	defer stack.Close()
	genesis := &genesisT.Genesis{
		Config:     params.AllEthashProtocolChanges,
		GasLimit:   11500000,
		Difficulty: big.NewInt(1048576),
	}
	newGQLService(t, stack, false, genesis, 10, func(i int, gen *core.BlockGen) {})
	// start node
	if err := stack.Start(); err != nil {
		t.Fatalf("could not start node: %v", err)
	}

	for i, tt := range []struct {
		body string
		want string
		code int
	}{
		{ // Should return latest block
			body: `{"query": "{block{number}}","variables": null}`,
			want: `{"data":{"block":{"number":"0xa"}}}`,
			code: 200,
		},
		{ // Should return info about latest block
			body: `{"query": "{block{number,gasUsed,gasLimit}}","variables": null}`,
			want: `{"data":{"block":{"number":"0xa","gasUsed":"0x0","gasLimit":"0xaf79e0"}}}`,
			code: 200,
		},
		{
			body: `{"query": "{block(number:0){number,gasUsed,gasLimit}}","variables": null}`,
			want: `{"data":{"block":{"number":"0x0","gasUsed":"0x0","gasLimit":"0xaf79e0"}}}`,
			code: 200,
		},
		{
			body: `{"query": "{block(number:-1){number,gasUsed,gasLimit}}","variables": null}`,
			want: `{"data":{"block":null}}`,
			code: 200,
		},
		{
			body: `{"query": "{block(number:-500){number,gasUsed,gasLimit}}","variables": null}`,
			want: `{"data":{"block":null}}`,
			code: 200,
		},
		{
			body: `{"query": "{block(number:\"0\"){number,gasUsed,gasLimit}}","variables": null}`,
			want: `{"data":{"block":{"number":"0x0","gasUsed":"0x0","gasLimit":"0xaf79e0"}}}`,
			code: 200,
		},
		{
			body: `{"query": "{block(number:\"-33\"){number,gasUsed,gasLimit}}","variables": null}`,
			want: `{"data":{"block":null}}`,
			code: 200,
		},
		{
			body: `{"query": "{block(number:\"1337\"){number,gasUsed,gasLimit}}","variables": null}`,
			want: `{"data":{"block":null}}`,
			code: 200,
		},
		{
			body: `{"query": "{block(number:\"0x0\"){number,gasUsed,gasLimit}}","variables": null}`,
			want: `{"data":{"block":{"number":"0x0","gasUsed":"0x0","gasLimit":"0xaf79e0"}}}`,
			//want: `{"errors":[{"message":"strconv.ParseInt: parsing \"0x0\": invalid syntax"}],"data":{}}`,
			code: 200,
		},
		{
			body: `{"query": "{block(number:\"a\"){number,gasUsed,gasLimit}}","variables": null}`,
			want: `{"errors":[{"message":"strconv.ParseInt: parsing \"a\": invalid syntax"}],"data":{}}`,
			code: 400,
		},
		{
			body: `{"query": "{bleh{number}}","variables": null}"`,
			want: `{"errors":[{"message":"Cannot query field \"bleh\" on type \"Query\".","locations":[{"line":1,"column":2}]}]}`,
			code: 400,
		},
		// should return `estimateGas` as decimal
		{
			body: `{"query": "{block{ estimateGas(data:{}) }}"}`,
			want: `{"data":{"block":{"estimateGas":"0xcf08"}}}`,
			code: 200,
		},
		// should return `status` as decimal
		{
			body: `{"query": "{block {number call (data : {from : \"0xa94f5374fce5edbc8e2a8697c15331677e6ebf0b\", to: \"0x6295ee1b4f6dd65047762f924ecd367c17eabf8f\", data :\"0x12a7b914\"}){data status}}}"}`,
			want: `{"data":{"block":{"number":"0xa","call":{"data":"0x","status":"0x1"}}}}`,
			code: 200,
		},
	} {
		resp, err := http.Post(fmt.Sprintf("%s/graphql", stack.HTTPEndpoint()), "application/json", strings.NewReader(tt.body))
		if err != nil {
			t.Fatalf("could not post: %v", err)
		}
		bodyBytes, err := io.ReadAll(resp.Body)
		resp.Body.Close()
		if err != nil {
			t.Fatalf("could not read from response body: %v", err)
		}
		if have := string(bodyBytes); have != tt.want {
			t.Errorf("testcase %d %s,\nhave:\n%v\nwant:\n%v", i, tt.body, have, tt.want)
		}
		if tt.code != resp.StatusCode {
			t.Errorf("testcase %d %s,\nwrong statuscode, have: %v, want: %v", i, tt.body, resp.StatusCode, tt.code)
		}
	}
}

func TestGraphQLBlockSerializationEIP2718(t *testing.T) {
	// Account for signing txes
	var (
		key, _  = crypto.HexToECDSA("b71c71a67e1177ad4e901695e1b4b9ee17ae16c6668d313eac2f96dbcda3f291")
		address = crypto.PubkeyToAddress(key.PublicKey)
		funds   = big.NewInt(1000000000000000)
		dad     = common.HexToAddress("0x0000000000000000000000000000000000000dad")
	)
	stack := createNode(t)
	defer stack.Close()
	genesis := &genesisT.Genesis{
		Config:     params.AllEthashProtocolChanges,
		GasLimit:   11500000,
		Difficulty: big.NewInt(1048576),
		Alloc: genesisT.GenesisAlloc{
			address: {Balance: funds},
			// The address 0xdad sloads 0x00 and 0x01
			dad: {
				Code:    []byte{byte(vm.PC), byte(vm.PC), byte(vm.SLOAD), byte(vm.SLOAD)},
				Nonce:   0,
				Balance: big.NewInt(0),
			},
		},
		BaseFee: big.NewInt(vars.InitialBaseFee),
	}
	signer := types.LatestSigner(genesis.Config)
	newGQLService(t, stack, false, genesis, 1, func(i int, gen *core.BlockGen) {
		gen.SetCoinbase(common.Address{1})
		tx, _ := types.SignNewTx(key, signer, &types.LegacyTx{
			Nonce:    uint64(0),
			To:       &dad,
			Value:    big.NewInt(100),
			Gas:      50000,
			GasPrice: big.NewInt(vars.InitialBaseFee),
		})
		gen.AddTx(tx)
		tx, _ = types.SignNewTx(key, signer, &types.AccessListTx{
			ChainID:  genesis.Config.GetChainID(),
			Nonce:    uint64(1),
			To:       &dad,
			Gas:      30000,
			GasPrice: big.NewInt(vars.InitialBaseFee),
			Value:    big.NewInt(50),
			AccessList: types.AccessList{{
				Address:     dad,
				StorageKeys: []common.Hash{{0}},
			}},
		})
		gen.AddTx(tx)
	})
	// start node
	if err := stack.Start(); err != nil {
		t.Fatalf("could not start node: %v", err)
	}

	for i, tt := range []struct {
		body string
		want string
		code int
	}{
		{
			body: `{"query": "{block {number transactions { from { address } to { address } value hash type accessList { address storageKeys } index}}}"}`,
			want: `{"data":{"block":{"number":"0x1","transactions":[{"from":{"address":"0x71562b71999873db5b286df957af199ec94617f7"},"to":{"address":"0x0000000000000000000000000000000000000dad"},"value":"0x64","hash":"0xd864c9d7d37fade6b70164740540c06dd58bb9c3f6b46101908d6339db6a6a7b","type":"0x0","accessList":[],"index":"0x0"},{"from":{"address":"0x71562b71999873db5b286df957af199ec94617f7"},"to":{"address":"0x0000000000000000000000000000000000000dad"},"value":"0x32","hash":"0x19b35f8187b4e15fb59a9af469dca5dfa3cd363c11d372058c12f6482477b474","type":"0x1","accessList":[{"address":"0x0000000000000000000000000000000000000dad","storageKeys":["0x0000000000000000000000000000000000000000000000000000000000000000"]}],"index":"0x1"}]}}}`,
			code: 200,
		},
	} {
		resp, err := http.Post(fmt.Sprintf("%s/graphql", stack.HTTPEndpoint()), "application/json", strings.NewReader(tt.body))
		if err != nil {
			t.Fatalf("could not post: %v", err)
		}
		bodyBytes, err := io.ReadAll(resp.Body)
		resp.Body.Close()
		if err != nil {
			t.Fatalf("could not read from response body: %v", err)
		}
		if have := string(bodyBytes); have != tt.want {
			t.Errorf("testcase %d %s,\nhave:\n%v\nwant:\n%v", i, tt.body, have, tt.want)
		}
		if tt.code != resp.StatusCode {
			t.Errorf("testcase %d %s,\nwrong statuscode, have: %v, want: %v", i, tt.body, resp.StatusCode, tt.code)
		}
	}
}

// Tests that a graphQL request is not handled successfully when graphql is not enabled on the specified endpoint
func TestGraphQLHTTPOnSamePort_GQLRequest_Unsuccessful(t *testing.T) {
	stack := createNode(t)
	defer stack.Close()
	if err := stack.Start(); err != nil {
		t.Fatalf("could not start node: %v", err)
	}
	body := strings.NewReader(`{"query": "{block{number}}","variables": null}`)
	resp, err := http.Post(fmt.Sprintf("%s/graphql", stack.HTTPEndpoint()), "application/json", body)
	if err != nil {
		t.Fatalf("could not post: %v", err)
	}
	resp.Body.Close()
	// make sure the request is not handled successfully
	assert.Equal(t, http.StatusNotFound, resp.StatusCode)
}

func TestGraphQLConcurrentResolvers(t *testing.T) {
	var (
		key, _  = crypto.GenerateKey()
		addr    = crypto.PubkeyToAddress(key.PublicKey)
		dadStr  = "0x0000000000000000000000000000000000000dad"
		dad     = common.HexToAddress(dadStr)
		genesis = &genesisT.Genesis{
			Config:     params.AllEthashProtocolChanges,
			GasLimit:   11500000,
			Difficulty: big.NewInt(1048576),
			Alloc: genesisT.GenesisAlloc{
				addr: {Balance: big.NewInt(vars.Ether)},
				dad: {
					// LOG0(0, 0), LOG0(0, 0), RETURN(0, 0)
					Code:    common.Hex2Bytes("60006000a060006000a060006000f3"),
					Nonce:   0,
					Balance: big.NewInt(0),
				},
			},
		}
		signer = types.LatestSigner(genesis.Config)
		stack  = createNode(t)
	)
	defer stack.Close()

	var tx *types.Transaction
<<<<<<< HEAD
	handler, chain := newGQLService(t, stack, genesis, 1, func(i int, gen *core.BlockGen) {
		tx, _ = types.SignNewTx(key, signer, &types.LegacyTx{To: &dad, Gas: 100000, GasPrice: big.NewInt(vars.InitialBaseFee)})
=======
	handler, chain := newGQLService(t, stack, false, genesis, 1, func(i int, gen *core.BlockGen) {
		tx, _ = types.SignNewTx(key, signer, &types.LegacyTx{To: &dad, Gas: 100000, GasPrice: big.NewInt(params.InitialBaseFee)})
>>>>>>> a7e358d0
		gen.AddTx(tx)
		tx, _ = types.SignNewTx(key, signer, &types.LegacyTx{To: &dad, Nonce: 1, Gas: 100000, GasPrice: big.NewInt(vars.InitialBaseFee)})
		gen.AddTx(tx)
		tx, _ = types.SignNewTx(key, signer, &types.LegacyTx{To: &dad, Nonce: 2, Gas: 100000, GasPrice: big.NewInt(vars.InitialBaseFee)})
		gen.AddTx(tx)
	})
	// start node
	if err := stack.Start(); err != nil {
		t.Fatalf("could not start node: %v", err)
	}

	for i, tt := range []struct {
		body string
		want string
	}{
		// Multiple txes race to get/set the block hash.
		{
			body: "{block { transactions { logs { account { address } } } } }",
			want: fmt.Sprintf(`{"block":{"transactions":[{"logs":[{"account":{"address":"%s"}},{"account":{"address":"%s"}}]},{"logs":[{"account":{"address":"%s"}},{"account":{"address":"%s"}}]},{"logs":[{"account":{"address":"%s"}},{"account":{"address":"%s"}}]}]}}`, dadStr, dadStr, dadStr, dadStr, dadStr, dadStr),
		},
		// Multiple fields of a tx race to resolve it. Happens in this case
		// because resolving the tx body belonging to a log is delayed.
		{
			body: `{block { logs(filter: {}) { transaction { nonce value gasPrice }}}}`,
			want: `{"block":{"logs":[{"transaction":{"nonce":"0x0","value":"0x0","gasPrice":"0x3b9aca00"}},{"transaction":{"nonce":"0x0","value":"0x0","gasPrice":"0x3b9aca00"}},{"transaction":{"nonce":"0x1","value":"0x0","gasPrice":"0x3b9aca00"}},{"transaction":{"nonce":"0x1","value":"0x0","gasPrice":"0x3b9aca00"}},{"transaction":{"nonce":"0x2","value":"0x0","gasPrice":"0x3b9aca00"}},{"transaction":{"nonce":"0x2","value":"0x0","gasPrice":"0x3b9aca00"}}]}}`,
		},
		// Multiple txes of a block race to set/retrieve receipts of a block.
		{
			body: "{block { transactions { status gasUsed } } }",
			want: `{"block":{"transactions":[{"status":"0x1","gasUsed":"0x5508"},{"status":"0x1","gasUsed":"0x5508"},{"status":"0x1","gasUsed":"0x5508"}]}}`,
		},
		// Multiple fields of block race to resolve header and body.
		{
			body: "{ block { number hash gasLimit ommerCount transactionCount totalDifficulty } }",
			want: fmt.Sprintf(`{"block":{"number":"0x1","hash":"%s","gasLimit":"0xaf79e0","ommerCount":"0x0","transactionCount":"0x3","totalDifficulty":"0x200000"}}`, chain[len(chain)-1].Hash()),
		},
		// Multiple fields of a block race to resolve the header and body.
		{
			body: fmt.Sprintf(`{ transaction(hash: "%s") { block { number hash gasLimit ommerCount transactionCount } } }`, tx.Hash()),
			want: fmt.Sprintf(`{"transaction":{"block":{"number":"0x1","hash":"%s","gasLimit":"0xaf79e0","ommerCount":"0x0","transactionCount":"0x3"}}}`, chain[len(chain)-1].Hash()),
		},
		// Account fields race the resolve the state object.
		{
			body: fmt.Sprintf(`{ block { account(address: "%s") { balance transactionCount code } } }`, dadStr),
			want: `{"block":{"account":{"balance":"0x0","transactionCount":"0x0","code":"0x60006000a060006000a060006000f3"}}}`,
		},
		// Test values for a non-existent account.
		{
			body: fmt.Sprintf(`{ block { account(address: "%s") { balance transactionCount code } } }`, "0x1111111111111111111111111111111111111111"),
			want: `{"block":{"account":{"balance":"0x0","transactionCount":"0x0","code":"0x"}}}`,
		},
	} {
		res := handler.Schema.Exec(context.Background(), tt.body, "", map[string]interface{}{})
		if res.Errors != nil {
			t.Fatalf("failed to execute query for testcase #%d: %v", i, res.Errors)
		}
		have, err := json.Marshal(res.Data)
		if err != nil {
			t.Fatalf("failed to encode graphql response for testcase #%d: %s", i, err)
		}
		if string(have) != tt.want {
			t.Errorf("response unmatch for testcase #%d.\nExpected:\n%s\nGot:\n%s\n", i, tt.want, have)
		}
	}
}

func TestWithdrawals(t *testing.T) {
	var (
		key, _ = crypto.GenerateKey()
		addr   = crypto.PubkeyToAddress(key.PublicKey)

		genesis = &core.Genesis{
			Config:     params.AllEthashProtocolChanges,
			GasLimit:   11500000,
			Difficulty: common.Big1,
			Alloc: core.GenesisAlloc{
				addr: {Balance: big.NewInt(params.Ether)},
			},
		}
		signer = types.LatestSigner(genesis.Config)
		stack  = createNode(t)
	)
	defer stack.Close()

	handler, _ := newGQLService(t, stack, true, genesis, 1, func(i int, gen *core.BlockGen) {
		tx, _ := types.SignNewTx(key, signer, &types.LegacyTx{To: &common.Address{}, Gas: 100000, GasPrice: big.NewInt(params.InitialBaseFee)})
		gen.AddTx(tx)
		gen.AddWithdrawal(&types.Withdrawal{
			Validator: 5,
			Address:   common.Address{},
			Amount:    10,
		})
	})
	// start node
	if err := stack.Start(); err != nil {
		t.Fatalf("could not start node: %v", err)
	}

	for i, tt := range []struct {
		body string
		want string
	}{
		// Genesis block has no withdrawals.
		{
			body: "{block(number: 0) { withdrawalsRoot withdrawals { index } } }",
			want: `{"block":{"withdrawalsRoot":null,"withdrawals":null}}`,
		},
		{
			body: "{block(number: 1) { withdrawalsRoot withdrawals { validator amount } } }",
			want: `{"block":{"withdrawalsRoot":"0x8418fc1a48818928f6692f148e9b10e99a88edc093b095cb8ca97950284b553d","withdrawals":[{"validator":"0x5","amount":"0xa"}]}}`,
		},
	} {
		res := handler.Schema.Exec(context.Background(), tt.body, "", map[string]interface{}{})
		if res.Errors != nil {
			t.Fatalf("failed to execute query for testcase #%d: %v", i, res.Errors)
		}
		have, err := json.Marshal(res.Data)
		if err != nil {
			t.Fatalf("failed to encode graphql response for testcase #%d: %s", i, err)
		}
		if string(have) != tt.want {
			t.Errorf("response unmatch for testcase #%d.\nhave:\n%s\nwant:\n%s", i, have, tt.want)
		}
	}
}

func createNode(t *testing.T) *node.Node {
	stack, err := node.New(&node.Config{
		HTTPHost:     "127.0.0.1",
		HTTPPort:     0,
		WSHost:       "127.0.0.1",
		WSPort:       0,
		HTTPTimeouts: node.DefaultConfig.HTTPTimeouts,
	})
	if err != nil {
		t.Fatalf("could not create node: %v", err)
	}
	return stack
}

<<<<<<< HEAD
func newGQLService(t *testing.T, stack *node.Node, gspec *genesisT.Genesis, genBlocks int, genfunc func(i int, gen *core.BlockGen)) (*handler, []*types.Block) {
	ethConf := &ethconfig.Config{
		Genesis: gspec,
		Ethash: ethash.Config{
			PowMode: ethash.ModeFake,
		},
		NetworkId:               1337,
		TrieCleanCache:          5,
		TrieCleanCacheJournal:   "triecache",
		TrieCleanCacheRejournal: 60 * time.Minute,
		TrieDirtyCache:          5,
		TrieTimeout:             60 * time.Minute,
		SnapshotCache:           5,
=======
func newGQLService(t *testing.T, stack *node.Node, shanghai bool, gspec *core.Genesis, genBlocks int, genfunc func(i int, gen *core.BlockGen)) (*handler, []*types.Block) {
	ethConf := &ethconfig.Config{
		Genesis:        gspec,
		NetworkId:      1337,
		TrieCleanCache: 5,
		TrieDirtyCache: 5,
		TrieTimeout:    60 * time.Minute,
		SnapshotCache:  5,
	}
	var engine consensus.Engine = ethash.NewFaker()
	if shanghai {
		engine = beacon.NewFaker()
		chainCfg := gspec.Config
		chainCfg.TerminalTotalDifficultyPassed = true
		chainCfg.TerminalTotalDifficulty = common.Big0
		// GenerateChain will increment timestamps by 10.
		// Shanghai upgrade at block 1.
		shanghaiTime := uint64(5)
		chainCfg.ShanghaiTime = &shanghaiTime
>>>>>>> a7e358d0
	}
	ethBackend, err := eth.New(stack, ethConf)
	if err != nil {
		t.Fatalf("could not create eth backend: %v", err)
	}
	// Create some blocks and import them
	chain, _ := core.GenerateChain(params.AllEthashProtocolChanges, ethBackend.BlockChain().Genesis(),
		engine, ethBackend.ChainDb(), genBlocks, genfunc)
	_, err = ethBackend.BlockChain().InsertChain(chain)
	if err != nil {
		t.Fatalf("could not create import blocks: %v", err)
	}
	// Set up handler
	filterSystem := filters.NewFilterSystem(ethBackend.APIBackend, filters.Config{})
	handler, err := newHandler(stack, ethBackend.APIBackend, filterSystem, []string{}, []string{})
	if err != nil {
		t.Fatalf("could not create graphql service: %v", err)
	}
	return handler, chain
}<|MERGE_RESOLUTION|>--- conflicted
+++ resolved
@@ -296,13 +296,8 @@
 	defer stack.Close()
 
 	var tx *types.Transaction
-<<<<<<< HEAD
-	handler, chain := newGQLService(t, stack, genesis, 1, func(i int, gen *core.BlockGen) {
+	handler, chain := newGQLService(t, stack, false, genesis, 1, func(i int, gen *core.BlockGen) {
 		tx, _ = types.SignNewTx(key, signer, &types.LegacyTx{To: &dad, Gas: 100000, GasPrice: big.NewInt(vars.InitialBaseFee)})
-=======
-	handler, chain := newGQLService(t, stack, false, genesis, 1, func(i int, gen *core.BlockGen) {
-		tx, _ = types.SignNewTx(key, signer, &types.LegacyTx{To: &dad, Gas: 100000, GasPrice: big.NewInt(params.InitialBaseFee)})
->>>>>>> a7e358d0
 		gen.AddTx(tx)
 		tx, _ = types.SignNewTx(key, signer, &types.LegacyTx{To: &dad, Nonce: 1, Gas: 100000, GasPrice: big.NewInt(vars.InitialBaseFee)})
 		gen.AddTx(tx)
@@ -443,24 +438,12 @@
 	return stack
 }
 
-<<<<<<< HEAD
-func newGQLService(t *testing.T, stack *node.Node, gspec *genesisT.Genesis, genBlocks int, genfunc func(i int, gen *core.BlockGen)) (*handler, []*types.Block) {
+func newGQLService(t *testing.T, stack *node.Node, shanghai bool, gspec *core.Genesis, genBlocks int, genfunc func(i int, gen *core.BlockGen)) (*handler, []*types.Block) {
 	ethConf := &ethconfig.Config{
 		Genesis: gspec,
 		Ethash: ethash.Config{
 			PowMode: ethash.ModeFake,
 		},
-		NetworkId:               1337,
-		TrieCleanCache:          5,
-		TrieCleanCacheJournal:   "triecache",
-		TrieCleanCacheRejournal: 60 * time.Minute,
-		TrieDirtyCache:          5,
-		TrieTimeout:             60 * time.Minute,
-		SnapshotCache:           5,
-=======
-func newGQLService(t *testing.T, stack *node.Node, shanghai bool, gspec *core.Genesis, genBlocks int, genfunc func(i int, gen *core.BlockGen)) (*handler, []*types.Block) {
-	ethConf := &ethconfig.Config{
-		Genesis:        gspec,
 		NetworkId:      1337,
 		TrieCleanCache: 5,
 		TrieDirtyCache: 5,
@@ -477,7 +460,6 @@
 		// Shanghai upgrade at block 1.
 		shanghaiTime := uint64(5)
 		chainCfg.ShanghaiTime = &shanghaiTime
->>>>>>> a7e358d0
 	}
 	ethBackend, err := eth.New(stack, ethConf)
 	if err != nil {
