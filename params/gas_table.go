--- conflicted
+++ resolved
@@ -62,10 +62,9 @@
 
 		CreateBySuicide: 25000,
 	}
-<<<<<<< HEAD
 
 	// GasTableEIP160 contains the gas re-prices for
-	// EIP160 hard fork.
+	// the EIP160 phase.
 	GasTableEIP160 = GasTable{
 		ExtcodeSize: 700,
 		ExtcodeCopy: 700,
@@ -78,10 +77,8 @@
 		CreateBySuicide: 25000,
 	}
 
-=======
 	// GasTableEIP158 contain the gas re-prices for
 	// the EIP15* phase.
->>>>>>> dea1ce05
 	GasTableEIP158 = GasTable{
 		ExtcodeSize: 700,
 		ExtcodeCopy: 700,
