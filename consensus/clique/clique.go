// Copyright 2017 The go-ethereum Authors
// This file is part of the go-ethereum library.
//
// The go-ethereum library is free software: you can redistribute it and/or modify
// it under the terms of the GNU Lesser General Public License as published by
// the Free Software Foundation, either version 3 of the License, or
// (at your option) any later version.
//
// The go-ethereum library is distributed in the hope that it will be useful,
// but WITHOUT ANY WARRANTY; without even the implied warranty of
// MERCHANTABILITY or FITNESS FOR A PARTICULAR PURPOSE. See the
// GNU Lesser General Public License for more details.
//
// You should have received a copy of the GNU Lesser General Public License
// along with the go-ethereum library. If not, see <http://www.gnu.org/licenses/>.

// Package clique implements the proof-of-authority consensus engine.
package clique

import (
	"bytes"
	"errors"
	"fmt"
	"io"
	"math/big"
	"math/rand"
	"sync"
	"time"

	"github.com/ethereum/go-ethereum/accounts"
	"github.com/ethereum/go-ethereum/common"
	"github.com/ethereum/go-ethereum/common/hexutil"
	lru "github.com/ethereum/go-ethereum/common/lru"
	"github.com/ethereum/go-ethereum/consensus"
	"github.com/ethereum/go-ethereum/consensus/misc"
	"github.com/ethereum/go-ethereum/core/state"
	"github.com/ethereum/go-ethereum/core/types"
	"github.com/ethereum/go-ethereum/crypto"
	"github.com/ethereum/go-ethereum/ethdb"
	"github.com/ethereum/go-ethereum/log"
	"github.com/ethereum/go-ethereum/params/types/ctypes"
	"github.com/ethereum/go-ethereum/params/vars"
	"github.com/ethereum/go-ethereum/rlp"
	"github.com/ethereum/go-ethereum/rpc"
	"github.com/ethereum/go-ethereum/trie"
	"golang.org/x/crypto/sha3"
)

const (
	checkpointInterval = 1024 // Number of blocks after which to save the vote snapshot to the database
	inmemorySnapshots  = 128  // Number of recent vote snapshots to keep in memory
	inmemorySignatures = 4096 // Number of recent block signatures to keep in memory

	wiggleTime = 500 * time.Millisecond // Random delay (per signer) to allow concurrent signers
)

// Clique proof-of-authority protocol constants.
var (
	epochLength = uint64(30000) // Default number of blocks after which to checkpoint and reset the pending votes

	extraVanity = 32                     // Fixed number of extra-data prefix bytes reserved for signer vanity
	extraSeal   = crypto.SignatureLength // Fixed number of extra-data suffix bytes reserved for signer seal

	nonceAuthVote = hexutil.MustDecode("0xffffffffffffffff") // Magic nonce number to vote on adding a new signer
	nonceDropVote = hexutil.MustDecode("0x0000000000000000") // Magic nonce number to vote on removing a signer.

	uncleHash = types.CalcUncleHash(nil) // Always Keccak256(RLP([])) as uncles are meaningless outside of PoW.

	diffInTurn = big.NewInt(2) // Block difficulty for in-turn signatures
	diffNoTurn = big.NewInt(1) // Block difficulty for out-of-turn signatures
)

// Various error messages to mark blocks invalid. These should be private to
// prevent engine specific errors from being referenced in the remainder of the
// codebase, inherently breaking if the engine is swapped out. Please put common
// error types into the consensus package.
var (
	// errUnknownBlock is returned when the list of signers is requested for a block
	// that is not part of the local blockchain.
	errUnknownBlock = errors.New("unknown block")

	// errInvalidCheckpointBeneficiary is returned if a checkpoint/epoch transition
	// block has a beneficiary set to non-zeroes.
	errInvalidCheckpointBeneficiary = errors.New("beneficiary in checkpoint block non-zero")

	// errInvalidVote is returned if a nonce value is something else that the two
	// allowed constants of 0x00..0 or 0xff..f.
	errInvalidVote = errors.New("vote nonce not 0x00..0 or 0xff..f")

	// errInvalidCheckpointVote is returned if a checkpoint/epoch transition block
	// has a vote nonce set to non-zeroes.
	errInvalidCheckpointVote = errors.New("vote nonce in checkpoint block non-zero")

	// errMissingVanity is returned if a block's extra-data section is shorter than
	// 32 bytes, which is required to store the signer vanity.
	errMissingVanity = errors.New("extra-data 32 byte vanity prefix missing")

	// errMissingSignature is returned if a block's extra-data section doesn't seem
	// to contain a 65 byte secp256k1 signature.
	errMissingSignature = errors.New("extra-data 65 byte signature suffix missing")

	// errExtraSigners is returned if non-checkpoint block contain signer data in
	// their extra-data fields.
	errExtraSigners = errors.New("non-checkpoint block contains extra signer list")

	// errInvalidCheckpointSigners is returned if a checkpoint block contains an
	// invalid list of signers (i.e. non divisible by 20 bytes).
	errInvalidCheckpointSigners = errors.New("invalid signer list on checkpoint block")

	// errMismatchingCheckpointSigners is returned if a checkpoint block contains a
	// list of signers different than the one the local node calculated.
	errMismatchingCheckpointSigners = errors.New("mismatching signer list on checkpoint block")

	// errInvalidMixDigest is returned if a block's mix digest is non-zero.
	errInvalidMixDigest = errors.New("non-zero mix digest")

	// errInvalidUncleHash is returned if a block contains an non-empty uncle list.
	errInvalidUncleHash = errors.New("non empty uncle hash")

	// errInvalidDifficulty is returned if the difficulty of a block neither 1 or 2.
	errInvalidDifficulty = errors.New("invalid difficulty")

	// errWrongDifficulty is returned if the difficulty of a block doesn't match the
	// turn of the signer.
	errWrongDifficulty = errors.New("wrong difficulty")

	// errInvalidTimestamp is returned if the timestamp of a block is lower than
	// the previous block's timestamp + the minimum block period.
	errInvalidTimestamp = errors.New("invalid timestamp")

	// errInvalidVotingChain is returned if an authorization list is attempted to
	// be modified via out-of-range or non-contiguous headers.
	errInvalidVotingChain = errors.New("invalid voting chain")

	// errUnauthorizedSigner is returned if a header is signed by a non-authorized entity.
	errUnauthorizedSigner = errors.New("unauthorized signer")

	// errRecentlySigned is returned if a header is signed by an authorized entity
	// that already signed a header recently, thus is temporarily not allowed to.
	errRecentlySigned = errors.New("recently signed")
)

// SignerFn hashes and signs the data to be signed by a backing account.
type SignerFn func(signer accounts.Account, mimeType string, message []byte) ([]byte, error)

// ecrecover extracts the Ethereum account address from a signed header.
func ecrecover(header *types.Header, sigcache *sigLRU) (common.Address, error) {
	// If the signature's already cached, return that
	hash := header.Hash()
	if address, known := sigcache.Get(hash); known {
		return address, nil
	}
	// Retrieve the signature from the header extra-data
	if len(header.Extra) < extraSeal {
		return common.Address{}, errMissingSignature
	}
	signature := header.Extra[len(header.Extra)-extraSeal:]

	// Recover the public key and the Ethereum address
	pubkey, err := crypto.Ecrecover(SealHash(header).Bytes(), signature)
	if err != nil {
		return common.Address{}, err
	}
	var signer common.Address
	copy(signer[:], crypto.Keccak256(pubkey[1:])[12:])

	sigcache.Add(hash, signer)
	return signer, nil
}

// Clique is the proof-of-authority consensus engine proposed to support the
// Ethereum testnet following the Ropsten attacks.
type Clique struct {
	config *ctypes.CliqueConfig // Consensus engine configuration parameters
	db     ethdb.Database       // Database to store and retrieve snapshot checkpoints

	recents    *lru.Cache[common.Hash, *Snapshot] // Snapshots for recent block to speed up reorgs
	signatures *sigLRU                            // Signatures of recent blocks to speed up mining

	proposals map[common.Address]bool // Current list of proposals we are pushing

	signer common.Address // Ethereum address of the signing key
	signFn SignerFn       // Signer function to authorize hashes with
	lock   sync.RWMutex   // Protects the signer and proposals fields

	// The fields below are for testing only
	fakeDiff bool // Skip difficulty verifications
}

// New creates a Clique proof-of-authority consensus engine with the initial
// signers set to the ones provided by the user.
func New(config *ctypes.CliqueConfig, db ethdb.Database) *Clique {
	// Set any missing consensus parameters to their defaults
	conf := *config
	if conf.Epoch == 0 {
		conf.Epoch = epochLength
	}
	// Allocate the snapshot caches and create the engine
	recents := lru.NewCache[common.Hash, *Snapshot](inmemorySnapshots)
	signatures := lru.NewCache[common.Hash, common.Address](inmemorySignatures)

	return &Clique{
		config:     &conf,
		db:         db,
		recents:    recents,
		signatures: signatures,
		proposals:  make(map[common.Address]bool),
	}
}

// Author implements consensus.Engine, returning the Ethereum address recovered
// from the signature in the header's extra-data section.
func (c *Clique) Author(header *types.Header) (common.Address, error) {
	return ecrecover(header, c.signatures)
}

// VerifyHeader checks whether a header conforms to the consensus rules.
func (c *Clique) VerifyHeader(chain consensus.ChainHeaderReader, header *types.Header) error {
	return c.verifyHeader(chain, header, nil)
}

// VerifyHeaders is similar to VerifyHeader, but verifies a batch of headers. The
// method returns a quit channel to abort the operations and a results channel to
// retrieve the async verifications (the order is that of the input slice).
func (c *Clique) VerifyHeaders(chain consensus.ChainHeaderReader, headers []*types.Header) (chan<- struct{}, <-chan error) {
	abort := make(chan struct{})
	results := make(chan error, len(headers))

	go func() {
		for i, header := range headers {
			err := c.verifyHeader(chain, header, headers[:i])

			select {
			case <-abort:
				return
			case results <- err:
			}
		}
	}()
	return abort, results
}

// verifyHeader checks whether a header conforms to the consensus rules.The
// caller may optionally pass in a batch of parents (ascending order) to avoid
// looking those up from the database. This is useful for concurrently verifying
// a batch of new headers.
func (c *Clique) verifyHeader(chain consensus.ChainHeaderReader, header *types.Header, parents []*types.Header) error {
	if header.Number == nil {
		return errUnknownBlock
	}
	number := header.Number.Uint64()

	// Don't waste time checking blocks from the future
	if header.Time > uint64(time.Now().Unix()) {
		return consensus.ErrFutureBlock
	}
	// Checkpoint blocks need to enforce zero beneficiary
	checkpoint := (number % c.config.Epoch) == 0
	if checkpoint && header.Coinbase != (common.Address{}) {
		return errInvalidCheckpointBeneficiary
	}
	// Nonces must be 0x00..0 or 0xff..f, zeroes enforced on checkpoints
	if !bytes.Equal(header.Nonce[:], nonceAuthVote) && !bytes.Equal(header.Nonce[:], nonceDropVote) {
		return errInvalidVote
	}
	if checkpoint && !bytes.Equal(header.Nonce[:], nonceDropVote) {
		return errInvalidCheckpointVote
	}
	// Check that the extra-data contains both the vanity and signature
	if len(header.Extra) < extraVanity {
		return errMissingVanity
	}
	if len(header.Extra) < extraVanity+extraSeal {
		return errMissingSignature
	}
	// Ensure that the extra-data contains a signer list on checkpoint, but none otherwise
	signersBytes := len(header.Extra) - extraVanity - extraSeal
	if !checkpoint && signersBytes != 0 {
		return errExtraSigners
	}
	if checkpoint && signersBytes%common.AddressLength != 0 {
		return errInvalidCheckpointSigners
	}
	// Ensure that the mix digest is zero as we don't have fork protection currently
	if header.MixDigest != (common.Hash{}) {
		return errInvalidMixDigest
	}
	// Ensure that the block doesn't contain any uncles which are meaningless in PoA
	if header.UncleHash != uncleHash {
		return errInvalidUncleHash
	}
	// Ensure that the block's difficulty is meaningful (may not be correct at this point)
	if number > 0 {
		if header.Difficulty == nil || (header.Difficulty.Cmp(diffInTurn) != 0 && header.Difficulty.Cmp(diffNoTurn) != 0) {
			return errInvalidDifficulty
		}
	}
	// Verify that the gas limit is <= 2^63-1
	if header.GasLimit > vars.MaxGasLimit {
		return fmt.Errorf("invalid gasLimit: have %v, max %v", header.GasLimit, vars.MaxGasLimit)
	}
<<<<<<< HEAD
	if chain.Config().IsEnabledByTime(chain.Config().GetEIP3855TransitionTime, &header.Time) {
		return fmt.Errorf("clique does not support shanghai fork")
	}
	if chain.Config().IsEnabledByTime(chain.Config().GetEIP4844TransitionTime, &header.Time) {
		return fmt.Errorf("clique does not support cancun fork")
=======
	if chain.Config().IsShanghai(header.Number, header.Time) {
		return errors.New("clique does not support shanghai fork")
	}
	if chain.Config().IsCancun(header.Number, header.Time) {
		return errors.New("clique does not support cancun fork")
>>>>>>> e501b3b0
	}
	// All basic checks passed, verify cascading fields
	return c.verifyCascadingFields(chain, header, parents)
}

// verifyCascadingFields verifies all the header fields that are not standalone,
// rather depend on a batch of previous headers. The caller may optionally pass
// in a batch of parents (ascending order) to avoid looking those up from the
// database. This is useful for concurrently verifying a batch of new headers.
func (c *Clique) verifyCascadingFields(chain consensus.ChainHeaderReader, header *types.Header, parents []*types.Header) error {
	// The genesis block is the always valid dead-end
	number := header.Number.Uint64()
	if number == 0 {
		return nil
	}
	// Ensure that the block's timestamp isn't too close to its parent
	var parent *types.Header
	if len(parents) > 0 {
		parent = parents[len(parents)-1]
	} else {
		parent = chain.GetHeader(header.ParentHash, number-1)
	}
	if parent == nil || parent.Number.Uint64() != number-1 || parent.Hash() != header.ParentHash {
		return consensus.ErrUnknownAncestor
	}
	if parent.Time+c.config.Period > header.Time {
		return errInvalidTimestamp
	}
	// Verify that the gasUsed is <= gasLimit
	if header.GasUsed > header.GasLimit {
		return fmt.Errorf("invalid gasUsed: have %d, gasLimit %d", header.GasUsed, header.GasLimit)
	}
	if !chain.Config().IsEnabled(chain.Config().GetEIP1559Transition, header.Number) {
		// Verify BaseFee not present before EIP-1559 fork.
		if header.BaseFee != nil {
			return fmt.Errorf("invalid baseFee before fork: have %d, want <nil>", header.BaseFee)
		}
		if err := misc.VerifyGaslimit(parent.GasLimit, header.GasLimit); err != nil {
			return err
		}
	} else if err := misc.VerifyEip1559Header(chain.Config(), parent, header); err != nil {
		// Verify the header's EIP-1559 attributes.
		return err
	}
	// Retrieve the snapshot needed to verify this header and cache it
	snap, err := c.snapshot(chain, number-1, header.ParentHash, parents)
	if err != nil {
		return err
	}
	// If the block is a checkpoint block, verify the signer list
	if number%c.config.Epoch == 0 {
		signers := make([]byte, len(snap.Signers)*common.AddressLength)
		for i, signer := range snap.signers() {
			copy(signers[i*common.AddressLength:], signer[:])
		}
		extraSuffix := len(header.Extra) - extraSeal
		if !bytes.Equal(header.Extra[extraVanity:extraSuffix], signers) {
			return errMismatchingCheckpointSigners
		}
	}
	// All basic checks passed, verify the seal and return
	return c.verifySeal(snap, header, parents)
}

// snapshot retrieves the authorization snapshot at a given point in time.
func (c *Clique) snapshot(chain consensus.ChainHeaderReader, number uint64, hash common.Hash, parents []*types.Header) (*Snapshot, error) {
	// Search for a snapshot in memory or on disk for checkpoints
	var (
		headers []*types.Header
		snap    *Snapshot
	)
	for snap == nil {
		// If an in-memory snapshot was found, use that
		if s, ok := c.recents.Get(hash); ok {
			snap = s
			break
		}
		// If an on-disk checkpoint snapshot can be found, use that
		if number%checkpointInterval == 0 {
			if s, err := loadSnapshot(c.config, c.signatures, c.db, hash); err == nil {
				log.Trace("Loaded voting snapshot from disk", "number", number, "hash", hash)
				snap = s
				break
			}
		}
		// If we're at the genesis, snapshot the initial state. Alternatively if we're
		// at a checkpoint block without a parent (light client CHT), or we have piled
		// up more headers than allowed to be reorged (chain reinit from a freezer),
		// consider the checkpoint trusted and snapshot it.
		if number == 0 || (number%c.config.Epoch == 0 && (len(headers) > vars.FullImmutabilityThreshold || chain.GetHeaderByNumber(number-1) == nil)) {
			checkpoint := chain.GetHeaderByNumber(number)
			if checkpoint != nil {
				hash := checkpoint.Hash()

				signers := make([]common.Address, (len(checkpoint.Extra)-extraVanity-extraSeal)/common.AddressLength) // = (#extra - 32 - 65 ) / 20
				for i := 0; i < len(signers); i++ {
					copy(signers[i][:], checkpoint.Extra[extraVanity+i*common.AddressLength:])
				}
				snap = newSnapshot(c.config, c.signatures, number, hash, signers)
				if err := snap.store(c.db); err != nil {
					return nil, err
				}
				log.Info("Stored checkpoint snapshot to disk", "number", number, "hash", hash)
				break
			}
		}
		// No snapshot for this header, gather the header and move backward
		var header *types.Header
		if len(parents) > 0 {
			// If we have explicit parents, pick from there (enforced)
			header = parents[len(parents)-1]
			if header.Hash() != hash || header.Number.Uint64() != number {
				return nil, consensus.ErrUnknownAncestor
			}
			parents = parents[:len(parents)-1]
		} else {
			// No explicit parents (or no more left), reach out to the database
			header = chain.GetHeader(hash, number)
			if header == nil {
				return nil, consensus.ErrUnknownAncestor
			}
		}
		headers = append(headers, header)
		number, hash = number-1, header.ParentHash
	}
	// Previous snapshot found, apply any pending headers on top of it
	for i := 0; i < len(headers)/2; i++ {
		headers[i], headers[len(headers)-1-i] = headers[len(headers)-1-i], headers[i]
	}
	snap, err := snap.apply(headers)
	if err != nil {
		return nil, err
	}
	c.recents.Add(snap.Hash, snap)

	// If we've generated a new checkpoint snapshot, save to disk
	if snap.Number%checkpointInterval == 0 && len(headers) > 0 {
		if err = snap.store(c.db); err != nil {
			return nil, err
		}
		log.Trace("Stored voting snapshot to disk", "number", snap.Number, "hash", snap.Hash)
	}
	return snap, err
}

// VerifyUncles implements consensus.Engine, always returning an error for any
// uncles as this consensus mechanism doesn't permit uncles.
func (c *Clique) VerifyUncles(chain consensus.ChainReader, block *types.Block) error {
	if len(block.Uncles()) > 0 {
		return errors.New("uncles not allowed")
	}
	return nil
}

// verifySeal checks whether the signature contained in the header satisfies the
// consensus protocol requirements. The method accepts an optional list of parent
// headers that aren't yet part of the local blockchain to generate the snapshots
// from.
func (c *Clique) verifySeal(snap *Snapshot, header *types.Header, parents []*types.Header) error {
	// Verifying the genesis block is not supported
	number := header.Number.Uint64()
	if number == 0 {
		return errUnknownBlock
	}
	// Resolve the authorization key and check against signers
	signer, err := ecrecover(header, c.signatures)
	if err != nil {
		return err
	}
	if _, ok := snap.Signers[signer]; !ok {
		return errUnauthorizedSigner
	}
	for seen, recent := range snap.Recents {
		if recent == signer {
			// Signer is among recents, only fail if the current block doesn't shift it out
			if limit := uint64(len(snap.Signers)/2 + 1); seen > number-limit {
				return errRecentlySigned
			}
		}
	}
	// Ensure that the difficulty corresponds to the turn-ness of the signer
	if !c.fakeDiff {
		inturn := snap.inturn(header.Number.Uint64(), signer)
		if inturn && header.Difficulty.Cmp(diffInTurn) != 0 {
			return errWrongDifficulty
		}
		if !inturn && header.Difficulty.Cmp(diffNoTurn) != 0 {
			return errWrongDifficulty
		}
	}
	return nil
}

// Prepare implements consensus.Engine, preparing all the consensus fields of the
// header for running the transactions on top.
func (c *Clique) Prepare(chain consensus.ChainHeaderReader, header *types.Header) error {
	// If the block isn't a checkpoint, cast a random vote (good enough for now)
	header.Coinbase = common.Address{}
	header.Nonce = types.BlockNonce{}

	number := header.Number.Uint64()
	// Assemble the voting snapshot to check which votes make sense
	snap, err := c.snapshot(chain, number-1, header.ParentHash, nil)
	if err != nil {
		return err
	}
	c.lock.RLock()
	if number%c.config.Epoch != 0 {
		// Gather all the proposals that make sense voting on
		addresses := make([]common.Address, 0, len(c.proposals))
		for address, authorize := range c.proposals {
			if snap.validVote(address, authorize) {
				addresses = append(addresses, address)
			}
		}
		// If there's pending proposals, cast a vote on them
		if len(addresses) > 0 {
			header.Coinbase = addresses[rand.Intn(len(addresses))]
			if c.proposals[header.Coinbase] {
				copy(header.Nonce[:], nonceAuthVote)
			} else {
				copy(header.Nonce[:], nonceDropVote)
			}
		}
	}

	// Copy signer protected by mutex to avoid race condition
	signer := c.signer
	c.lock.RUnlock()

	// Set the correct difficulty
	header.Difficulty = calcDifficulty(snap, signer)

	// Ensure the extra data has all its components
	if len(header.Extra) < extraVanity {
		header.Extra = append(header.Extra, bytes.Repeat([]byte{0x00}, extraVanity-len(header.Extra))...)
	}
	header.Extra = header.Extra[:extraVanity]

	if number%c.config.Epoch == 0 {
		for _, signer := range snap.signers() {
			header.Extra = append(header.Extra, signer[:]...)
		}
	}
	header.Extra = append(header.Extra, make([]byte, extraSeal)...)

	// Mix digest is reserved for now, set to empty
	header.MixDigest = common.Hash{}

	// Ensure the timestamp has the correct delay
	parent := chain.GetHeader(header.ParentHash, number-1)
	if parent == nil {
		return consensus.ErrUnknownAncestor
	}
	header.Time = parent.Time + c.config.Period
	if header.Time < uint64(time.Now().Unix()) {
		header.Time = uint64(time.Now().Unix())
	}
	return nil
}

// Finalize implements consensus.Engine. There is no post-transaction
// consensus rules in clique, do nothing here.
func (c *Clique) Finalize(chain consensus.ChainHeaderReader, header *types.Header, state *state.StateDB, txs []*types.Transaction, uncles []*types.Header, withdrawals []*types.Withdrawal) {
	// No block rewards in PoA, so the state remains as is
}

// FinalizeAndAssemble implements consensus.Engine, ensuring no uncles are set,
// nor block rewards given, and returns the final block.
func (c *Clique) FinalizeAndAssemble(chain consensus.ChainHeaderReader, header *types.Header, state *state.StateDB, txs []*types.Transaction, uncles []*types.Header, receipts []*types.Receipt, withdrawals []*types.Withdrawal) (*types.Block, error) {
	if len(withdrawals) > 0 {
		return nil, errors.New("clique does not support withdrawals")
	}
	// Finalize block
	c.Finalize(chain, header, state, txs, uncles, nil)

	// Assign the final state root to header.
	header.Root = state.IntermediateRoot(chain.Config().IsEnabled(chain.Config().GetEIP161dTransition, header.Number))

	// Assemble and return the final block for sealing.
	return types.NewBlock(header, txs, nil, receipts, trie.NewStackTrie(nil)), nil
}

// Authorize injects a private key into the consensus engine to mint new blocks
// with.
func (c *Clique) Authorize(signer common.Address, signFn SignerFn) {
	c.lock.Lock()
	defer c.lock.Unlock()

	c.signer = signer
	c.signFn = signFn
}

// Seal implements consensus.Engine, attempting to create a sealed block using
// the local signing credentials.
func (c *Clique) Seal(chain consensus.ChainHeaderReader, block *types.Block, results chan<- *types.Block, stop <-chan struct{}) error {
	header := block.Header()

	// Sealing the genesis block is not supported
	number := header.Number.Uint64()
	if number == 0 {
		return errUnknownBlock
	}
	// For 0-period chains, refuse to seal empty blocks (no reward but would spin sealing)
	if c.config.Period == 0 && len(block.Transactions()) == 0 {
		return errors.New("sealing paused while waiting for transactions")
	}
	// Don't hold the signer fields for the entire sealing procedure
	c.lock.RLock()
	signer, signFn := c.signer, c.signFn
	c.lock.RUnlock()

	// Bail out if we're unauthorized to sign a block
	snap, err := c.snapshot(chain, number-1, header.ParentHash, nil)
	if err != nil {
		return err
	}
	if _, authorized := snap.Signers[signer]; !authorized {
		return errUnauthorizedSigner
	}
	// If we're amongst the recent signers, wait for the next block
	for seen, recent := range snap.Recents {
		if recent == signer {
			// Signer is among recents, only wait if the current block doesn't shift it out
			if limit := uint64(len(snap.Signers)/2 + 1); number < limit || seen > number-limit {
				return errors.New("signed recently, must wait for others")
			}
		}
	}
	// Sweet, the protocol permits us to sign the block, wait for our time
	delay := time.Unix(int64(header.Time), 0).Sub(time.Now()) // nolint: gosimple
	if header.Difficulty.Cmp(diffNoTurn) == 0 {
		// It's not our turn explicitly to sign, delay it a bit
		wiggle := time.Duration(len(snap.Signers)/2+1) * wiggleTime
		delay += time.Duration(rand.Int63n(int64(wiggle)))

		log.Trace("Out-of-turn signing requested", "wiggle", common.PrettyDuration(wiggle))
	}
	// Sign all the things!
	sighash, err := signFn(accounts.Account{Address: signer}, accounts.MimetypeClique, CliqueRLP(header))
	if err != nil {
		return err
	}
	copy(header.Extra[len(header.Extra)-extraSeal:], sighash)
	// Wait until sealing is terminated or delay timeout.
	log.Trace("Waiting for slot to sign and propagate", "delay", common.PrettyDuration(delay))
	go func() {
		select {
		case <-stop:
			return
		case <-time.After(delay):
		}

		select {
		case results <- block.WithSeal(header):
		default:
			log.Warn("Sealing result is not read by miner", "sealhash", SealHash(header))
		}
	}()

	return nil
}

// CalcDifficulty is the difficulty adjustment algorithm. It returns the difficulty
// that a new block should have:
// * DIFF_NOTURN(2) if BLOCK_NUMBER % SIGNER_COUNT != SIGNER_INDEX
// * DIFF_INTURN(1) if BLOCK_NUMBER % SIGNER_COUNT == SIGNER_INDEX
func (c *Clique) CalcDifficulty(chain consensus.ChainHeaderReader, time uint64, parent *types.Header) *big.Int {
	snap, err := c.snapshot(chain, parent.Number.Uint64(), parent.Hash(), nil)
	if err != nil {
		return nil
	}
	c.lock.RLock()
	signer := c.signer
	c.lock.RUnlock()
	return calcDifficulty(snap, signer)
}

func calcDifficulty(snap *Snapshot, signer common.Address) *big.Int {
	if snap.inturn(snap.Number+1, signer) {
		return new(big.Int).Set(diffInTurn)
	}
	return new(big.Int).Set(diffNoTurn)
}

// SealHash returns the hash of a block prior to it being sealed.
func (c *Clique) SealHash(header *types.Header) common.Hash {
	return SealHash(header)
}

// Close implements consensus.Engine. It's a noop for clique as there are no background threads.
func (c *Clique) Close() error {
	return nil
}

// APIs implements consensus.Engine, returning the user facing RPC API to allow
// controlling the signer voting.
func (c *Clique) APIs(chain consensus.ChainHeaderReader) []rpc.API {
	return []rpc.API{{
		Namespace: "clique",
		Service:   &API{chain: chain, clique: c},
	}}
}

// SealHash returns the hash of a block prior to it being sealed.
func SealHash(header *types.Header) (hash common.Hash) {
	hasher := sha3.NewLegacyKeccak256()
	encodeSigHeader(hasher, header)
	hasher.(crypto.KeccakState).Read(hash[:])
	return hash
}

// CliqueRLP returns the rlp bytes which needs to be signed for the proof-of-authority
// sealing. The RLP to sign consists of the entire header apart from the 65 byte signature
// contained at the end of the extra data.
//
// Note, the method requires the extra data to be at least 65 bytes, otherwise it
// panics. This is done to avoid accidentally using both forms (signature present
// or not), which could be abused to produce different hashes for the same header.
func CliqueRLP(header *types.Header) []byte {
	b := new(bytes.Buffer)
	encodeSigHeader(b, header)
	return b.Bytes()
}

func encodeSigHeader(w io.Writer, header *types.Header) {
	enc := []interface{}{
		header.ParentHash,
		header.UncleHash,
		header.Coinbase,
		header.Root,
		header.TxHash,
		header.ReceiptHash,
		header.Bloom,
		header.Difficulty,
		header.Number,
		header.GasLimit,
		header.GasUsed,
		header.Time,
		header.Extra[:len(header.Extra)-crypto.SignatureLength], // Yes, this will panic if extra is too short
		header.MixDigest,
		header.Nonce,
	}
	if header.BaseFee != nil {
		enc = append(enc, header.BaseFee)
	}
	if header.WithdrawalsHash != nil {
		panic("unexpected withdrawal hash value in clique")
	}
	if err := rlp.Encode(w, enc); err != nil {
		panic("can't encode: " + err.Error())
	}
}<|MERGE_RESOLUTION|>--- conflicted
+++ resolved
@@ -299,19 +299,11 @@
 	if header.GasLimit > vars.MaxGasLimit {
 		return fmt.Errorf("invalid gasLimit: have %v, max %v", header.GasLimit, vars.MaxGasLimit)
 	}
-<<<<<<< HEAD
 	if chain.Config().IsEnabledByTime(chain.Config().GetEIP3855TransitionTime, &header.Time) {
 		return fmt.Errorf("clique does not support shanghai fork")
 	}
 	if chain.Config().IsEnabledByTime(chain.Config().GetEIP4844TransitionTime, &header.Time) {
 		return fmt.Errorf("clique does not support cancun fork")
-=======
-	if chain.Config().IsShanghai(header.Number, header.Time) {
-		return errors.New("clique does not support shanghai fork")
-	}
-	if chain.Config().IsCancun(header.Number, header.Time) {
-		return errors.New("clique does not support cancun fork")
->>>>>>> e501b3b0
 	}
 	// All basic checks passed, verify cascading fields
 	return c.verifyCascadingFields(chain, header, parents)
