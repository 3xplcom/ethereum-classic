// Copyright 2017 The go-ethereum Authors
// This file is part of the go-ethereum library.
//
// The go-ethereum library is free software: you can redistribute it and/or modify
// it under the terms of the GNU Lesser General Public License as published by
// the Free Software Foundation, either version 3 of the License, or
// (at your option) any later version.
//
// The go-ethereum library is distributed in the hope that it will be useful,
// but WITHOUT ANY WARRANTY; without even the implied warranty of
// MERCHANTABILITY or FITNESS FOR A PARTICULAR PURPOSE. See the
// GNU Lesser General Public License for more details.
//
// You should have received a copy of the GNU Lesser General Public License
// along with the go-ethereum library. If not, see <http://www.gnu.org/licenses/>.

package ethash

import (
	"encoding/binary"
	"encoding/json"
	"math/big"
	"math/rand"
	"os"
	"path/filepath"
	"testing"

	"github.com/ethereum/go-ethereum/common"
	"github.com/ethereum/go-ethereum/common/math"
	"github.com/ethereum/go-ethereum/core/types"
	"github.com/ethereum/go-ethereum/params/types/goethereum"
	"github.com/ethereum/go-ethereum/params/vars"
)

type diffTest struct {
	ParentTimestamp    uint64
	ParentDifficulty   *big.Int
	CurrentTimestamp   uint64
	CurrentBlocknumber *big.Int
	CurrentDifficulty  *big.Int
}

func (d *diffTest) UnmarshalJSON(b []byte) (err error) {
	var ext struct {
		ParentTimestamp    string
		ParentDifficulty   string
		CurrentTimestamp   string
		CurrentBlocknumber string
		CurrentDifficulty  string
	}
	if err := json.Unmarshal(b, &ext); err != nil {
		return err
	}

	d.ParentTimestamp = math.MustParseUint64(ext.ParentTimestamp)
	d.ParentDifficulty = math.MustParseBig256(ext.ParentDifficulty)
	d.CurrentTimestamp = math.MustParseUint64(ext.CurrentTimestamp)
	d.CurrentBlocknumber = math.MustParseBig256(ext.CurrentBlocknumber)
	d.CurrentDifficulty = math.MustParseBig256(ext.CurrentDifficulty)

	return nil
}

func TestCalcDifficulty(t *testing.T) {
	file, err := os.Open(filepath.Join("..", "..", "tests", "testdata", "BasicTests", "difficulty.json"))
	if err != nil {
		t.Skip(err)
	}
	defer file.Close()

	tests := make(map[string]diffTest)
	err = json.NewDecoder(file).Decode(&tests)
	if err != nil {
		t.Fatal(err)
	}

	config := &goethereum.ChainConfig{HomesteadBlock: big.NewInt(1150000)}

	for name, test := range tests {
		number := new(big.Int).Sub(test.CurrentBlocknumber, big.NewInt(1))
		diff := CalcDifficulty(config, test.CurrentTimestamp, &types.Header{
			Number:     number,
			Time:       test.ParentTimestamp,
			Difficulty: test.ParentDifficulty,
		})
		if diff.Cmp(test.CurrentDifficulty) != 0 {
			t.Error(name, "failed. Expected", test.CurrentDifficulty, "and calculated", diff)
		}
	}
}

func randSlice(min, max uint32) []byte {
	var b = make([]byte, 4)
	rand.Read(b)
	a := binary.LittleEndian.Uint32(b)
	size := min + a%(max-min)
	out := make([]byte, size)
	rand.Read(out)
	return out
}

func TestDifficultyCalculators(t *testing.T) {
	rand.Seed(2)
	for i := 0; i < 5000; i++ {
		// 1 to 300 seconds diff
		var timeDelta = uint64(1 + rand.Uint32()%3000)
<<<<<<< HEAD
		diffBig := big.NewInt(0).SetBytes(randSlice(2, 10))
		if diffBig.Cmp(vars.MinimumDifficulty) < 0 {
			diffBig.Set(vars.MinimumDifficulty)
=======
		diffBig := new(big.Int).SetBytes(randSlice(2, 10))
		if diffBig.Cmp(params.MinimumDifficulty) < 0 {
			diffBig.Set(params.MinimumDifficulty)
>>>>>>> 23bee162
		}
		//rand.Read(difficulty)
		header := &types.Header{
			Difficulty: diffBig,
			Number:     new(big.Int).SetUint64(rand.Uint64() % 50_000_000),
			Time:       rand.Uint64() - timeDelta,
		}
		if rand.Uint32()&1 == 0 {
			header.UncleHash = types.EmptyUncleHash
		}
		bombDelay := new(big.Int).SetUint64(rand.Uint64() % 50_000_000)
		for i, pair := range []struct {
			bigFn  func(time uint64, parent *types.Header) *big.Int
			u256Fn func(time uint64, parent *types.Header) *big.Int
		}{
			{FrontierDifficultyCalculator, CalcDifficultyFrontierU256},
			{HomesteadDifficultyCalculator, CalcDifficultyHomesteadU256},
			{DynamicDifficultyCalculator(bombDelay), MakeDifficultyCalculatorU256(bombDelay)},
		} {
			time := header.Time + timeDelta
			want := pair.bigFn(time, header)
			have := pair.u256Fn(time, header)
			if want.BitLen() > 256 {
				continue
			}
			if want.Cmp(have) != 0 {
				t.Fatalf("pair %d: want %x have %x\nparent.Number: %x\np.Time: %x\nc.Time: %x\nBombdelay: %v\n", i, want, have,
					header.Number, header.Time, time, bombDelay)
			}
		}
	}
}

func BenchmarkDifficultyCalculator(b *testing.B) {
	x1 := MakeDifficultyCalculatorU256(big.NewInt(1000000))
	x2 := MakeDifficultyCalculatorU256(big.NewInt(1000000))
	h := &types.Header{
		ParentHash: common.Hash{},
		UncleHash:  types.EmptyUncleHash,
		Difficulty: big.NewInt(0xffffff),
		Number:     big.NewInt(500000),
		Time:       1000000,
	}
	b.Run("big-frontier", func(b *testing.B) {
		b.ReportAllocs()
		for i := 0; i < b.N; i++ {
			CalcDifficultyFrontierU256(1000014, h)
		}
	})
	b.Run("u256-frontier", func(b *testing.B) {
		b.ReportAllocs()
		for i := 0; i < b.N; i++ {
			CalcDifficultyFrontierU256(1000014, h)
		}
	})
	b.Run("big-homestead", func(b *testing.B) {
		b.ReportAllocs()
		for i := 0; i < b.N; i++ {
			CalcDifficultyHomesteadU256(1000014, h)
		}
	})
	b.Run("u256-homestead", func(b *testing.B) {
		b.ReportAllocs()
		for i := 0; i < b.N; i++ {
			CalcDifficultyHomesteadU256(1000014, h)
		}
	})
	b.Run("big-generic", func(b *testing.B) {
		b.ReportAllocs()
		for i := 0; i < b.N; i++ {
			x1(1000014, h)
		}
	})
	b.Run("u256-generic", func(b *testing.B) {
		b.ReportAllocs()
		for i := 0; i < b.N; i++ {
			x2(1000014, h)
		}
	})
}<|MERGE_RESOLUTION|>--- conflicted
+++ resolved
@@ -104,15 +104,9 @@
 	for i := 0; i < 5000; i++ {
 		// 1 to 300 seconds diff
 		var timeDelta = uint64(1 + rand.Uint32()%3000)
-<<<<<<< HEAD
-		diffBig := big.NewInt(0).SetBytes(randSlice(2, 10))
+		diffBig := new(big.Int).SetBytes(randSlice(2, 10))
 		if diffBig.Cmp(vars.MinimumDifficulty) < 0 {
 			diffBig.Set(vars.MinimumDifficulty)
-=======
-		diffBig := new(big.Int).SetBytes(randSlice(2, 10))
-		if diffBig.Cmp(params.MinimumDifficulty) < 0 {
-			diffBig.Set(params.MinimumDifficulty)
->>>>>>> 23bee162
 		}
 		//rand.Read(difficulty)
 		header := &types.Header{
