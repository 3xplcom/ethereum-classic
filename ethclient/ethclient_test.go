// Copyright 2016 The go-ethereum Authors
// This file is part of the go-ethereum library.
//
// The go-ethereum library is free software: you can redistribute it and/or modify
// it under the terms of the GNU Lesser General Public License as published by
// the Free Software Foundation, either version 3 of the License, or
// (at your option) any later version.
//
// The go-ethereum library is distributed in the hope that it will be useful,
// but WITHOUT ANY WARRANTY; without even the implied warranty of
// MERCHANTABILITY or FITNESS FOR A PARTICULAR PURPOSE. See the
// GNU Lesser General Public License for more details.
//
// You should have received a copy of the GNU Lesser General Public License
// along with the go-ethereum library. If not, see <http://www.gnu.org/licenses/>.

package ethclient

import (
	"bytes"
	"context"
	"errors"
	"fmt"
	"log"
	"math/big"
	"reflect"
	"testing"
	"time"

	"github.com/ethereum/go-ethereum"
	"github.com/ethereum/go-ethereum/common"
	"github.com/ethereum/go-ethereum/common/hexutil"
	"github.com/ethereum/go-ethereum/common/math"
	"github.com/ethereum/go-ethereum/consensus/ethash"
	"github.com/ethereum/go-ethereum/core"
	"github.com/ethereum/go-ethereum/core/rawdb"
	"github.com/ethereum/go-ethereum/core/types"
	"github.com/ethereum/go-ethereum/crypto"
	"github.com/ethereum/go-ethereum/eth"
	"github.com/ethereum/go-ethereum/eth/ethconfig"
	"github.com/ethereum/go-ethereum/node"
	"github.com/ethereum/go-ethereum/params"
<<<<<<< HEAD
	"github.com/ethereum/go-ethereum/params/types/genesisT"
	meta_schema "github.com/open-rpc/meta-schema"
=======
	"github.com/ethereum/go-ethereum/rpc"
>>>>>>> c2d2f4ed
)

// Verify that Client implements the ethereum interfaces.
var (
	_ = ethereum.ChainReader(&Client{})
	_ = ethereum.TransactionReader(&Client{})
	_ = ethereum.ChainStateReader(&Client{})
	_ = ethereum.ChainSyncReader(&Client{})
	_ = ethereum.ContractCaller(&Client{})
	_ = ethereum.GasEstimator(&Client{})
	_ = ethereum.GasPricer(&Client{})
	_ = ethereum.LogFilterer(&Client{})
	_ = ethereum.PendingStateReader(&Client{})
	// _ = ethereum.PendingStateEventer(&Client{})
	_ = ethereum.PendingContractCaller(&Client{})
)

func TestToFilterArg(t *testing.T) {
	blockHashErr := fmt.Errorf("cannot specify both BlockHash and FromBlock/ToBlock")
	addresses := []common.Address{
		common.HexToAddress("0xD36722ADeC3EdCB29c8e7b5a47f352D701393462"),
	}
	blockHash := common.HexToHash(
		"0xeb94bb7d78b73657a9d7a99792413f50c0a45c51fc62bdcb08a53f18e9a2b4eb",
	)

	for _, testCase := range []struct {
		name   string
		input  ethereum.FilterQuery
		output interface{}
		err    error
	}{
		{
			"without BlockHash",
			ethereum.FilterQuery{
				Addresses: addresses,
				FromBlock: big.NewInt(1),
				ToBlock:   big.NewInt(2),
				Topics:    [][]common.Hash{},
			},
			map[string]interface{}{
				"address":   addresses,
				"fromBlock": "0x1",
				"toBlock":   "0x2",
				"topics":    [][]common.Hash{},
			},
			nil,
		},
		{
			"with nil fromBlock and nil toBlock",
			ethereum.FilterQuery{
				Addresses: addresses,
				Topics:    [][]common.Hash{},
			},
			map[string]interface{}{
				"address":   addresses,
				"fromBlock": "0x0",
				"toBlock":   "latest",
				"topics":    [][]common.Hash{},
			},
			nil,
		},
		{
			"with negative fromBlock and negative toBlock",
			ethereum.FilterQuery{
				Addresses: addresses,
				FromBlock: big.NewInt(-1),
				ToBlock:   big.NewInt(-1),
				Topics:    [][]common.Hash{},
			},
			map[string]interface{}{
				"address":   addresses,
				"fromBlock": "pending",
				"toBlock":   "pending",
				"topics":    [][]common.Hash{},
			},
			nil,
		},
		{
			"with blockhash",
			ethereum.FilterQuery{
				Addresses: addresses,
				BlockHash: &blockHash,
				Topics:    [][]common.Hash{},
			},
			map[string]interface{}{
				"address":   addresses,
				"blockHash": blockHash,
				"topics":    [][]common.Hash{},
			},
			nil,
		},
		{
			"with blockhash and from block",
			ethereum.FilterQuery{
				Addresses: addresses,
				BlockHash: &blockHash,
				FromBlock: big.NewInt(1),
				Topics:    [][]common.Hash{},
			},
			nil,
			blockHashErr,
		},
		{
			"with blockhash and to block",
			ethereum.FilterQuery{
				Addresses: addresses,
				BlockHash: &blockHash,
				ToBlock:   big.NewInt(1),
				Topics:    [][]common.Hash{},
			},
			nil,
			blockHashErr,
		},
		{
			"with blockhash and both from / to block",
			ethereum.FilterQuery{
				Addresses: addresses,
				BlockHash: &blockHash,
				FromBlock: big.NewInt(1),
				ToBlock:   big.NewInt(2),
				Topics:    [][]common.Hash{},
			},
			nil,
			blockHashErr,
		},
	} {
		t.Run(testCase.name, func(t *testing.T) {
			output, err := toFilterArg(testCase.input)
			if (testCase.err == nil) != (err == nil) {
				t.Fatalf("expected error %v but got %v", testCase.err, err)
			}
			if testCase.err != nil {
				if testCase.err.Error() != err.Error() {
					t.Fatalf("expected error %v but got %v", testCase.err, err)
				}
			} else if !reflect.DeepEqual(testCase.output, output) {
				t.Fatalf("expected filter arg %v but got %v", testCase.output, output)
			}
		})
	}
}

var (
	testKey, _  = crypto.HexToECDSA("b71c71a67e1177ad4e901695e1b4b9ee17ae16c6668d313eac2f96dbcda3f291")
	testAddr    = crypto.PubkeyToAddress(testKey.PublicKey)
	testBalance = big.NewInt(2e10)
)

func newTestBackend(t *testing.T) (*node.Node, []*types.Block) {
	// Generate test chain.
	genesis, blocks := generateTestChain()
	// Create node
	n, err := node.New(&node.Config{})
	if err != nil {
		t.Fatalf("can't create new node: %v", err)
	}
	// Create Ethereum Service
	config := &ethconfig.Config{Genesis: genesis}
	config.Ethash.PowMode = ethash.ModeFake
	ethservice, err := eth.New(n, config)
	if err != nil {
		t.Fatalf("can't create new ethereum service: %v", err)
	}
	// Import the test chain.
	if err := n.Start(); err != nil {
		t.Fatalf("can't start test node: %v", err)
	}
	if _, err := ethservice.BlockChain().InsertChain(blocks[1:]); err != nil {
		t.Fatalf("can't import test blocks: %v", err)
	}
	return n, blocks
}

func generateTestChain() (*genesisT.Genesis, []*types.Block) {
	db := rawdb.NewMemoryDatabase()
	config := params.AllEthashProtocolChanges
	genesis := &genesisT.Genesis{
		Config:    config,
		Alloc:     genesisT.GenesisAlloc{testAddr: {Balance: testBalance}},
		ExtraData: []byte("test genesis"),
		Timestamp: 9000,
	}
	generate := func(i int, g *core.BlockGen) {
		g.OffsetTime(5)
		g.SetExtra([]byte("test"))
	}
	gblock := core.GenesisToBlock(genesis, db)
	engine := ethash.NewFaker()
	blocks, _ := core.GenerateChain(config, gblock, engine, db, 1, generate)
	blocks = append([]*types.Block{gblock}, blocks...)
	return genesis, blocks
}

func TestEthClient(t *testing.T) {
	backend, chain := newTestBackend(t)
	client, _ := backend.Attach()
	defer backend.Close()
	defer client.Close()

	tests := map[string]struct {
		test func(t *testing.T)
	}{
		"TestHeader": {
			func(t *testing.T) { testHeader(t, chain, client) },
		},
		"TestBalanceAt": {
			func(t *testing.T) { testBalanceAt(t, client) },
		},
		"TestTxInBlockInterrupted": {
			func(t *testing.T) { testTransactionInBlockInterrupted(t, client) },
		},
		"TestChainID": {
			func(t *testing.T) { testChainID(t, client) },
		},
		"TestGetBlock": {
			func(t *testing.T) { testGetBlock(t, client) },
		},
		"TestStatusFunctions": {
			func(t *testing.T) { testStatusFunctions(t, client) },
		},
		"TestCallContract": {
			func(t *testing.T) { testCallContract(t, client) },
		},
		"TestAtFunctions": {
			func(t *testing.T) { testAtFunctions(t, client) },
		},
	}

	t.Parallel()
	for name, tt := range tests {
		t.Run(name, tt.test)
	}
}

func testHeader(t *testing.T, chain []*types.Block, client *rpc.Client) {
	tests := map[string]struct {
		block   *big.Int
		want    *types.Header
		wantErr error
	}{
		"genesis": {
			block: big.NewInt(0),
			want:  chain[0].Header(),
		},
		"first_block": {
			block: big.NewInt(1),
			want:  chain[1].Header(),
		},
		"future_block": {
			block: big.NewInt(1000000000),
			want:  nil,
		},
	}
	for name, tt := range tests {
		t.Run(name, func(t *testing.T) {
			ec := NewClient(client)
			ctx, cancel := context.WithTimeout(context.Background(), 100*time.Millisecond)
			defer cancel()

			got, err := ec.HeaderByNumber(ctx, tt.block)
			if tt.wantErr != nil && (err == nil || err.Error() != tt.wantErr.Error()) {
				t.Fatalf("HeaderByNumber(%v) error = %q, want %q", tt.block, err, tt.wantErr)
			}
			if got != nil && got.Number.Sign() == 0 {
				got.Number = big.NewInt(0) // hack to make DeepEqual work
			}
			if !reflect.DeepEqual(got, tt.want) {
				t.Fatalf("HeaderByNumber(%v)\n   = %v\nwant %v", tt.block, got, tt.want)
			}
		})
	}
}

<<<<<<< HEAD
func TestHeader_TxesUnclesNotEmpty(t *testing.T) {
	backend, _ := newTestBackend(t)
	client, _ := backend.Attach()
	defer backend.Close()
	defer client.Close()

	ctx, cancel := context.WithTimeout(context.Background(), 100*time.Millisecond)
	defer cancel()

	res := make(map[string]interface{})
	err := client.CallContext(ctx, &res, "eth_getBlockByNumber", "latest", false)
	if err != nil {
		log.Fatalln(err)
	}

	// Sanity check response
	if v, ok := res["number"]; !ok {
		t.Fatal("missing 'number' field")
	} else if n, err := hexutil.DecodeBig(v.(string)); err != nil || n == nil {
		t.Fatal(err)
	} else if n.Cmp(big.NewInt(1)) != 0 {
		t.Fatalf("unexpected 'latest' block number: %v", n)
	}
	// 'transactions' key should exist as []
	if v, ok := res["transactions"]; !ok {
		t.Fatal("missing transactions field")
	} else if len(v.([]interface{})) != 0 {
		t.Fatal("'transactions' value not []")
	}
	// 'uncles' key should exist as []
	if v, ok := res["uncles"]; !ok {
		t.Fatal("missing uncles field")
	} else if len(v.([]interface{})) != 0 {
		t.Fatal("'uncles' value not []'")
	}
}

func TestBalanceAt(t *testing.T) {
	backend, _ := newTestBackend(t)
	client, _ := backend.Attach()
	defer backend.Close()
	defer client.Close()

=======
func testBalanceAt(t *testing.T, client *rpc.Client) {
>>>>>>> c2d2f4ed
	tests := map[string]struct {
		account common.Address
		block   *big.Int
		want    *big.Int
		wantErr error
	}{
		"valid_account": {
			account: testAddr,
			block:   big.NewInt(1),
			want:    testBalance,
		},
		"non_existent_account": {
			account: common.Address{1},
			block:   big.NewInt(1),
			want:    big.NewInt(0),
		},
		"future_block": {
			account: testAddr,
			block:   big.NewInt(1000000000),
			want:    big.NewInt(0),
			wantErr: errors.New("header not found"),
		},
	}
	for name, tt := range tests {
		t.Run(name, func(t *testing.T) {
			ec := NewClient(client)
			ctx, cancel := context.WithTimeout(context.Background(), 100*time.Millisecond)
			defer cancel()

			got, err := ec.BalanceAt(ctx, tt.account, tt.block)
			if tt.wantErr != nil && (err == nil || err.Error() != tt.wantErr.Error()) {
				t.Fatalf("BalanceAt(%x, %v) error = %q, want %q", tt.account, tt.block, err, tt.wantErr)
			}
			if got.Cmp(tt.want) != 0 {
				t.Fatalf("BalanceAt(%x, %v) = %v, want %v", tt.account, tt.block, got, tt.want)
			}
		})
	}
}

func testTransactionInBlockInterrupted(t *testing.T, client *rpc.Client) {
	ec := NewClient(client)

	// Get current block by number
	block, err := ec.BlockByNumber(context.Background(), nil)
	if err != nil {
		t.Fatalf("unexpected error: %v", err)
	}
	// Test tx in block interupted
	ctx, cancel := context.WithCancel(context.Background())
	cancel()
	tx, err := ec.TransactionInBlock(ctx, block.Hash(), 1)
	if tx != nil {
		t.Fatal("transaction should be nil")
	}
	if err == nil || err == ethereum.NotFound {
		t.Fatal("error should not be nil/notfound")
	}
	// Test tx in block not found
	if _, err := ec.TransactionInBlock(context.Background(), block.Hash(), 1); err != ethereum.NotFound {
		t.Fatal("error should be ethereum.NotFound")
	}
}

func testChainID(t *testing.T, client *rpc.Client) {
	ec := NewClient(client)
	id, err := ec.ChainID(context.Background())
	if err != nil {
		t.Fatalf("unexpected error: %v", err)
	}
	if id == nil || id.Cmp(params.AllEthashProtocolChanges.ChainID) != 0 {
		t.Fatalf("ChainID returned wrong number: %+v", id)
	}
}

func testGetBlock(t *testing.T, client *rpc.Client) {
	ec := NewClient(client)
	// Get current block number
	blockNumber, err := ec.BlockNumber(context.Background())
	if err != nil {
		t.Fatalf("unexpected error: %v", err)
	}
	if blockNumber != 1 {
		t.Fatalf("BlockNumber returned wrong number: %d", blockNumber)
	}
<<<<<<< HEAD
}

func TestRPCDiscover(t *testing.T) {
	backend, _ := newTestBackend(t)
	client, _ := backend.Attach()
	defer backend.Close()
	defer client.Close()

	var res meta_schema.OpenrpcDocument
	err := client.Call(&res, "rpc.discover")
	if err != nil {
		t.Fatal(err)
	}

	sliceContains := func(sl []string, str string) bool {
		for _, s := range sl {
			if str == s {
				return true
			}
		}
		return false
	}

	methodNamesSlice := func() (names []string) {
		for _, m := range *res.Methods {
			names = append(names, string(*m.Name))
		}
		return
	}()

	over, under := []string{}, []string{}

	for _, name := range methodNamesSlice {
		if !sliceContains(allRPCMethods, name) {
			under = append(under, name)
		}
	}
	for _, name := range allRPCMethods {
		if !sliceContains(methodNamesSlice, name) {
			over = append(over, name)
		}
	}

	if len(over) > 0 || len(under) > 0 {
		t.Fatalf("over: %v, under: %v", over, under)
	}
}

func subscriptionTestSetup(t *testing.T) (genesisBlock *genesisT.Genesis, backend *node.Node) {
	// Generate test chain.
	// Code largely taken from generateTestChain()
	chainConfig := params.TestChainConfig
	genesis := &genesisT.Genesis{
		Config:    chainConfig,
		Alloc:     genesisT.GenesisAlloc{testAddr: {Balance: testBalance}},
		ExtraData: []byte("test genesis"),
		Timestamp: 9000,
	}

	// Create node
	// Code largely taken from newTestBackend(t)
	backend, err := node.New(&node.Config{})
	if err != nil {
		t.Fatalf("can't create new node: %v", err)
	}

	// Create Ethereum Service
	config := &eth.Config{Genesis: genesis}
	config.Ethash.PowMode = ethash.ModeFake

	return genesis, backend
}

func TestEthSubscribeNewSideHeads(t *testing.T) {

	genesis, backend := subscriptionTestSetup(t)

	db := rawdb.NewMemoryDatabase()
	chainConfig := genesis.Config

	gblock := core.GenesisToBlock(genesis, db)
	engine := ethash.NewFaker()
	originalBlocks, _ := core.GenerateChain(chainConfig, gblock, engine, db, 10, func(i int, gen *core.BlockGen) {
		gen.OffsetTime(5)
		gen.SetExtra([]byte("test"))
	})
	originalBlocks = append([]*types.Block{gblock}, originalBlocks...)

	// Create Ethereum Service
	config := &eth.Config{Genesis: genesis}
	config.Ethash.PowMode = ethash.ModeFake
	ethservice, err := eth.New(backend, config)
	if err != nil {
		t.Fatalf("can't create new ethereum service: %v", err)
	}

	// Import the test chain.
	if err := backend.Start(); err != nil {
		t.Fatalf("can't start test node: %v", err)
	}
	if _, err := ethservice.BlockChain().InsertChain(originalBlocks[1:]); err != nil {
		t.Fatalf("can't import test blocks: %v", err)
	}

	// Create the client and newSideHeads subscription.
	client, err := backend.Attach()
	defer backend.Close()
	defer client.Close()
	if err != nil {
		t.Fatal(err)
	}
	ec := NewClient(client)
	defer ec.Close()

	sideHeadCh := make(chan *types.Header)
	sub, err := ec.SubscribeNewSideHead(context.Background(), sideHeadCh)
	if err != nil {
		t.Fatal(err)
	}
	defer sub.Unsubscribe()

	// Create and import the second-seen chain.
	replacementBlocks, _ := core.GenerateChain(chainConfig, originalBlocks[len(originalBlocks)-5], ethservice.Engine(), db, 5, func(i int, gen *core.BlockGen) {
		gen.OffsetTime(-9) // difficulty++
	})
	if _, err := ethservice.BlockChain().InsertChain(replacementBlocks); err != nil {
		t.Fatalf("can't import test blocks: %v", err)
	}

	headersOf := func(bs []*types.Block) (headers []*types.Header) {
		for _, b := range bs {
			headers = append(headers, b.Header())
		}
		return
	}

	expectations := []*types.Header{}

	// Why do we expect the replacement (second-seen) blocks reported as side events?
	// Because they'll be inserted in ascending order, and until their segment exceeds the total difficulty
	// of the incumbent chain, they won't achieve canonical status, despite having greater difficulty per block
	// (see the time offset in the block generator function above).
	expectations = append(expectations, headersOf(replacementBlocks[:3])...)

	// Once the replacement blocks exceed the total difficulty of the original chain, the
	// blocks they replace will be reported as side chain events.
	expectations = append(expectations, headersOf(originalBlocks[7:])...)

	// This is illustrated in the logs called below.
	for i, b := range originalBlocks {
		t.Log("incumbent", i, b.NumberU64(), b.Hash().Hex()[:8])
	}
	for i, b := range replacementBlocks {
		t.Log("replacement", i, b.NumberU64(), b.Hash().Hex()[:8])
	}

	const timeoutDura = 5 * time.Second
	timeout := time.NewTimer(timeoutDura)

	got := []*types.Header{}
waiting:
	for {
		select {
		case head := <-sideHeadCh:
			t.Log("<-newSideHeads", head.Number.Uint64(), head.Hash().Hex()[:8])
			got = append(got, head)
			if len(got) == len(expectations) {
				timeout.Stop()
				break waiting
			}
			timeout.Reset(timeoutDura)
		case err := <-sub.Err():
			t.Fatal(err)
		case <-timeout.C:
			t.Fatal("timed out")
		}
	}
	for i, b := range expectations {
		if got[i] == nil {
			t.Error("missing expected header (test will improvise a fake value)")
			// Set a nonzero value so I don't have to refactor this...
			got[i] = &types.Header{Number: big.NewInt(math.MaxInt64)}
		}
		if got[i].Number.Uint64() != b.Number.Uint64() {
			t.Errorf("number: want: %d, got: %d", b.Number.Uint64(), got[i].Number.Uint64())
		} else if got[i].Hash() != b.Hash() {
			t.Errorf("hash: want: %s, got: %s", b.Hash().Hex()[:8], got[i].Hash().Hex()[:8])
		}
	}
}

// mustNewTestBackend is the same logic as newTestBackend(t *testing.T) but without the testing.T argument.
// This function is used exclusively for the benchmarking tests, and will panic if it encounters an error.
func mustNewTestBackend() (*node.Node, []*types.Block) {
	// Generate test chain.
	genesis, blocks := generateTestChain()
	// Create node
	n, err := node.New(&node.Config{})
	if err != nil {
		panic(fmt.Sprintf("can't create new node: %v", err))
	}
	// Create Ethereum Service
	config := &eth.Config{Genesis: genesis}
	config.Ethash.PowMode = ethash.ModeFake
	ethservice, err := eth.New(n, config)
	if err != nil {
		panic(fmt.Sprintf("can't create new ethereum service: %v", err))
	}
	// Import the test chain.
	if err := n.Start(); err != nil {
		panic(fmt.Sprintf("can't start test node: %v", err))
	}
	if _, err := ethservice.BlockChain().InsertChain(blocks[1:]); err != nil {
		panic(fmt.Sprintf("can't import test blocks: %v", err))
	}
	return n, blocks
}

// BenchmarkRPC_Discover shows that rpc.discover by reflection is slow.
func BenchmarkRPC_Discover(b *testing.B) {
	backend, _ := mustNewTestBackend()
	client, _ := backend.Attach()
	defer backend.Close()
	defer client.Close()

	b.ResetTimer()
	for i := 0; i < b.N; i++ {
		var res meta_schema.OpenrpcDocument
		err := client.Call(&res, "rpc.discover")
		if err != nil {
			b.Fatal(err)
		}
	}
}

// BenchmarkRPC_BlockNumber shows that eth_blockNumber is a lot faster than rpc.discover.
func BenchmarkRPC_BlockNumber(b *testing.B) {
	backend, _ := mustNewTestBackend()
	client, _ := backend.Attach()
	defer backend.Close()
	defer client.Close()

	b.ResetTimer()
	for i := 0; i < b.N; i++ {
		var res hexutil.Uint64
		err := client.Call(&res, "eth_blockNumber")
		if err != nil {
			b.Fatalf("unexpected error: %v", err)
		}
	}
}

// allRPCMethods lists all methods exposed over JSONRPC.
var allRPCMethods = []string{
	"admin_addPeer",
	"admin_addTrustedPeer",
	"admin_datadir",
	"admin_ecbp1100",
	"admin_exportChain",
	"admin_importChain",
	"admin_maxPeers",
	"admin_nodeInfo",
	"admin_peers",
	"admin_removePeer",
	"admin_removeTrustedPeer",
	"admin_startRPC",
	"admin_startWS",
	"admin_stopRPC",
	"admin_stopWS",
	"debug_accountRange",
	"debug_backtraceAt",
	"debug_blockProfile",
	"debug_chaindbCompact",
	"debug_chaindbProperty",
	"debug_cpuProfile",
	"debug_dumpBlock",
	"debug_freeOSMemory",
	"debug_gcStats",
	"debug_getBadBlocks",
	"debug_getBlockRlp",
	"debug_getModifiedAccountsByHash",
	"debug_getModifiedAccountsByNumber",
	"debug_goTrace",
	"debug_memStats",
	"debug_mutexProfile",
	"debug_preimage",
	"debug_printBlock",
	"debug_removePendingTransaction",
	"debug_seedHash",
	"debug_setBlockProfileRate",
	"debug_setGCPercent",
	"debug_setHead",
	"debug_setMutexProfileFraction",
	"debug_stacks",
	"debug_standardTraceBadBlockToFile",
	"debug_standardTraceBlockToFile",
	"debug_startCPUProfile",
	"debug_startGoTrace",
	"debug_stopCPUProfile",
	"debug_stopGoTrace",
	"debug_storageRangeAt",
	"debug_testSignCliqueBlock",
	"debug_traceBadBlock",
	"debug_traceBlock",
	"debug_traceBlockByHash",
	"debug_traceBlockByNumber",
	"debug_traceBlockFromFile",
	"debug_traceCall",
	"debug_traceTransaction",
	"debug_verbosity",
	"debug_vmodule",
	"debug_writeBlockProfile",
	"debug_writeMemProfile",
	"debug_writeMutexProfile",
	"eth_accounts",
	"eth_blockNumber",
	"eth_call",
	"eth_chainId",
	"eth_chainId",
	"eth_coinbase",
	"eth_estimateGas",
	"eth_etherbase",
	"eth_fillTransaction",
	"eth_gasPrice",
	"eth_getBalance",
	"eth_getBlockByHash",
	"eth_getBlockByNumber",
	"eth_getBlockTransactionCountByHash",
	"eth_getBlockTransactionCountByNumber",
	"eth_getCode",
	"eth_getFilterChanges",
	"eth_getFilterLogs",
	"eth_getHashrate",
	"eth_getHeaderByHash",
	"eth_getHeaderByNumber",
	"eth_getLogs",
	"eth_getProof",
	"eth_getRawTransactionByBlockHashAndIndex",
	"eth_getRawTransactionByBlockNumberAndIndex",
	"eth_getRawTransactionByHash",
	"eth_getStorageAt",
	"eth_getTransactionByBlockHashAndIndex",
	"eth_getTransactionByBlockNumberAndIndex",
	"eth_getTransactionByHash",
	"eth_getTransactionCount",
	"eth_getTransactionReceipt",
	"eth_getUncleByBlockHashAndIndex",
	"eth_getUncleByBlockNumberAndIndex",
	"eth_getUncleCountByBlockHash",
	"eth_getUncleCountByBlockNumber",
	"eth_getWork",
	"eth_hashrate",
	"eth_mining",
	"eth_newBlockFilter",
	"eth_newSideBlockFilter",
	"eth_newFilter",
	"eth_newPendingTransactionFilter",
	"eth_pendingTransactions",
	"eth_protocolVersion",
	"eth_resend",
	"eth_sendRawTransaction",
	"eth_sendTransaction",
	"eth_sign",
	"eth_signTransaction",
	"eth_submitHashRate",
	"eth_submitWork",
	"eth_subscribe",
	"eth_syncing",
	"eth_uninstallFilter",
	"eth_unsubscribe",
	"ethash_getHashrate",
	"ethash_getWork",
	"ethash_submitHashRate",
	"ethash_submitWork",
	"miner_getHashrate",
	"miner_setEtherbase",
	"miner_setExtra",
	"miner_setGasPrice",
	"miner_setRecommitInterval",
	"miner_start",
	"miner_stop",
	"net_listening",
	"net_peerCount",
	"net_version",
	"personal_deriveAccount",
	"personal_ecRecover",
	"personal_importRawKey",
	"personal_initializeWallet",
	"personal_listAccounts",
	"personal_listWallets",
	"personal_lockAccount",
	"personal_newAccount",
	"personal_openWallet",
	"personal_sendTransaction",
	"personal_sign",
	"personal_signAndSendTransaction",
	"personal_signTransaction",
	"personal_unlockAccount",
	"personal_unpair",
	"trace_block",
	"trace_filter",
	"trace_transaction",
	"txpool_content",
	"txpool_inspect",
	"txpool_status",
	"web3_clientVersion",
	"web3_sha3",
=======
	// Get current block by number
	block, err := ec.BlockByNumber(context.Background(), new(big.Int).SetUint64(blockNumber))
	if err != nil {
		t.Fatalf("unexpected error: %v", err)
	}
	if block.NumberU64() != blockNumber {
		t.Fatalf("BlockByNumber returned wrong block: want %d got %d", blockNumber, block.NumberU64())
	}
	// Get current block by hash
	blockH, err := ec.BlockByHash(context.Background(), block.Hash())
	if err != nil {
		t.Fatalf("unexpected error: %v", err)
	}
	if block.Hash() != blockH.Hash() {
		t.Fatalf("BlockByHash returned wrong block: want %v got %v", block.Hash().Hex(), blockH.Hash().Hex())
	}
	// Get header by number
	header, err := ec.HeaderByNumber(context.Background(), new(big.Int).SetUint64(blockNumber))
	if err != nil {
		t.Fatalf("unexpected error: %v", err)
	}
	if block.Header().Hash() != header.Hash() {
		t.Fatalf("HeaderByNumber returned wrong header: want %v got %v", block.Header().Hash().Hex(), header.Hash().Hex())
	}
	// Get header by hash
	headerH, err := ec.HeaderByHash(context.Background(), block.Hash())
	if err != nil {
		t.Fatalf("unexpected error: %v", err)
	}
	if block.Header().Hash() != headerH.Hash() {
		t.Fatalf("HeaderByHash returned wrong header: want %v got %v", block.Header().Hash().Hex(), headerH.Hash().Hex())
	}
}

func testStatusFunctions(t *testing.T, client *rpc.Client) {
	ec := NewClient(client)

	// Sync progress
	progress, err := ec.SyncProgress(context.Background())
	if err != nil {
		t.Fatalf("unexpected error: %v", err)
	}
	if progress != nil {
		t.Fatalf("unexpected progress: %v", progress)
	}
	// NetworkID
	networkID, err := ec.NetworkID(context.Background())
	if err != nil {
		t.Fatalf("unexpected error: %v", err)
	}
	if networkID.Cmp(big.NewInt(0)) != 0 {
		t.Fatalf("unexpected networkID: %v", networkID)
	}
	// SuggestGasPrice (should suggest 1 Gwei)
	gasPrice, err := ec.SuggestGasPrice(context.Background())
	if err != nil {
		t.Fatalf("unexpected error: %v", err)
	}
	if gasPrice.Cmp(big.NewInt(1000000000)) != 0 {
		t.Fatalf("unexpected gas price: %v", gasPrice)
	}
}

func testCallContract(t *testing.T, client *rpc.Client) {
	ec := NewClient(client)

	// EstimateGas
	msg := ethereum.CallMsg{
		From:     testAddr,
		To:       &common.Address{},
		Gas:      21000,
		GasPrice: big.NewInt(1),
		Value:    big.NewInt(1),
	}
	gas, err := ec.EstimateGas(context.Background(), msg)
	if err != nil {
		t.Fatalf("unexpected error: %v", err)
	}
	if gas != 21000 {
		t.Fatalf("unexpected gas price: %v", gas)
	}
	// CallContract
	if _, err := ec.CallContract(context.Background(), msg, big.NewInt(1)); err != nil {
		t.Fatalf("unexpected error: %v", err)
	}
	// PendingCallCOntract
	if _, err := ec.PendingCallContract(context.Background(), msg); err != nil {
		t.Fatalf("unexpected error: %v", err)
	}
}

func testAtFunctions(t *testing.T, client *rpc.Client) {
	ec := NewClient(client)
	// send a transaction for some interesting pending status
	sendTransaction(ec)
	time.Sleep(100 * time.Millisecond)
	// Check pending transaction count
	pending, err := ec.PendingTransactionCount(context.Background())
	if err != nil {
		t.Fatalf("unexpected error: %v", err)
	}
	if pending != 1 {
		t.Fatalf("unexpected pending, wanted 1 got: %v", pending)
	}
	// Query balance
	balance, err := ec.BalanceAt(context.Background(), testAddr, nil)
	if err != nil {
		t.Fatalf("unexpected error: %v", err)
	}
	penBalance, err := ec.PendingBalanceAt(context.Background(), testAddr)
	if err != nil {
		t.Fatalf("unexpected error: %v", err)
	}
	if balance.Cmp(penBalance) == 0 {
		t.Fatalf("unexpected balance: %v %v", balance, penBalance)
	}
	// NonceAt
	nonce, err := ec.NonceAt(context.Background(), testAddr, nil)
	if err != nil {
		t.Fatalf("unexpected error: %v", err)
	}
	penNonce, err := ec.PendingNonceAt(context.Background(), testAddr)
	if err != nil {
		t.Fatalf("unexpected error: %v", err)
	}
	if penNonce != nonce+1 {
		t.Fatalf("unexpected nonce: %v %v", nonce, penNonce)
	}
	// StorageAt
	storage, err := ec.StorageAt(context.Background(), testAddr, common.Hash{}, nil)
	if err != nil {
		t.Fatalf("unexpected error: %v", err)
	}
	penStorage, err := ec.PendingStorageAt(context.Background(), testAddr, common.Hash{})
	if err != nil {
		t.Fatalf("unexpected error: %v", err)
	}
	if !bytes.Equal(storage, penStorage) {
		t.Fatalf("unexpected storage: %v %v", storage, penStorage)
	}
	// CodeAt
	code, err := ec.CodeAt(context.Background(), testAddr, nil)
	if err != nil {
		t.Fatalf("unexpected error: %v", err)
	}
	penCode, err := ec.PendingCodeAt(context.Background(), testAddr)
	if err != nil {
		t.Fatalf("unexpected error: %v", err)
	}
	if !bytes.Equal(code, penCode) {
		t.Fatalf("unexpected code: %v %v", code, penCode)
	}
}

func sendTransaction(ec *Client) error {
	// Retrieve chainID
	chainID, err := ec.ChainID(context.Background())
	if err != nil {
		return err
	}
	// Create transaction
	tx := types.NewTransaction(0, common.Address{1}, big.NewInt(1), 22000, big.NewInt(1), nil)
	signer := types.LatestSignerForChainID(chainID)
	signature, err := crypto.Sign(signer.Hash(tx).Bytes(), testKey)
	if err != nil {
		return err
	}
	signedTx, err := tx.WithSignature(signer, signature)
	if err != nil {
		return err
	}
	// Send transaction
	return ec.SendTransaction(context.Background(), signedTx)
>>>>>>> c2d2f4ed
}<|MERGE_RESOLUTION|>--- conflicted
+++ resolved
@@ -40,12 +40,9 @@
 	"github.com/ethereum/go-ethereum/eth/ethconfig"
 	"github.com/ethereum/go-ethereum/node"
 	"github.com/ethereum/go-ethereum/params"
-<<<<<<< HEAD
 	"github.com/ethereum/go-ethereum/params/types/genesisT"
+	"github.com/ethereum/go-ethereum/rpc"
 	meta_schema "github.com/open-rpc/meta-schema"
-=======
-	"github.com/ethereum/go-ethereum/rpc"
->>>>>>> c2d2f4ed
 )
 
 // Verify that Client implements the ethereum interfaces.
@@ -320,53 +317,7 @@
 	}
 }
 
-<<<<<<< HEAD
-func TestHeader_TxesUnclesNotEmpty(t *testing.T) {
-	backend, _ := newTestBackend(t)
-	client, _ := backend.Attach()
-	defer backend.Close()
-	defer client.Close()
-
-	ctx, cancel := context.WithTimeout(context.Background(), 100*time.Millisecond)
-	defer cancel()
-
-	res := make(map[string]interface{})
-	err := client.CallContext(ctx, &res, "eth_getBlockByNumber", "latest", false)
-	if err != nil {
-		log.Fatalln(err)
-	}
-
-	// Sanity check response
-	if v, ok := res["number"]; !ok {
-		t.Fatal("missing 'number' field")
-	} else if n, err := hexutil.DecodeBig(v.(string)); err != nil || n == nil {
-		t.Fatal(err)
-	} else if n.Cmp(big.NewInt(1)) != 0 {
-		t.Fatalf("unexpected 'latest' block number: %v", n)
-	}
-	// 'transactions' key should exist as []
-	if v, ok := res["transactions"]; !ok {
-		t.Fatal("missing transactions field")
-	} else if len(v.([]interface{})) != 0 {
-		t.Fatal("'transactions' value not []")
-	}
-	// 'uncles' key should exist as []
-	if v, ok := res["uncles"]; !ok {
-		t.Fatal("missing uncles field")
-	} else if len(v.([]interface{})) != 0 {
-		t.Fatal("'uncles' value not []'")
-	}
-}
-
-func TestBalanceAt(t *testing.T) {
-	backend, _ := newTestBackend(t)
-	client, _ := backend.Attach()
-	defer backend.Close()
-	defer client.Close()
-
-=======
 func testBalanceAt(t *testing.T, client *rpc.Client) {
->>>>>>> c2d2f4ed
 	tests := map[string]struct {
 		account common.Address
 		block   *big.Int
@@ -407,6 +358,43 @@
 	}
 }
 
+func TestHeader_TxesUnclesNotEmpty(t *testing.T) {
+	backend, _ := newTestBackend(t)
+	client, _ := backend.Attach()
+	defer backend.Close()
+	defer client.Close()
+
+	ctx, cancel := context.WithTimeout(context.Background(), 100*time.Millisecond)
+	defer cancel()
+
+	res := make(map[string]interface{})
+	err := client.CallContext(ctx, &res, "eth_getBlockByNumber", "latest", false)
+	if err != nil {
+		log.Fatalln(err)
+	}
+
+	// Sanity check response
+	if v, ok := res["number"]; !ok {
+		t.Fatal("missing 'number' field")
+	} else if n, err := hexutil.DecodeBig(v.(string)); err != nil || n == nil {
+		t.Fatal(err)
+	} else if n.Cmp(big.NewInt(1)) != 0 {
+		t.Fatalf("unexpected 'latest' block number: %v", n)
+	}
+	// 'transactions' key should exist as []
+	if v, ok := res["transactions"]; !ok {
+		t.Fatal("missing transactions field")
+	} else if len(v.([]interface{})) != 0 {
+		t.Fatal("'transactions' value not []")
+	}
+	// 'uncles' key should exist as []
+	if v, ok := res["uncles"]; !ok {
+		t.Fatal("missing uncles field")
+	} else if len(v.([]interface{})) != 0 {
+		t.Fatal("'uncles' value not []'")
+	}
+}
+
 func testTransactionInBlockInterrupted(t *testing.T, client *rpc.Client) {
 	ec := NewClient(client)
 
@@ -452,7 +440,179 @@
 	if blockNumber != 1 {
 		t.Fatalf("BlockNumber returned wrong number: %d", blockNumber)
 	}
-<<<<<<< HEAD
+	// Get current block by number
+	block, err := ec.BlockByNumber(context.Background(), new(big.Int).SetUint64(blockNumber))
+	if err != nil {
+		t.Fatalf("unexpected error: %v", err)
+	}
+	if block.NumberU64() != blockNumber {
+		t.Fatalf("BlockByNumber returned wrong block: want %d got %d", blockNumber, block.NumberU64())
+	}
+	// Get current block by hash
+	blockH, err := ec.BlockByHash(context.Background(), block.Hash())
+	if err != nil {
+		t.Fatalf("unexpected error: %v", err)
+	}
+	if block.Hash() != blockH.Hash() {
+		t.Fatalf("BlockByHash returned wrong block: want %v got %v", block.Hash().Hex(), blockH.Hash().Hex())
+	}
+	// Get header by number
+	header, err := ec.HeaderByNumber(context.Background(), new(big.Int).SetUint64(blockNumber))
+	if err != nil {
+		t.Fatalf("unexpected error: %v", err)
+	}
+	if block.Header().Hash() != header.Hash() {
+		t.Fatalf("HeaderByNumber returned wrong header: want %v got %v", block.Header().Hash().Hex(), header.Hash().Hex())
+	}
+	// Get header by hash
+	headerH, err := ec.HeaderByHash(context.Background(), block.Hash())
+	if err != nil {
+		t.Fatalf("unexpected error: %v", err)
+	}
+	if block.Header().Hash() != headerH.Hash() {
+		t.Fatalf("HeaderByHash returned wrong header: want %v got %v", block.Header().Hash().Hex(), headerH.Hash().Hex())
+	}
+}
+
+func testStatusFunctions(t *testing.T, client *rpc.Client) {
+	ec := NewClient(client)
+
+	// Sync progress
+	progress, err := ec.SyncProgress(context.Background())
+	if err != nil {
+		t.Fatalf("unexpected error: %v", err)
+	}
+	if progress != nil {
+		t.Fatalf("unexpected progress: %v", progress)
+	}
+	// NetworkID
+	networkID, err := ec.NetworkID(context.Background())
+	if err != nil {
+		t.Fatalf("unexpected error: %v", err)
+	}
+	if networkID.Cmp(big.NewInt(0)) != 0 {
+		t.Fatalf("unexpected networkID: %v", networkID)
+	}
+	// SuggestGasPrice (should suggest 1 Gwei)
+	gasPrice, err := ec.SuggestGasPrice(context.Background())
+	if err != nil {
+		t.Fatalf("unexpected error: %v", err)
+	}
+	if gasPrice.Cmp(big.NewInt(1000000000)) != 0 {
+		t.Fatalf("unexpected gas price: %v", gasPrice)
+	}
+}
+
+func testCallContract(t *testing.T, client *rpc.Client) {
+	ec := NewClient(client)
+
+	// EstimateGas
+	msg := ethereum.CallMsg{
+		From:     testAddr,
+		To:       &common.Address{},
+		Gas:      21000,
+		GasPrice: big.NewInt(1),
+		Value:    big.NewInt(1),
+	}
+	gas, err := ec.EstimateGas(context.Background(), msg)
+	if err != nil {
+		t.Fatalf("unexpected error: %v", err)
+	}
+	if gas != 21000 {
+		t.Fatalf("unexpected gas price: %v", gas)
+	}
+	// CallContract
+	if _, err := ec.CallContract(context.Background(), msg, big.NewInt(1)); err != nil {
+		t.Fatalf("unexpected error: %v", err)
+	}
+	// PendingCallCOntract
+	if _, err := ec.PendingCallContract(context.Background(), msg); err != nil {
+		t.Fatalf("unexpected error: %v", err)
+	}
+}
+
+func testAtFunctions(t *testing.T, client *rpc.Client) {
+	ec := NewClient(client)
+	// send a transaction for some interesting pending status
+	sendTransaction(ec)
+	time.Sleep(100 * time.Millisecond)
+	// Check pending transaction count
+	pending, err := ec.PendingTransactionCount(context.Background())
+	if err != nil {
+		t.Fatalf("unexpected error: %v", err)
+	}
+	if pending != 1 {
+		t.Fatalf("unexpected pending, wanted 1 got: %v", pending)
+	}
+	// Query balance
+	balance, err := ec.BalanceAt(context.Background(), testAddr, nil)
+	if err != nil {
+		t.Fatalf("unexpected error: %v", err)
+	}
+	penBalance, err := ec.PendingBalanceAt(context.Background(), testAddr)
+	if err != nil {
+		t.Fatalf("unexpected error: %v", err)
+	}
+	if balance.Cmp(penBalance) == 0 {
+		t.Fatalf("unexpected balance: %v %v", balance, penBalance)
+	}
+	// NonceAt
+	nonce, err := ec.NonceAt(context.Background(), testAddr, nil)
+	if err != nil {
+		t.Fatalf("unexpected error: %v", err)
+	}
+	penNonce, err := ec.PendingNonceAt(context.Background(), testAddr)
+	if err != nil {
+		t.Fatalf("unexpected error: %v", err)
+	}
+	if penNonce != nonce+1 {
+		t.Fatalf("unexpected nonce: %v %v", nonce, penNonce)
+	}
+	// StorageAt
+	storage, err := ec.StorageAt(context.Background(), testAddr, common.Hash{}, nil)
+	if err != nil {
+		t.Fatalf("unexpected error: %v", err)
+	}
+	penStorage, err := ec.PendingStorageAt(context.Background(), testAddr, common.Hash{})
+	if err != nil {
+		t.Fatalf("unexpected error: %v", err)
+	}
+	if !bytes.Equal(storage, penStorage) {
+		t.Fatalf("unexpected storage: %v %v", storage, penStorage)
+	}
+	// CodeAt
+	code, err := ec.CodeAt(context.Background(), testAddr, nil)
+	if err != nil {
+		t.Fatalf("unexpected error: %v", err)
+	}
+	penCode, err := ec.PendingCodeAt(context.Background(), testAddr)
+	if err != nil {
+		t.Fatalf("unexpected error: %v", err)
+	}
+	if !bytes.Equal(code, penCode) {
+		t.Fatalf("unexpected code: %v %v", code, penCode)
+	}
+}
+
+func sendTransaction(ec *Client) error {
+	// Retrieve chainID
+	chainID, err := ec.ChainID(context.Background())
+	if err != nil {
+		return err
+	}
+	// Create transaction
+	tx := types.NewTransaction(0, common.Address{1}, big.NewInt(1), 22000, big.NewInt(1), nil)
+	signer := types.LatestSignerForChainID(chainID)
+	signature, err := crypto.Sign(signer.Hash(tx).Bytes(), testKey)
+	if err != nil {
+		return err
+	}
+	signedTx, err := tx.WithSignature(signer, signature)
+	if err != nil {
+		return err
+	}
+	// Send transaction
+	return ec.SendTransaction(context.Background(), signedTx)
 }
 
 func TestRPCDiscover(t *testing.T) {
@@ -860,179 +1020,4 @@
 	"txpool_status",
 	"web3_clientVersion",
 	"web3_sha3",
-=======
-	// Get current block by number
-	block, err := ec.BlockByNumber(context.Background(), new(big.Int).SetUint64(blockNumber))
-	if err != nil {
-		t.Fatalf("unexpected error: %v", err)
-	}
-	if block.NumberU64() != blockNumber {
-		t.Fatalf("BlockByNumber returned wrong block: want %d got %d", blockNumber, block.NumberU64())
-	}
-	// Get current block by hash
-	blockH, err := ec.BlockByHash(context.Background(), block.Hash())
-	if err != nil {
-		t.Fatalf("unexpected error: %v", err)
-	}
-	if block.Hash() != blockH.Hash() {
-		t.Fatalf("BlockByHash returned wrong block: want %v got %v", block.Hash().Hex(), blockH.Hash().Hex())
-	}
-	// Get header by number
-	header, err := ec.HeaderByNumber(context.Background(), new(big.Int).SetUint64(blockNumber))
-	if err != nil {
-		t.Fatalf("unexpected error: %v", err)
-	}
-	if block.Header().Hash() != header.Hash() {
-		t.Fatalf("HeaderByNumber returned wrong header: want %v got %v", block.Header().Hash().Hex(), header.Hash().Hex())
-	}
-	// Get header by hash
-	headerH, err := ec.HeaderByHash(context.Background(), block.Hash())
-	if err != nil {
-		t.Fatalf("unexpected error: %v", err)
-	}
-	if block.Header().Hash() != headerH.Hash() {
-		t.Fatalf("HeaderByHash returned wrong header: want %v got %v", block.Header().Hash().Hex(), headerH.Hash().Hex())
-	}
-}
-
-func testStatusFunctions(t *testing.T, client *rpc.Client) {
-	ec := NewClient(client)
-
-	// Sync progress
-	progress, err := ec.SyncProgress(context.Background())
-	if err != nil {
-		t.Fatalf("unexpected error: %v", err)
-	}
-	if progress != nil {
-		t.Fatalf("unexpected progress: %v", progress)
-	}
-	// NetworkID
-	networkID, err := ec.NetworkID(context.Background())
-	if err != nil {
-		t.Fatalf("unexpected error: %v", err)
-	}
-	if networkID.Cmp(big.NewInt(0)) != 0 {
-		t.Fatalf("unexpected networkID: %v", networkID)
-	}
-	// SuggestGasPrice (should suggest 1 Gwei)
-	gasPrice, err := ec.SuggestGasPrice(context.Background())
-	if err != nil {
-		t.Fatalf("unexpected error: %v", err)
-	}
-	if gasPrice.Cmp(big.NewInt(1000000000)) != 0 {
-		t.Fatalf("unexpected gas price: %v", gasPrice)
-	}
-}
-
-func testCallContract(t *testing.T, client *rpc.Client) {
-	ec := NewClient(client)
-
-	// EstimateGas
-	msg := ethereum.CallMsg{
-		From:     testAddr,
-		To:       &common.Address{},
-		Gas:      21000,
-		GasPrice: big.NewInt(1),
-		Value:    big.NewInt(1),
-	}
-	gas, err := ec.EstimateGas(context.Background(), msg)
-	if err != nil {
-		t.Fatalf("unexpected error: %v", err)
-	}
-	if gas != 21000 {
-		t.Fatalf("unexpected gas price: %v", gas)
-	}
-	// CallContract
-	if _, err := ec.CallContract(context.Background(), msg, big.NewInt(1)); err != nil {
-		t.Fatalf("unexpected error: %v", err)
-	}
-	// PendingCallCOntract
-	if _, err := ec.PendingCallContract(context.Background(), msg); err != nil {
-		t.Fatalf("unexpected error: %v", err)
-	}
-}
-
-func testAtFunctions(t *testing.T, client *rpc.Client) {
-	ec := NewClient(client)
-	// send a transaction for some interesting pending status
-	sendTransaction(ec)
-	time.Sleep(100 * time.Millisecond)
-	// Check pending transaction count
-	pending, err := ec.PendingTransactionCount(context.Background())
-	if err != nil {
-		t.Fatalf("unexpected error: %v", err)
-	}
-	if pending != 1 {
-		t.Fatalf("unexpected pending, wanted 1 got: %v", pending)
-	}
-	// Query balance
-	balance, err := ec.BalanceAt(context.Background(), testAddr, nil)
-	if err != nil {
-		t.Fatalf("unexpected error: %v", err)
-	}
-	penBalance, err := ec.PendingBalanceAt(context.Background(), testAddr)
-	if err != nil {
-		t.Fatalf("unexpected error: %v", err)
-	}
-	if balance.Cmp(penBalance) == 0 {
-		t.Fatalf("unexpected balance: %v %v", balance, penBalance)
-	}
-	// NonceAt
-	nonce, err := ec.NonceAt(context.Background(), testAddr, nil)
-	if err != nil {
-		t.Fatalf("unexpected error: %v", err)
-	}
-	penNonce, err := ec.PendingNonceAt(context.Background(), testAddr)
-	if err != nil {
-		t.Fatalf("unexpected error: %v", err)
-	}
-	if penNonce != nonce+1 {
-		t.Fatalf("unexpected nonce: %v %v", nonce, penNonce)
-	}
-	// StorageAt
-	storage, err := ec.StorageAt(context.Background(), testAddr, common.Hash{}, nil)
-	if err != nil {
-		t.Fatalf("unexpected error: %v", err)
-	}
-	penStorage, err := ec.PendingStorageAt(context.Background(), testAddr, common.Hash{})
-	if err != nil {
-		t.Fatalf("unexpected error: %v", err)
-	}
-	if !bytes.Equal(storage, penStorage) {
-		t.Fatalf("unexpected storage: %v %v", storage, penStorage)
-	}
-	// CodeAt
-	code, err := ec.CodeAt(context.Background(), testAddr, nil)
-	if err != nil {
-		t.Fatalf("unexpected error: %v", err)
-	}
-	penCode, err := ec.PendingCodeAt(context.Background(), testAddr)
-	if err != nil {
-		t.Fatalf("unexpected error: %v", err)
-	}
-	if !bytes.Equal(code, penCode) {
-		t.Fatalf("unexpected code: %v %v", code, penCode)
-	}
-}
-
-func sendTransaction(ec *Client) error {
-	// Retrieve chainID
-	chainID, err := ec.ChainID(context.Background())
-	if err != nil {
-		return err
-	}
-	// Create transaction
-	tx := types.NewTransaction(0, common.Address{1}, big.NewInt(1), 22000, big.NewInt(1), nil)
-	signer := types.LatestSignerForChainID(chainID)
-	signature, err := crypto.Sign(signer.Hash(tx).Bytes(), testKey)
-	if err != nil {
-		return err
-	}
-	signedTx, err := tx.WithSignature(signer, signature)
-	if err != nil {
-		return err
-	}
-	// Send transaction
-	return ec.SendTransaction(context.Background(), signedTx)
->>>>>>> c2d2f4ed
 }