// Copyright 2021 The go-ethereum Authors
// This file is part of the go-ethereum library.
//
// The go-ethereum library is free software: you can redistribute it and/or modify
// it under the terms of the GNU Lesser General Public License as published by
// the Free Software Foundation, either version 3 of the License, or
// (at your option) any later version.
//
// The go-ethereum library is distributed in the hope that it will be useful,
// but WITHOUT ANY WARRANTY; without even the implied warranty of
// MERCHANTABILITY or FITNESS FOR A PARTICULAR PURPOSE. See the
// GNU Lesser General Public License for more details.
//
// You should have received a copy of the GNU Lesser General Public License
// along with the go-ethereum library. If not, see <http://www.gnu.org/licenses/>.

package gethclient

import (
	"bytes"
	"context"
	"math/big"
	"testing"

	"github.com/ethereum/go-ethereum"
	"github.com/ethereum/go-ethereum/common"
	"github.com/ethereum/go-ethereum/consensus/ethash"
	"github.com/ethereum/go-ethereum/core"
	"github.com/ethereum/go-ethereum/core/rawdb"
	"github.com/ethereum/go-ethereum/core/types"
	"github.com/ethereum/go-ethereum/crypto"
	"github.com/ethereum/go-ethereum/eth"
	"github.com/ethereum/go-ethereum/eth/ethconfig"
	"github.com/ethereum/go-ethereum/eth/filters"
	"github.com/ethereum/go-ethereum/ethclient"
	"github.com/ethereum/go-ethereum/node"
	"github.com/ethereum/go-ethereum/params"
	"github.com/ethereum/go-ethereum/params/types/genesisT"
	"github.com/ethereum/go-ethereum/rpc"
)

var (
	testKey, _  = crypto.HexToECDSA("b71c71a67e1177ad4e901695e1b4b9ee17ae16c6668d313eac2f96dbcda3f291")
	testAddr    = crypto.PubkeyToAddress(testKey.PublicKey)
	testSlot    = common.HexToHash("0xdeadbeef")
	testValue   = crypto.Keccak256Hash(testSlot[:])
	testBalance = big.NewInt(2e15)
)

func newTestBackend(t *testing.T) (*node.Node, []*types.Block) {
	// Generate test chain.
	genesis, blocks := generateTestChain()
	// Create node
	n, err := node.New(&node.Config{})
	if err != nil {
		t.Fatalf("can't create new node: %v", err)
	}
	// Create Ethereum Service
	config := &ethconfig.Config{Genesis: genesis}
	config.Ethash.PowMode = ethash.ModeFake
	ethservice, err := eth.New(n, config)
	if err != nil {
		t.Fatalf("can't create new ethereum service: %v", err)
	}
	filterSystem := filters.NewFilterSystem(ethservice.APIBackend, filters.Config{})
	n.RegisterAPIs([]rpc.API{{
		Namespace: "eth",
		Service:   filters.NewFilterAPI(filterSystem, false),
	}})

	// Import the test chain.
	if err := n.Start(); err != nil {
		t.Fatalf("can't start test node: %v", err)
	}
	if _, err := ethservice.BlockChain().InsertChain(blocks[1:]); err != nil {
		t.Fatalf("can't import test blocks: %v", err)
	}
	return n, blocks
}

func generateTestChain() (*genesisT.Genesis, []*types.Block) {
	db := rawdb.NewMemoryDatabase()
	config := params.AllEthashProtocolChanges
	genesis := &genesisT.Genesis{
		Config:    config,
		Alloc:     genesisT.GenesisAlloc{testAddr: {Balance: testBalance, Storage: map[common.Hash]common.Hash{testSlot: testValue}}},
		ExtraData: []byte("test genesis"),
		Timestamp: 9000,
	}
	generate := func(i int, g *core.BlockGen) {
		g.OffsetTime(5)
		g.SetExtra([]byte("test"))
	}
<<<<<<< HEAD
	gblock := core.GenesisToBlock(genesis, db)
=======
	gblock := genesis.MustCommit(db)
>>>>>>> d901d853
	engine := ethash.NewFaker()
	blocks, _ := core.GenerateChain(config, gblock, engine, db, 1, generate)
	blocks = append([]*types.Block{gblock}, blocks...)
	return genesis, blocks
}

func TestGethClient(t *testing.T) {
	backend, _ := newTestBackend(t)
	client, err := backend.Attach()
	if err != nil {
		t.Fatal(err)
	}
	defer backend.Close()
	defer client.Close()

	tests := []struct {
		name string
		test func(t *testing.T)
	}{
		{
			"TestAccessList",
			func(t *testing.T) { testAccessList(t, client) },
		},
		{
			"TestGetProof",
			func(t *testing.T) { testGetProof(t, client) },
		}, {
			"TestGCStats",
			func(t *testing.T) { testGCStats(t, client) },
		}, {
			"TestMemStats",
			func(t *testing.T) { testMemStats(t, client) },
		}, {
			"TestGetNodeInfo",
			func(t *testing.T) { testGetNodeInfo(t, client) },
		}, {
			"TestSetHead",
			func(t *testing.T) { testSetHead(t, client) },
		}, {
			"TestSubscribePendingTxs",
			func(t *testing.T) { testSubscribePendingTransactions(t, client) },
		}, {
			"TestCallContract",
			func(t *testing.T) { testCallContract(t, client) },
		},
	}
	t.Parallel()
	for _, tt := range tests {
		t.Run(tt.name, tt.test)
	}
}

func testAccessList(t *testing.T, client *rpc.Client) {
	ec := New(client)
	// Test transfer
	msg := ethereum.CallMsg{
		From:     testAddr,
		To:       &common.Address{},
		Gas:      21000,
		GasPrice: big.NewInt(765625000),
		Value:    big.NewInt(1),
	}
	al, gas, vmErr, err := ec.CreateAccessList(context.Background(), msg)
	if err != nil {
		t.Fatalf("unexpected error: %v", err)
	}
	if vmErr != "" {
		t.Fatalf("unexpected vm error: %v", vmErr)
	}
	if gas != 21000 {
		t.Fatalf("unexpected gas used: %v", gas)
	}
	if len(*al) != 0 {
		t.Fatalf("unexpected length of accesslist: %v", len(*al))
	}
	// Test reverting transaction
	msg = ethereum.CallMsg{
		From:     testAddr,
		To:       nil,
		Gas:      100000,
		GasPrice: big.NewInt(1000000000),
		Value:    big.NewInt(1),
		Data:     common.FromHex("0x608060806080608155fd"),
	}
	al, gas, vmErr, err = ec.CreateAccessList(context.Background(), msg)
	if err != nil {
		t.Fatalf("unexpected error: %v", err)
	}
	if vmErr == "" {
		t.Fatalf("wanted vmErr, got none")
	}
	if gas == 21000 {
		t.Fatalf("unexpected gas used: %v", gas)
	}
	if len(*al) != 1 || al.StorageKeys() != 1 {
		t.Fatalf("unexpected length of accesslist: %v", len(*al))
	}
	// address changes between calls, so we can't test for it.
	if (*al)[0].Address == common.HexToAddress("0x0") {
		t.Fatalf("unexpected address: %v", (*al)[0].Address)
	}
	if (*al)[0].StorageKeys[0] != common.HexToHash("0x0000000000000000000000000000000000000000000000000000000000000081") {
		t.Fatalf("unexpected storage key: %v", (*al)[0].StorageKeys[0])
	}
}

func testGetProof(t *testing.T, client *rpc.Client) {
	ec := New(client)
	ethcl := ethclient.NewClient(client)
	result, err := ec.GetProof(context.Background(), testAddr, []string{testSlot.String()}, nil)
	if err != nil {
		t.Fatal(err)
	}
	if !bytes.Equal(result.Address[:], testAddr[:]) {
		t.Fatalf("unexpected address, want: %v got: %v", testAddr, result.Address)
	}
	// test nonce
	nonce, _ := ethcl.NonceAt(context.Background(), result.Address, nil)
	if result.Nonce != nonce {
		t.Fatalf("invalid nonce, want: %v got: %v", nonce, result.Nonce)
	}
	// test balance
	balance, _ := ethcl.BalanceAt(context.Background(), result.Address, nil)
	if result.Balance.Cmp(balance) != 0 {
		t.Fatalf("invalid balance, want: %v got: %v", balance, result.Balance)
	}
	// test storage
	if len(result.StorageProof) != 1 {
		t.Fatalf("invalid storage proof, want 1 proof, got %v proof(s)", len(result.StorageProof))
	}
	proof := result.StorageProof[0]
	slotValue, _ := ethcl.StorageAt(context.Background(), testAddr, testSlot, nil)
	if !bytes.Equal(slotValue, proof.Value.Bytes()) {
		t.Fatalf("invalid storage proof value, want: %v, got: %v", slotValue, proof.Value.Bytes())
	}
	if proof.Key != testSlot.String() {
		t.Fatalf("invalid storage proof key, want: %v, got: %v", testSlot.String(), proof.Key)
	}
}

func testGCStats(t *testing.T, client *rpc.Client) {
	ec := New(client)
	_, err := ec.GCStats(context.Background())
	if err != nil {
		t.Fatal(err)
	}
}

func testMemStats(t *testing.T, client *rpc.Client) {
	ec := New(client)
	stats, err := ec.MemStats(context.Background())
	if err != nil {
		t.Fatal(err)
	}
	if stats.Alloc == 0 {
		t.Fatal("Invalid mem stats retrieved")
	}
}

func testGetNodeInfo(t *testing.T, client *rpc.Client) {
	ec := New(client)
	info, err := ec.GetNodeInfo(context.Background())
	if err != nil {
		t.Fatal(err)
	}

	if info.Name == "" {
		t.Fatal("Invalid node info retrieved")
	}
}

func testSetHead(t *testing.T, client *rpc.Client) {
	ec := New(client)
	err := ec.SetHead(context.Background(), big.NewInt(0))
	if err != nil {
		t.Fatal(err)
	}
}

func testSubscribePendingTransactions(t *testing.T, client *rpc.Client) {
	ec := New(client)
	ethcl := ethclient.NewClient(client)
	// Subscribe to Transactions
	ch := make(chan common.Hash)
	ec.SubscribePendingTransactions(context.Background(), ch)
	// Send a transaction
	chainID, err := ethcl.ChainID(context.Background())
	if err != nil {
		t.Fatal(err)
	}
	// Create transaction
	tx := types.NewTransaction(0, common.Address{1}, big.NewInt(1), 22000, big.NewInt(1), nil)
	signer := types.LatestSignerForChainID(chainID)
	signature, err := crypto.Sign(signer.Hash(tx).Bytes(), testKey)
	if err != nil {
		t.Fatal(err)
	}
	signedTx, err := tx.WithSignature(signer, signature)
	if err != nil {
		t.Fatal(err)
	}
	// Send transaction
	err = ethcl.SendTransaction(context.Background(), signedTx)
	if err != nil {
		t.Fatal(err)
	}
	// Check that the transaction was send over the channel
	hash := <-ch
	if hash != signedTx.Hash() {
		t.Fatalf("Invalid tx hash received, got %v, want %v", hash, signedTx.Hash())
	}
}

func testCallContract(t *testing.T, client *rpc.Client) {
	ec := New(client)
	msg := ethereum.CallMsg{
		From:     testAddr,
		To:       &common.Address{},
		Gas:      21000,
		GasPrice: big.NewInt(1000000000),
		Value:    big.NewInt(1),
	}
	// CallContract without override
	if _, err := ec.CallContract(context.Background(), msg, big.NewInt(0), nil); err != nil {
		t.Fatalf("unexpected error: %v", err)
	}
	// CallContract with override
	override := OverrideAccount{
		Nonce: 1,
	}
	mapAcc := make(map[common.Address]OverrideAccount)
	mapAcc[testAddr] = override
	if _, err := ec.CallContract(context.Background(), msg, big.NewInt(0), &mapAcc); err != nil {
		t.Fatalf("unexpected error: %v", err)
	}
}<|MERGE_RESOLUTION|>--- conflicted
+++ resolved
@@ -91,11 +91,7 @@
 		g.OffsetTime(5)
 		g.SetExtra([]byte("test"))
 	}
-<<<<<<< HEAD
 	gblock := core.GenesisToBlock(genesis, db)
-=======
-	gblock := genesis.MustCommit(db)
->>>>>>> d901d853
 	engine := ethash.NewFaker()
 	blocks, _ := core.GenerateChain(config, gblock, engine, db, 1, generate)
 	blocks = append([]*types.Block{gblock}, blocks...)
