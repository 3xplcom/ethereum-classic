--- conflicted
+++ resolved
@@ -150,7 +150,6 @@
 	return modules
 }
 
-<<<<<<< HEAD
 func (s *RPCService) methods() map[string][]string {
 	s.server.services.mu.Lock()
 	defer s.server.services.mu.Unlock()
@@ -167,7 +166,8 @@
 		}
 	}
 	return methods
-=======
+}
+
 // PeerInfo contains information about the remote end of the network connection.
 //
 // This is available within RPC method handlers through the context. Call
@@ -201,5 +201,4 @@
 func PeerInfoFromContext(ctx context.Context) PeerInfo {
 	info, _ := ctx.Value(peerInfoContextKey{}).(PeerInfo)
 	return info
->>>>>>> 20356e57
 }