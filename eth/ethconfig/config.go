// Copyright 2021 The go-ethereum Authors
// This file is part of the go-ethereum library.
//
// The go-ethereum library is free software: you can redistribute it and/or modify
// it under the terms of the GNU Lesser General Public License as published by
// the Free Software Foundation, either version 3 of the License, or
// (at your option) any later version.
//
// The go-ethereum library is distributed in the hope that it will be useful,
// but WITHOUT ANY WARRANTY; without even the implied warranty of
// MERCHANTABILITY or FITNESS FOR A PARTICULAR PURPOSE. See the
// GNU Lesser General Public License for more details.
//
// You should have received a copy of the GNU Lesser General Public License
// along with the go-ethereum library. If not, see <http://www.gnu.org/licenses/>.

// Package ethconfig contains the configuration of the ETH and LES protocols.
package ethconfig

import (
	"os"
	"os/user"
	"path/filepath"
	"runtime"
	"time"

	"github.com/ethereum/go-ethereum/common"
	"github.com/ethereum/go-ethereum/consensus"
	"github.com/ethereum/go-ethereum/consensus/beacon"
	"github.com/ethereum/go-ethereum/consensus/clique"
	"github.com/ethereum/go-ethereum/consensus/ethash"
	"github.com/ethereum/go-ethereum/consensus/lyra2"
	"github.com/ethereum/go-ethereum/core"
	"github.com/ethereum/go-ethereum/core/txpool"
	"github.com/ethereum/go-ethereum/eth/downloader"
	"github.com/ethereum/go-ethereum/eth/gasprice"
	"github.com/ethereum/go-ethereum/ethdb"
	"github.com/ethereum/go-ethereum/log"
	"github.com/ethereum/go-ethereum/miner"
	"github.com/ethereum/go-ethereum/node"
	"github.com/ethereum/go-ethereum/params/types/ctypes"
	"github.com/ethereum/go-ethereum/params/types/genesisT"
	"github.com/ethereum/go-ethereum/params/vars"
)

// FullNodeGPO contains default gasprice oracle settings for full node.
var FullNodeGPO = gasprice.Config{
	Blocks:           20,
	Percentile:       60,
	MaxHeaderHistory: 1024,
	MaxBlockHistory:  1024,
	MaxPrice:         gasprice.DefaultMaxPrice,
	IgnorePrice:      gasprice.DefaultIgnorePrice,
}

// LightClientGPO contains default gasprice oracle settings for light client.
var LightClientGPO = gasprice.Config{
	Blocks:           2,
	Percentile:       60,
	MaxHeaderHistory: 300,
	MaxBlockHistory:  5,
	MaxPrice:         gasprice.DefaultMaxPrice,
	IgnorePrice:      gasprice.DefaultIgnorePrice,
}

// Defaults contains default settings for use on the Ethereum main net.
var Defaults = Config{
	SyncMode: downloader.SnapSync,
	Ethash: ethash.Config{
		CacheDir:         "ethash",
		CachesInMem:      2,
		CachesOnDisk:     3,
		CachesLockMmap:   false,
		DatasetsInMem:    1,
		DatasetsOnDisk:   2,
		DatasetsLockMmap: false,
	},
	NetworkId:               vars.DefaultNetworkID,
	ProtocolVersions:        vars.DefaultProtocolVersions,
	TxLookupLimit:           2350000,
	LightPeers:              100,
	UltraLightFraction:      75,
	DatabaseCache:           512,
	TrieCleanCache:          154,
	TrieCleanCacheJournal:   "triecache",
	TrieCleanCacheRejournal: 60 * time.Minute,
	TrieDirtyCache:          256,
	TrieTimeout:             60 * time.Minute,
	SnapshotCache:           102,
	FilterLogCacheSize:      32,
<<<<<<< HEAD
	Miner: miner.Config{
		GasCeil:  30000000,
		GasPrice: big.NewInt(vars.GWei),
		Recommit: 3 * time.Second,
	},
	TxPool:        core.DefaultTxPoolConfig,
	RPCGasCap:     50000000,
	RPCEVMTimeout: 5 * time.Second,
	GPO:           FullNodeGPO,
	RPCTxFeeCap:   1, // 1 ether
=======
	Miner:                   miner.DefaultConfig,
	TxPool:                  txpool.DefaultConfig,
	RPCGasCap:               50000000,
	RPCEVMTimeout:           5 * time.Second,
	GPO:                     FullNodeGPO,
	RPCTxFeeCap:             1, // 1 ether
>>>>>>> 18b641b0
}

func init() {
	home := os.Getenv("HOME")
	if home == "" {
		if user, err := user.Current(); err == nil {
			home = user.HomeDir
		}
	}
	if runtime.GOOS == "darwin" {
		Defaults.Ethash.DatasetDir = filepath.Join(home, "Library", "Ethash")
	} else if runtime.GOOS == "windows" {
		localappdata := os.Getenv("LOCALAPPDATA")
		if localappdata != "" {
			Defaults.Ethash.DatasetDir = filepath.Join(localappdata, "Ethash")
		} else {
			Defaults.Ethash.DatasetDir = filepath.Join(home, "AppData", "Local", "Ethash")
		}
	} else {
		Defaults.Ethash.DatasetDir = filepath.Join(home, ".ethash")
	}
}

//go:generate go run github.com/fjl/gencodec -type Config -formats toml -out gen_config.go

// Config contains configuration options for of the ETH and LES protocols.
type Config struct {
	// The genesis block, which is inserted if the database is empty.
	// If nil, the Ethereum main net block is used.
	Genesis *genesisT.Genesis `toml:",omitempty"`

	// Protocol options
	NetworkId        uint64 // Network ID to use for selecting peers to connect to
	ProtocolVersions []uint // Protocol versions are the supported versions of the eth protocol (first is primary).
	SyncMode         downloader.SyncMode

	// This can be set to list of enrtree:// URLs which will be queried for
	// for nodes to connect to.
	EthDiscoveryURLs  []string
	SnapDiscoveryURLs []string

	NoPruning  bool // Whether to disable pruning and flush everything to disk
	NoPrefetch bool // Whether to disable prefetching and only load state on demand

	TxLookupLimit uint64 `toml:",omitempty"` // The maximum number of blocks from head whose tx indices are reserved.

	// RequiredBlocks is a set of block number -> hash mappings which must be in the
	// canonical chain of all remote peers. Setting the option makes geth verify the
	// presence of these blocks for every new peer connection.
	RequiredBlocks map[uint64]common.Hash `toml:"-"`

	// Light client options
	LightServ          int  `toml:",omitempty"` // Maximum percentage of time allowed for serving LES requests
	LightIngress       int  `toml:",omitempty"` // Incoming bandwidth limit for light servers
	LightEgress        int  `toml:",omitempty"` // Outgoing bandwidth limit for light servers
	LightPeers         int  `toml:",omitempty"` // Maximum number of LES client peers
	LightNoPrune       bool `toml:",omitempty"` // Whether to disable light chain pruning
	LightNoSyncServe   bool `toml:",omitempty"` // Whether to serve light clients before syncing
	SyncFromCheckpoint bool `toml:",omitempty"` // Whether to sync the header chain from the configured checkpoint

	// Ultra Light client options
	UltraLightServers      []string `toml:",omitempty"` // List of trusted ultra light servers
	UltraLightFraction     int      `toml:",omitempty"` // Percentage of trusted servers to accept an announcement
	UltraLightOnlyAnnounce bool     `toml:",omitempty"` // Whether to only announce headers, or also serve them

	// Database options
	SkipBcVersionCheck    bool `toml:"-"`
	DatabaseHandles       int  `toml:"-"`
	DatabaseCache         int
	DatabaseFreezer       string
	DatabaseFreezerRemote string

	TrieCleanCache          int
	TrieCleanCacheJournal   string        `toml:",omitempty"` // Disk journal directory for trie cache to survive node restarts
	TrieCleanCacheRejournal time.Duration `toml:",omitempty"` // Time interval to regenerate the journal for clean cache
	TrieDirtyCache          int
	TrieTimeout             time.Duration
	SnapshotCache           int
	Preimages               bool

	// This is the number of blocks for which logs will be cached in the filter system.
	FilterLogCacheSize int

	// Mining options
	Miner miner.Config

	// Ethash options
	Ethash ethash.Config

	// Transaction pool options
	TxPool txpool.Config

	// Gas Price Oracle options
	GPO gasprice.Config

	// Enables tracking of SHA3 preimages in the VM
	EnablePreimageRecording bool

	// Miscellaneous options
	DocRoot string `toml:"-"`

	// Type of the EWASM interpreter ("" for default)
	EWASMInterpreter string

	// Type of the EVM interpreter ("" for default)
	EVMInterpreter string

	// RPCGasCap is the global gas cap for eth-call variants.
	RPCGasCap uint64

	// RPCEVMTimeout is the global timeout for eth-call.
	RPCEVMTimeout time.Duration

	// RPCTxFeeCap is the global transaction fee(price * gaslimit) cap for
	// send-transaction variants. The unit is ether.
	RPCTxFeeCap float64

	// Checkpoint is a hardcoded checkpoint which can be nil.
	Checkpoint *ctypes.TrustedCheckpoint `toml:",omitempty"`

	// CheckpointOracle is the configuration for checkpoint oracle.
	CheckpointOracle *ctypes.CheckpointOracleConfig `toml:",omitempty"`

	// Manual configuration field for ECBP1100 activation number. Used for modifying genesis config via CLI flag.
	ECBP1100 *big.Int

	// ECBP1100NoDisable overrides
	// When this value is *true, ECBP100 will not (ever) be disabled; when *false, it will never be enabled.
	ECBP1100NoDisable *bool `toml:",omitempty"`

	// Mystique block override (TODO: remove after the fork)
	OverrideMystique *big.Int `toml:",omitempty"`

	// OverrideShanghai (TODO: remove after the fork)
	OverrideShanghai *uint64 `toml:",omitempty"`
}

// CreateConsensusEngine creates a consensus engine for the given chain configuration.
<<<<<<< HEAD
func CreateConsensusEngine(stack *node.Node, chainConfig ctypes.ChainConfigurator, config *ethash.Config, notify []string, noverify bool, db ethdb.Database) consensus.Engine {
	// If proof-of-authority is requested, set it up
	var engine consensus.Engine
	if chainConfig.GetConsensusEngineType().IsClique() {
		engine = clique.New(&ctypes.CliqueConfig{
			Period: chainConfig.GetCliquePeriod(),
			Epoch:  chainConfig.GetCliqueEpoch(),
		}, db)
	} else if chainConfig.GetConsensusEngineType().IsLyra2() {
		engine = lyra2.New(notify, noverify)
	} else {
		// Otherwise assume proof-of-work
		switch config.PowMode {
=======
func CreateConsensusEngine(stack *node.Node, ethashConfig *ethash.Config, cliqueConfig *params.CliqueConfig, notify []string, noverify bool, db ethdb.Database) consensus.Engine {
	// If proof-of-authority is requested, set it up
	var engine consensus.Engine
	if cliqueConfig != nil {
		engine = clique.New(cliqueConfig, db)
	} else {
		switch ethashConfig.PowMode {
>>>>>>> 18b641b0
		case ethash.ModeFake:
			log.Warn("Ethash used in fake mode")
			engine = ethash.NewFaker()
		case ethash.ModeTest:
			log.Warn("Ethash used in test mode")
			engine = ethash.NewTester(nil, noverify)
		case ethash.ModeShared:
			log.Warn("Ethash used in shared mode")
			engine = ethash.NewShared()
		case ethash.ModePoissonFake:
			log.Warn("Ethash used in fake Poisson mode")
			engine = ethash.NewPoissonFaker()
		default:
			engine = ethash.New(ethash.Config{
				PowMode:          config.PowMode,
				CacheDir:         stack.ResolvePath(config.CacheDir),
				CachesInMem:      config.CachesInMem,
				CachesOnDisk:     config.CachesOnDisk,
				CachesLockMmap:   config.CachesLockMmap,
				DatasetDir:       config.DatasetDir,
				DatasetsInMem:    config.DatasetsInMem,
				DatasetsOnDisk:   config.DatasetsOnDisk,
				DatasetsLockMmap: config.DatasetsLockMmap,
				NotifyFull:       config.NotifyFull,
				ECIP1099Block:    chainConfig.GetEthashECIP1099Transition(),
			}, notify, noverify)
			engine.(*ethash.Ethash).SetThreads(-1) // Disable CPU mining
		}
<<<<<<< HEAD
=======
		engine = ethash.New(ethash.Config{
			PowMode:          ethashConfig.PowMode,
			CacheDir:         stack.ResolvePath(ethashConfig.CacheDir),
			CachesInMem:      ethashConfig.CachesInMem,
			CachesOnDisk:     ethashConfig.CachesOnDisk,
			CachesLockMmap:   ethashConfig.CachesLockMmap,
			DatasetDir:       ethashConfig.DatasetDir,
			DatasetsInMem:    ethashConfig.DatasetsInMem,
			DatasetsOnDisk:   ethashConfig.DatasetsOnDisk,
			DatasetsLockMmap: ethashConfig.DatasetsLockMmap,
			NotifyFull:       ethashConfig.NotifyFull,
		}, notify, noverify)
		engine.(*ethash.Ethash).SetThreads(-1) // Disable CPU mining
>>>>>>> 18b641b0
	}

	return beacon.New(engine)
}<|MERGE_RESOLUTION|>--- conflicted
+++ resolved
@@ -88,25 +88,12 @@
 	TrieTimeout:             60 * time.Minute,
 	SnapshotCache:           102,
 	FilterLogCacheSize:      32,
-<<<<<<< HEAD
-	Miner: miner.Config{
-		GasCeil:  30000000,
-		GasPrice: big.NewInt(vars.GWei),
-		Recommit: 3 * time.Second,
-	},
-	TxPool:        core.DefaultTxPoolConfig,
-	RPCGasCap:     50000000,
-	RPCEVMTimeout: 5 * time.Second,
-	GPO:           FullNodeGPO,
-	RPCTxFeeCap:   1, // 1 ether
-=======
 	Miner:                   miner.DefaultConfig,
 	TxPool:                  txpool.DefaultConfig,
 	RPCGasCap:               50000000,
 	RPCEVMTimeout:           5 * time.Second,
 	GPO:                     FullNodeGPO,
 	RPCTxFeeCap:             1, // 1 ether
->>>>>>> 18b641b0
 }
 
 func init() {
@@ -237,37 +224,20 @@
 	// When this value is *true, ECBP100 will not (ever) be disabled; when *false, it will never be enabled.
 	ECBP1100NoDisable *bool `toml:",omitempty"`
 
-	// Mystique block override (TODO: remove after the fork)
-	OverrideMystique *big.Int `toml:",omitempty"`
-
 	// OverrideShanghai (TODO: remove after the fork)
 	OverrideShanghai *uint64 `toml:",omitempty"`
 }
 
 // CreateConsensusEngine creates a consensus engine for the given chain configuration.
-<<<<<<< HEAD
-func CreateConsensusEngine(stack *node.Node, chainConfig ctypes.ChainConfigurator, config *ethash.Config, notify []string, noverify bool, db ethdb.Database) consensus.Engine {
-	// If proof-of-authority is requested, set it up
-	var engine consensus.Engine
-	if chainConfig.GetConsensusEngineType().IsClique() {
-		engine = clique.New(&ctypes.CliqueConfig{
-			Period: chainConfig.GetCliquePeriod(),
-			Epoch:  chainConfig.GetCliqueEpoch(),
-		}, db)
-	} else if chainConfig.GetConsensusEngineType().IsLyra2() {
-		engine = lyra2.New(notify, noverify)
-	} else {
-		// Otherwise assume proof-of-work
-		switch config.PowMode {
-=======
 func CreateConsensusEngine(stack *node.Node, ethashConfig *ethash.Config, cliqueConfig *params.CliqueConfig, notify []string, noverify bool, db ethdb.Database) consensus.Engine {
 	// If proof-of-authority is requested, set it up
 	var engine consensus.Engine
 	if cliqueConfig != nil {
 		engine = clique.New(cliqueConfig, db)
+	} else if chainConfig.GetConsensusEngineType().IsLyra2() {
+		engine = lyra2.New(notify, noverify)
 	} else {
 		switch ethashConfig.PowMode {
->>>>>>> 18b641b0
 		case ethash.ModeFake:
 			log.Warn("Ethash used in fake mode")
 			engine = ethash.NewFaker()
@@ -282,23 +252,6 @@
 			engine = ethash.NewPoissonFaker()
 		default:
 			engine = ethash.New(ethash.Config{
-				PowMode:          config.PowMode,
-				CacheDir:         stack.ResolvePath(config.CacheDir),
-				CachesInMem:      config.CachesInMem,
-				CachesOnDisk:     config.CachesOnDisk,
-				CachesLockMmap:   config.CachesLockMmap,
-				DatasetDir:       config.DatasetDir,
-				DatasetsInMem:    config.DatasetsInMem,
-				DatasetsOnDisk:   config.DatasetsOnDisk,
-				DatasetsLockMmap: config.DatasetsLockMmap,
-				NotifyFull:       config.NotifyFull,
-				ECIP1099Block:    chainConfig.GetEthashECIP1099Transition(),
-			}, notify, noverify)
-			engine.(*ethash.Ethash).SetThreads(-1) // Disable CPU mining
-		}
-<<<<<<< HEAD
-=======
-		engine = ethash.New(ethash.Config{
 			PowMode:          ethashConfig.PowMode,
 			CacheDir:         stack.ResolvePath(ethashConfig.CacheDir),
 			CachesInMem:      ethashConfig.CachesInMem,
@@ -309,9 +262,10 @@
 			DatasetsOnDisk:   ethashConfig.DatasetsOnDisk,
 			DatasetsLockMmap: ethashConfig.DatasetsLockMmap,
 			NotifyFull:       ethashConfig.NotifyFull,
-		}, notify, noverify)
-		engine.(*ethash.Ethash).SetThreads(-1) // Disable CPU mining
->>>>>>> 18b641b0
+			ECIP1099Block:    ethashConfig.ECIP1099Block,
+			}, notify, noverify)
+			engine.(*ethash.Ethash).SetThreads(-1) // Disable CPU mining
+		}
 	}
 
 	return beacon.New(engine)
