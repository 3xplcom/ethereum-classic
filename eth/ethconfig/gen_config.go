// Code generated by github.com/fjl/gencodec. DO NOT EDIT.

package ethconfig

import (
	"math/big"
	"time"

	"github.com/ethereum/go-ethereum/common"
	"github.com/ethereum/go-ethereum/consensus/ethash"
	"github.com/ethereum/go-ethereum/core"
	"github.com/ethereum/go-ethereum/eth/downloader"
	"github.com/ethereum/go-ethereum/eth/gasprice"
	"github.com/ethereum/go-ethereum/miner"
	"github.com/ethereum/go-ethereum/params/types/ctypes"
	"github.com/ethereum/go-ethereum/params/types/genesisT"
)

// MarshalTOML marshals as TOML.
func (c Config) MarshalTOML() (interface{}, error) {
	type Config struct {
		Genesis                         *genesisT.Genesis `toml:",omitempty"`
		NetworkId                       uint64
		SyncMode                        downloader.SyncMode
		EthDiscoveryURLs                []string
		SnapDiscoveryURLs               []string
		NoPruning                       bool
		NoPrefetch                      bool
		TxLookupLimit                   uint64                 `toml:",omitempty"`
		RequiredBlocks                  map[uint64]common.Hash `toml:"-"`
		LightServ                       int                    `toml:",omitempty"`
		LightIngress                    int                    `toml:",omitempty"`
		LightEgress                     int                    `toml:",omitempty"`
		LightPeers                      int                    `toml:",omitempty"`
		LightNoPrune                    bool                   `toml:",omitempty"`
		LightNoSyncServe                bool                   `toml:",omitempty"`
		SyncFromCheckpoint              bool                   `toml:",omitempty"`
		UltraLightServers               []string               `toml:",omitempty"`
		UltraLightFraction              int                    `toml:",omitempty"`
		UltraLightOnlyAnnounce          bool                   `toml:",omitempty"`
		SkipBcVersionCheck              bool                   `toml:"-"`
		DatabaseHandles                 int                    `toml:"-"`
		DatabaseCache                   int
		DatabaseFreezer                 string
		TrieCleanCache                  int
		TrieCleanCacheJournal           string        `toml:",omitempty"`
		TrieCleanCacheRejournal         time.Duration `toml:",omitempty"`
		TrieDirtyCache                  int
		TrieTimeout                     time.Duration
		SnapshotCache                   int
		Preimages                       bool
		Miner                           miner.Config
		Ethash                          ethash.Config
		TxPool                          core.TxPoolConfig
		GPO                             gasprice.Config
		EnablePreimageRecording         bool
		DocRoot                         string `toml:"-"`
		EWASMInterpreter                string
		EVMInterpreter                  string
		RPCGasCap                       uint64 `toml:",omitempty"`
		RPCEVMTimeout                   time.Duration
<<<<<<< HEAD
		RPCTxFeeCap                     float64                        `toml:",omitempty"`
		Checkpoint                      *ctypes.TrustedCheckpoint      `toml:",omitempty"`
		CheckpointOracle                *ctypes.CheckpointOracleConfig `toml:",omitempty"`
		OverrideMystique                *big.Int                       `toml:",omitempty"`
		OverrideArrowGlacier            *big.Int                       `toml:",omitempty"`
=======
		RPCTxFeeCap                     float64
		Checkpoint                      *params.TrustedCheckpoint      `toml:",omitempty"`
		CheckpointOracle                *params.CheckpointOracleConfig `toml:",omitempty"`
		OverrideGrayGlacier             *big.Int                       `toml:",omitempty"`
>>>>>>> 23bee162
		OverrideTerminalTotalDifficulty *big.Int                       `toml:",omitempty"`
	}
	var enc Config
	enc.Genesis = c.Genesis
	enc.NetworkId = c.NetworkId
	enc.SyncMode = c.SyncMode
	enc.EthDiscoveryURLs = c.EthDiscoveryURLs
	enc.SnapDiscoveryURLs = c.SnapDiscoveryURLs
	enc.NoPruning = c.NoPruning
	enc.NoPrefetch = c.NoPrefetch
	enc.TxLookupLimit = c.TxLookupLimit
	enc.RequiredBlocks = c.RequiredBlocks
	enc.LightServ = c.LightServ
	enc.LightIngress = c.LightIngress
	enc.LightEgress = c.LightEgress
	enc.LightPeers = c.LightPeers
	enc.LightNoPrune = c.LightNoPrune
	enc.LightNoSyncServe = c.LightNoSyncServe
	enc.SyncFromCheckpoint = c.SyncFromCheckpoint
	enc.UltraLightServers = c.UltraLightServers
	enc.UltraLightFraction = c.UltraLightFraction
	enc.UltraLightOnlyAnnounce = c.UltraLightOnlyAnnounce
	enc.SkipBcVersionCheck = c.SkipBcVersionCheck
	enc.DatabaseHandles = c.DatabaseHandles
	enc.DatabaseCache = c.DatabaseCache
	enc.DatabaseFreezer = c.DatabaseFreezer
	enc.TrieCleanCache = c.TrieCleanCache
	enc.TrieCleanCacheJournal = c.TrieCleanCacheJournal
	enc.TrieCleanCacheRejournal = c.TrieCleanCacheRejournal
	enc.TrieDirtyCache = c.TrieDirtyCache
	enc.TrieTimeout = c.TrieTimeout
	enc.SnapshotCache = c.SnapshotCache
	enc.Preimages = c.Preimages
	enc.Miner = c.Miner
	enc.Ethash = c.Ethash
	enc.TxPool = c.TxPool
	enc.GPO = c.GPO
	enc.EnablePreimageRecording = c.EnablePreimageRecording
	enc.DocRoot = c.DocRoot
	enc.EWASMInterpreter = c.EWASMInterpreter
	enc.EVMInterpreter = c.EVMInterpreter
	enc.RPCGasCap = c.RPCGasCap
	enc.RPCEVMTimeout = c.RPCEVMTimeout
	enc.RPCTxFeeCap = c.RPCTxFeeCap
	enc.Checkpoint = c.Checkpoint
	enc.CheckpointOracle = c.CheckpointOracle
<<<<<<< HEAD
	enc.OverrideMystique = c.OverrideMystique
	enc.OverrideArrowGlacier = c.OverrideArrowGlacier
=======
	enc.OverrideGrayGlacier = c.OverrideGrayGlacier
>>>>>>> 23bee162
	enc.OverrideTerminalTotalDifficulty = c.OverrideTerminalTotalDifficulty
	return &enc, nil
}

// UnmarshalTOML unmarshals from TOML.
func (c *Config) UnmarshalTOML(unmarshal func(interface{}) error) error {
	type Config struct {
		Genesis                         *genesisT.Genesis `toml:",omitempty"`
		NetworkId                       *uint64
		SyncMode                        *downloader.SyncMode
		EthDiscoveryURLs                []string
		SnapDiscoveryURLs               []string
		NoPruning                       *bool
		NoPrefetch                      *bool
		TxLookupLimit                   *uint64                `toml:",omitempty"`
		RequiredBlocks                  map[uint64]common.Hash `toml:"-"`
		LightServ                       *int                   `toml:",omitempty"`
		LightIngress                    *int                   `toml:",omitempty"`
		LightEgress                     *int                   `toml:",omitempty"`
		LightPeers                      *int                   `toml:",omitempty"`
		LightNoPrune                    *bool                  `toml:",omitempty"`
		LightNoSyncServe                *bool                  `toml:",omitempty"`
		SyncFromCheckpoint              *bool                  `toml:",omitempty"`
		UltraLightServers               []string               `toml:",omitempty"`
		UltraLightFraction              *int                   `toml:",omitempty"`
		UltraLightOnlyAnnounce          *bool                  `toml:",omitempty"`
		SkipBcVersionCheck              *bool                  `toml:"-"`
		DatabaseHandles                 *int                   `toml:"-"`
		DatabaseCache                   *int
		DatabaseFreezer                 *string
		TrieCleanCache                  *int
		TrieCleanCacheJournal           *string        `toml:",omitempty"`
		TrieCleanCacheRejournal         *time.Duration `toml:",omitempty"`
		TrieDirtyCache                  *int
		TrieTimeout                     *time.Duration
		SnapshotCache                   *int
		Preimages                       *bool
		Miner                           *miner.Config
		Ethash                          *ethash.Config
		TxPool                          *core.TxPoolConfig
		GPO                             *gasprice.Config
		EnablePreimageRecording         *bool
		DocRoot                         *string `toml:"-"`
		EWASMInterpreter                *string
		EVMInterpreter                  *string
		RPCGasCap                       *uint64 `toml:",omitempty"`
		RPCEVMTimeout                   *time.Duration
<<<<<<< HEAD
		RPCTxFeeCap                     *float64                       `toml:",omitempty"`
		Checkpoint                      *ctypes.TrustedCheckpoint      `toml:",omitempty"`
		CheckpointOracle                *ctypes.CheckpointOracleConfig `toml:",omitempty"`
		OverrideMystique                *big.Int                       `toml:",omitempty"`
		OverrideArrowGlacier            *big.Int                       `toml:",omitempty"`
=======
		RPCTxFeeCap                     *float64
		Checkpoint                      *params.TrustedCheckpoint      `toml:",omitempty"`
		CheckpointOracle                *params.CheckpointOracleConfig `toml:",omitempty"`
		OverrideGrayGlacier             *big.Int                       `toml:",omitempty"`
>>>>>>> 23bee162
		OverrideTerminalTotalDifficulty *big.Int                       `toml:",omitempty"`
	}
	var dec Config
	if err := unmarshal(&dec); err != nil {
		return err
	}
	if dec.Genesis != nil {
		c.Genesis = dec.Genesis
	}
	if dec.NetworkId != nil {
		c.NetworkId = *dec.NetworkId
	}
	if dec.SyncMode != nil {
		c.SyncMode = *dec.SyncMode
	}
	if dec.EthDiscoveryURLs != nil {
		c.EthDiscoveryURLs = dec.EthDiscoveryURLs
	}
	if dec.SnapDiscoveryURLs != nil {
		c.SnapDiscoveryURLs = dec.SnapDiscoveryURLs
	}
	if dec.NoPruning != nil {
		c.NoPruning = *dec.NoPruning
	}
	if dec.NoPrefetch != nil {
		c.NoPrefetch = *dec.NoPrefetch
	}
	if dec.TxLookupLimit != nil {
		c.TxLookupLimit = *dec.TxLookupLimit
	}
	if dec.RequiredBlocks != nil {
		c.RequiredBlocks = dec.RequiredBlocks
	}
	if dec.LightServ != nil {
		c.LightServ = *dec.LightServ
	}
	if dec.LightIngress != nil {
		c.LightIngress = *dec.LightIngress
	}
	if dec.LightEgress != nil {
		c.LightEgress = *dec.LightEgress
	}
	if dec.LightPeers != nil {
		c.LightPeers = *dec.LightPeers
	}
	if dec.LightNoPrune != nil {
		c.LightNoPrune = *dec.LightNoPrune
	}
	if dec.LightNoSyncServe != nil {
		c.LightNoSyncServe = *dec.LightNoSyncServe
	}
	if dec.SyncFromCheckpoint != nil {
		c.SyncFromCheckpoint = *dec.SyncFromCheckpoint
	}
	if dec.UltraLightServers != nil {
		c.UltraLightServers = dec.UltraLightServers
	}
	if dec.UltraLightFraction != nil {
		c.UltraLightFraction = *dec.UltraLightFraction
	}
	if dec.UltraLightOnlyAnnounce != nil {
		c.UltraLightOnlyAnnounce = *dec.UltraLightOnlyAnnounce
	}
	if dec.SkipBcVersionCheck != nil {
		c.SkipBcVersionCheck = *dec.SkipBcVersionCheck
	}
	if dec.DatabaseHandles != nil {
		c.DatabaseHandles = *dec.DatabaseHandles
	}
	if dec.DatabaseCache != nil {
		c.DatabaseCache = *dec.DatabaseCache
	}
	if dec.DatabaseFreezer != nil {
		c.DatabaseFreezer = *dec.DatabaseFreezer
	}
	if dec.TrieCleanCache != nil {
		c.TrieCleanCache = *dec.TrieCleanCache
	}
	if dec.TrieCleanCacheJournal != nil {
		c.TrieCleanCacheJournal = *dec.TrieCleanCacheJournal
	}
	if dec.TrieCleanCacheRejournal != nil {
		c.TrieCleanCacheRejournal = *dec.TrieCleanCacheRejournal
	}
	if dec.TrieDirtyCache != nil {
		c.TrieDirtyCache = *dec.TrieDirtyCache
	}
	if dec.TrieTimeout != nil {
		c.TrieTimeout = *dec.TrieTimeout
	}
	if dec.SnapshotCache != nil {
		c.SnapshotCache = *dec.SnapshotCache
	}
	if dec.Preimages != nil {
		c.Preimages = *dec.Preimages
	}
	if dec.Miner != nil {
		c.Miner = *dec.Miner
	}
	if dec.Ethash != nil {
		c.Ethash = *dec.Ethash
	}
	if dec.TxPool != nil {
		c.TxPool = *dec.TxPool
	}
	if dec.GPO != nil {
		c.GPO = *dec.GPO
	}
	if dec.EnablePreimageRecording != nil {
		c.EnablePreimageRecording = *dec.EnablePreimageRecording
	}
	if dec.DocRoot != nil {
		c.DocRoot = *dec.DocRoot
	}
	if dec.EWASMInterpreter != nil {
		c.EWASMInterpreter = *dec.EWASMInterpreter
	}
	if dec.EVMInterpreter != nil {
		c.EVMInterpreter = *dec.EVMInterpreter
	}
	if dec.RPCGasCap != nil {
		c.RPCGasCap = *dec.RPCGasCap
	}
	if dec.RPCEVMTimeout != nil {
		c.RPCEVMTimeout = *dec.RPCEVMTimeout
	}
	if dec.RPCTxFeeCap != nil {
		c.RPCTxFeeCap = *dec.RPCTxFeeCap
	}
	if dec.Checkpoint != nil {
		c.Checkpoint = dec.Checkpoint
	}
	if dec.CheckpointOracle != nil {
		c.CheckpointOracle = dec.CheckpointOracle
	}
<<<<<<< HEAD
	if dec.OverrideMystique != nil {
		c.OverrideMystique = dec.OverrideMystique
	}
	if dec.OverrideArrowGlacier != nil {
		c.OverrideArrowGlacier = dec.OverrideArrowGlacier
=======
	if dec.OverrideGrayGlacier != nil {
		c.OverrideGrayGlacier = dec.OverrideGrayGlacier
>>>>>>> 23bee162
	}
	if dec.OverrideTerminalTotalDifficulty != nil {
		c.OverrideTerminalTotalDifficulty = dec.OverrideTerminalTotalDifficulty
	}
	return nil
}<|MERGE_RESOLUTION|>--- conflicted
+++ resolved
@@ -59,18 +59,10 @@
 		EVMInterpreter                  string
 		RPCGasCap                       uint64 `toml:",omitempty"`
 		RPCEVMTimeout                   time.Duration
-<<<<<<< HEAD
-		RPCTxFeeCap                     float64                        `toml:",omitempty"`
+		RPCTxFeeCap                     float64
 		Checkpoint                      *ctypes.TrustedCheckpoint      `toml:",omitempty"`
 		CheckpointOracle                *ctypes.CheckpointOracleConfig `toml:",omitempty"`
-		OverrideMystique                *big.Int                       `toml:",omitempty"`
-		OverrideArrowGlacier            *big.Int                       `toml:",omitempty"`
-=======
-		RPCTxFeeCap                     float64
-		Checkpoint                      *params.TrustedCheckpoint      `toml:",omitempty"`
-		CheckpointOracle                *params.CheckpointOracleConfig `toml:",omitempty"`
 		OverrideGrayGlacier             *big.Int                       `toml:",omitempty"`
->>>>>>> 23bee162
 		OverrideTerminalTotalDifficulty *big.Int                       `toml:",omitempty"`
 	}
 	var enc Config
@@ -117,12 +109,7 @@
 	enc.RPCTxFeeCap = c.RPCTxFeeCap
 	enc.Checkpoint = c.Checkpoint
 	enc.CheckpointOracle = c.CheckpointOracle
-<<<<<<< HEAD
-	enc.OverrideMystique = c.OverrideMystique
-	enc.OverrideArrowGlacier = c.OverrideArrowGlacier
-=======
 	enc.OverrideGrayGlacier = c.OverrideGrayGlacier
->>>>>>> 23bee162
 	enc.OverrideTerminalTotalDifficulty = c.OverrideTerminalTotalDifficulty
 	return &enc, nil
 }
@@ -170,18 +157,10 @@
 		EVMInterpreter                  *string
 		RPCGasCap                       *uint64 `toml:",omitempty"`
 		RPCEVMTimeout                   *time.Duration
-<<<<<<< HEAD
-		RPCTxFeeCap                     *float64                       `toml:",omitempty"`
+		RPCTxFeeCap                     *float64
 		Checkpoint                      *ctypes.TrustedCheckpoint      `toml:",omitempty"`
 		CheckpointOracle                *ctypes.CheckpointOracleConfig `toml:",omitempty"`
-		OverrideMystique                *big.Int                       `toml:",omitempty"`
-		OverrideArrowGlacier            *big.Int                       `toml:",omitempty"`
-=======
-		RPCTxFeeCap                     *float64
-		Checkpoint                      *params.TrustedCheckpoint      `toml:",omitempty"`
-		CheckpointOracle                *params.CheckpointOracleConfig `toml:",omitempty"`
 		OverrideGrayGlacier             *big.Int                       `toml:",omitempty"`
->>>>>>> 23bee162
 		OverrideTerminalTotalDifficulty *big.Int                       `toml:",omitempty"`
 	}
 	var dec Config
@@ -317,16 +296,8 @@
 	if dec.CheckpointOracle != nil {
 		c.CheckpointOracle = dec.CheckpointOracle
 	}
-<<<<<<< HEAD
-	if dec.OverrideMystique != nil {
-		c.OverrideMystique = dec.OverrideMystique
-	}
-	if dec.OverrideArrowGlacier != nil {
-		c.OverrideArrowGlacier = dec.OverrideArrowGlacier
-=======
 	if dec.OverrideGrayGlacier != nil {
 		c.OverrideGrayGlacier = dec.OverrideGrayGlacier
->>>>>>> 23bee162
 	}
 	if dec.OverrideTerminalTotalDifficulty != nil {
 		c.OverrideTerminalTotalDifficulty = dec.OverrideTerminalTotalDifficulty
