--- conflicted
+++ resolved
@@ -41,13 +41,10 @@
 	"github.com/ethereum/go-ethereum/node"
 	"github.com/ethereum/go-ethereum/p2p"
 	"github.com/ethereum/go-ethereum/params"
-<<<<<<< HEAD
 	"github.com/ethereum/go-ethereum/params/types/genesisT"
 	"github.com/ethereum/go-ethereum/params/vars"
-=======
 	"github.com/ethereum/go-ethereum/rlp"
 	"github.com/ethereum/go-ethereum/rpc"
->>>>>>> 18b641b0
 	"github.com/ethereum/go-ethereum/trie"
 )
 
@@ -61,26 +58,17 @@
 	testBalance = big.NewInt(2e18)
 )
 
-<<<<<<< HEAD
-func generatePreMergeChain(n int) (*genesisT.Genesis, []*types.Block) {
-	db := rawdb.NewMemoryDatabase()
-	config := params.AllEthashProtocolChanges
-	genesis := &genesisT.Genesis{
-		Config:     config,
-		Alloc:      genesisT.GenesisAlloc{testAddr: {Balance: testBalance}},
-=======
 func generateMergeChain(n int, merged bool) (*core.Genesis, []*types.Block) {
 	config := *params.AllEthashProtocolChanges
 	engine := consensus.Engine(beaconConsensus.New(ethash.NewFaker()))
 	if merged {
-		config.TerminalTotalDifficulty = common.Big0
-		config.TerminalTotalDifficultyPassed = true
+		config.SetEthashTerminalTotalDifficulty(common.Big0)
+		config.SetEthashTerminalTotalDifficultyPassed(true)
 		engine = beaconConsensus.NewFaker()
 	}
-	genesis := &core.Genesis{
+	genesis := &genesisT.Genesis{
 		Config:     &config,
-		Alloc:      core.GenesisAlloc{testAddr: {Balance: testBalance}},
->>>>>>> 18b641b0
+		Alloc:      genesisT.GenesisAlloc{testAddr: {Balance: testBalance}},
 		ExtraData:  []byte("test genesis"),
 		Timestamp:  9000,
 		BaseFee:    big.NewInt(vars.InitialBaseFee),
@@ -90,21 +78,7 @@
 	generate := func(i int, g *core.BlockGen) {
 		g.OffsetTime(5)
 		g.SetExtra([]byte("test"))
-<<<<<<< HEAD
-		tx, _ := types.SignTx(types.NewTransaction(testNonce, common.HexToAddress("0x9a9070028361F7AAbeB3f2F2Dc07F82C4a98A02a"), big.NewInt(1), vars.TxGas, big.NewInt(vars.InitialBaseFee*2), nil), types.LatestSigner(config), testKey)
-		g.AddTx(tx)
-		testNonce++
-	}
-	gblock := core.MustCommitGenesis(db, genesis)
-	engine := ethash.NewFaker()
-	blocks, _ := core.GenerateChain(config, gblock, engine, db, n, generate)
-	totalDifficulty := big.NewInt(0)
-	for _, b := range blocks {
-		totalDifficulty.Add(totalDifficulty, b.Difficulty())
-	}
-	config.SetEthashTerminalTotalDifficulty(totalDifficulty)
-=======
-		tx, _ := types.SignTx(types.NewTransaction(testNonce, common.HexToAddress("0x9a9070028361F7AAbeB3f2F2Dc07F82C4a98A02a"), big.NewInt(1), params.TxGas, big.NewInt(params.InitialBaseFee*2), nil), types.LatestSigner(&config), testKey)
+		tx, _ := types.SignTx(types.NewTransaction(testNonce, common.HexToAddress("0x9a9070028361F7AAbeB3f2F2Dc07F82C4a98A02a"), big.NewInt(1), vars.TxGas, big.NewInt(vars.InitialBaseFee*2), nil), types.LatestSigner(&config), testKey)
 		g.AddTx(tx)
 		testNonce++
 	}
@@ -115,10 +89,9 @@
 		for _, b := range blocks {
 			totalDifficulty.Add(totalDifficulty, b.Difficulty())
 		}
-		config.TerminalTotalDifficulty = totalDifficulty
-	}
-
->>>>>>> 18b641b0
+		config.SetEthashTerminalTotalDifficulty(totalDifficulty)
+	}
+
 	return genesis, blocks
 }
 
@@ -556,13 +529,8 @@
 		t.Fatal("expected error on invalid config, invalid ttd")
 	}
 	// invalid terminal block hash
-<<<<<<< HEAD
-	config = beacon.TransitionConfigurationV1{
+	config = engine.TransitionConfigurationV1{
 		TerminalTotalDifficulty: (*hexutil.Big)(genesis.Config.GetEthashTerminalTotalDifficulty()),
-=======
-	config = engine.TransitionConfigurationV1{
-		TerminalTotalDifficulty: (*hexutil.Big)(genesis.Config.TerminalTotalDifficulty),
->>>>>>> 18b641b0
 		TerminalBlockHash:       common.Hash{1},
 		TerminalBlockNumber:     0,
 	}
@@ -570,13 +538,8 @@
 		t.Fatal("expected error on invalid config, invalid hash")
 	}
 	// valid config
-<<<<<<< HEAD
-	config = beacon.TransitionConfigurationV1{
+	config = engine.TransitionConfigurationV1{
 		TerminalTotalDifficulty: (*hexutil.Big)(genesis.Config.GetEthashTerminalTotalDifficulty()),
-=======
-	config = engine.TransitionConfigurationV1{
-		TerminalTotalDifficulty: (*hexutil.Big)(genesis.Config.TerminalTotalDifficulty),
->>>>>>> 18b641b0
 		TerminalBlockHash:       common.Hash{},
 		TerminalBlockNumber:     0,
 	}
@@ -584,13 +547,8 @@
 		t.Fatalf("expected no error on valid config, got %v", err)
 	}
 	// valid config
-<<<<<<< HEAD
-	config = beacon.TransitionConfigurationV1{
+	config = engine.TransitionConfigurationV1{
 		TerminalTotalDifficulty: (*hexutil.Big)(genesis.Config.GetEthashTerminalTotalDifficulty()),
-=======
-	config = engine.TransitionConfigurationV1{
-		TerminalTotalDifficulty: (*hexutil.Big)(genesis.Config.TerminalTotalDifficulty),
->>>>>>> 18b641b0
 		TerminalBlockHash:       preMergeBlocks[5].Hash(),
 		TerminalBlockNumber:     6,
 	}
@@ -630,43 +588,11 @@
 	)
 	for i := 0; i < 10; i++ {
 		statedb, _ := ethservice.BlockChain().StateAt(parent.Root())
-<<<<<<< HEAD
-		nonce := statedb.GetNonce(testAddr)
-		tx, _ := types.SignTx(types.NewContractCreation(nonce, new(big.Int), 1000000, big.NewInt(2*vars.InitialBaseFee), logCode), types.LatestSigner(ethservice.BlockChain().Config()), testKey)
-		ethservice.TxPool().AddLocal(tx)
-
-		params := beacon.PayloadAttributesV1{
-			Timestamp:             parent.Time() + 1,
-			Random:                crypto.Keccak256Hash([]byte{byte(i)}),
-			SuggestedFeeRecipient: parent.Coinbase(),
-		}
-
-		fcState := beacon.ForkchoiceStateV1{
-			HeadBlockHash:      parent.Hash(),
-			SafeBlockHash:      common.Hash{},
-			FinalizedBlockHash: common.Hash{},
-		}
-		resp, err := api.ForkchoiceUpdatedV1(fcState, &params)
-		if err != nil {
-			t.Fatalf("error preparing payload, err=%v", err)
-		}
-		if resp.PayloadStatus.Status != beacon.VALID {
-			t.Fatalf("error preparing payload, invalid status: %v", resp.PayloadStatus.Status)
-		}
-		payload, err := api.GetPayloadV1(*resp.PayloadID)
-		if err != nil {
-			t.Fatalf("can't get payload: %v", err)
-		}
-		// TODO(493456442, marius) this test can be flaky since we rely on a 100ms
-		// allowance for block generation internally.
-		if len(payload.Transactions) == 0 {
-			t.Fatalf("payload should not be empty")
-=======
 		tx := types.MustSignNewTx(testKey, signer, &types.LegacyTx{
 			Nonce:    statedb.GetNonce(testAddr),
 			Value:    new(big.Int),
 			Gas:      1000000,
-			GasPrice: big.NewInt(2 * params.InitialBaseFee),
+			GasPrice: big.NewInt(2 * vars.InitialBaseFee),
 			Data:     logCode,
 		})
 		ethservice.TxPool().AddRemotesSync([]*types.Transaction{tx})
@@ -705,7 +631,6 @@
 			if i > 10 {
 				t.Fatalf("payload should not be empty")
 			}
->>>>>>> 18b641b0
 		}
 		execResp, err := api.NewPayloadV1(*payload)
 		if err != nil {
@@ -947,19 +872,11 @@
 }
 
 func TestNewPayloadOnInvalidTerminalBlock(t *testing.T) {
-<<<<<<< HEAD
-	genesis, preMergeBlocks := generatePreMergeChain(100)
-	fmt.Println(genesis.Config.GetEthashTerminalTotalDifficulty())
-	genesis.Config.SetEthashTerminalTotalDifficulty(preMergeBlocks[0].Difficulty()) // .Sub(genesis.Config.TerminalTotalDifficulty, preMergeBlocks[len(preMergeBlocks)-1].Difficulty())
-
-	fmt.Println(genesis.Config.GetEthashTerminalTotalDifficulty())
-=======
 	genesis, preMergeBlocks := generateMergeChain(100, false)
->>>>>>> 18b641b0
 	n, ethservice := startEthService(t, genesis, preMergeBlocks)
 	defer n.Close()
 
-	genesis.Config.TerminalTotalDifficulty = preMergeBlocks[0].Difficulty() //.Sub(genesis.Config.TerminalTotalDifficulty, preMergeBlocks[len(preMergeBlocks)-1].Difficulty())
+	genesis.Config.SetEthashTerminalTotalDifficulty(preMergeBlocks[0].Difficulty()) // .Sub(genesis.Config.TerminalTotalDifficulty, preMergeBlocks[len(preMergeBlocks)-1].Difficulty())
 
 	var (
 		api    = NewConsensusAPI(ethservice)
