// Copyright 2015 The go-ethereum Authors
// This file is part of the go-ethereum library.
//
// The go-ethereum library is free software: you can redistribute it and/or modify
// it under the terms of the GNU Lesser General Public License as published by
// the Free Software Foundation, either version 3 of the License, or
// (at your option) any later version.
//
// The go-ethereum library is distributed in the hope that it will be useful,
// but WITHOUT ANY WARRANTY; without even the implied warranty of
// MERCHANTABILITY or FITNESS FOR A PARTICULAR PURPOSE. See the
// GNU Lesser General Public License for more details.
//
// You should have received a copy of the GNU Lesser General Public License
// along with the go-ethereum library. If not, see <http://www.gnu.org/licenses/>.

package eth

import (
	"compress/gzip"
	"context"
	"errors"
	"fmt"
	"io"
	"math/big"
	"os"
	"runtime"
	"strings"
	"time"

	"github.com/ethereum/go-ethereum/common"
	"github.com/ethereum/go-ethereum/common/hexutil"
	"github.com/ethereum/go-ethereum/core"
	"github.com/ethereum/go-ethereum/core/rawdb"
	"github.com/ethereum/go-ethereum/core/state"
	"github.com/ethereum/go-ethereum/core/types"
	"github.com/ethereum/go-ethereum/internal/ethapi"
	"github.com/ethereum/go-ethereum/log"
	"github.com/ethereum/go-ethereum/rlp"
	"github.com/ethereum/go-ethereum/rpc"
	"github.com/ethereum/go-ethereum/trie"
)

// EthereumAPI provides an API to access Ethereum full node-related information.
type EthereumAPI struct {
	e *Ethereum
}

// NewEthereumAPI creates a new Ethereum protocol API for full nodes.
func NewEthereumAPI(e *Ethereum) *EthereumAPI {
	return &EthereumAPI{e}
}

// Etherbase is the address that mining rewards will be send to.
func (api *EthereumAPI) Etherbase() (common.Address, error) {
	return api.e.Etherbase()
}

// Coinbase is the address that mining rewards will be send to (alias for Etherbase).
func (api *EthereumAPI) Coinbase() (common.Address, error) {
	return api.Etherbase()
}

// Hashrate returns the POW hashrate.
func (api *EthereumAPI) Hashrate() hexutil.Uint64 {
	return hexutil.Uint64(api.e.Miner().Hashrate())
}

// Mining returns an indication if this node is currently mining.
func (api *EthereumAPI) Mining() bool {
	return api.e.IsMining()
}

// MinerAPI provides an API to control the miner.
type MinerAPI struct {
	e *Ethereum
}

// NewMinerAPI create a new MinerAPI instance.
func NewMinerAPI(e *Ethereum) *MinerAPI {
	return &MinerAPI{e}
}

// Start starts the miner with the given number of threads. If threads is nil,
// the number of workers started is equal to the number of logical CPUs that are
// usable by this process. If mining is already running, this method adjust the
// number of threads allowed to use and updates the minimum price required by the
// transaction pool.
func (api *MinerAPI) Start(threads *int) error {
	if threads == nil {
		return api.e.StartMining(runtime.NumCPU())
	}
	return api.e.StartMining(*threads)
}

// Stop terminates the miner, both at the consensus engine level as well as at
// the block creation level.
func (api *MinerAPI) Stop() {
	api.e.StopMining()
}

// SetExtra sets the extra data string that is included when this miner mines a block.
func (api *MinerAPI) SetExtra(extra string) (bool, error) {
	if err := api.e.Miner().SetExtra([]byte(extra)); err != nil {
		return false, err
	}
	return true, nil
}

// SetGasPrice sets the minimum accepted gas price for the miner.
func (api *MinerAPI) SetGasPrice(gasPrice hexutil.Big) bool {
	api.e.lock.Lock()
	api.e.gasPrice = (*big.Int)(&gasPrice)
	api.e.lock.Unlock()

	api.e.txPool.SetGasPrice((*big.Int)(&gasPrice))
	return true
}

// SetGasLimit sets the gaslimit to target towards during mining.
func (api *MinerAPI) SetGasLimit(gasLimit hexutil.Uint64) bool {
	api.e.Miner().SetGasCeil(uint64(gasLimit))
	return true
}

// SetEtherbase sets the etherbase of the miner.
func (api *MinerAPI) SetEtherbase(etherbase common.Address) bool {
	api.e.SetEtherbase(etherbase)
	return true
}

// SetRecommitInterval updates the interval for miner sealing work recommitting.
func (api *MinerAPI) SetRecommitInterval(interval int) {
	api.e.Miner().SetRecommitInterval(time.Duration(interval) * time.Millisecond)
}

// AdminAPI is the collection of Ethereum full node related APIs for node
// administration.
type AdminAPI struct {
	eth *Ethereum
}

// NewAdminAPI creates a new instance of AdminAPI.
func NewAdminAPI(eth *Ethereum) *AdminAPI {
	return &AdminAPI{eth: eth}
}

// ExportChain exports the current blockchain into a local file,
// or a range of blocks if first and last are non-nil.
func (api *AdminAPI) ExportChain(file string, first *uint64, last *uint64) (bool, error) {
	if first == nil && last != nil {
		return false, errors.New("last cannot be specified without first")
	}
	if first != nil && last == nil {
		head := api.eth.BlockChain().CurrentHeader().Number.Uint64()
		last = &head
	}
	if _, err := os.Stat(file); err == nil {
		// File already exists. Allowing overwrite could be a DoS vector,
		// since the 'file' may point to arbitrary paths on the drive
		return false, errors.New("location would overwrite an existing file")
	}
	// Make sure we can create the file to export into
	out, err := os.OpenFile(file, os.O_CREATE|os.O_WRONLY|os.O_TRUNC, os.ModePerm)
	if err != nil {
		return false, err
	}
	defer out.Close()

	var writer io.Writer = out
	if strings.HasSuffix(file, ".gz") {
		writer = gzip.NewWriter(writer)
		defer writer.(*gzip.Writer).Close()
	}

	// Export the blockchain
	if first != nil {
		if err := api.eth.BlockChain().ExportN(writer, *first, *last); err != nil {
			return false, err
		}
	} else if err := api.eth.BlockChain().Export(writer); err != nil {
		return false, err
	}
	return true, nil
}

func hasAllBlocks(chain *core.BlockChain, bs []*types.Block) bool {
	for _, b := range bs {
		if !chain.HasBlock(b.Hash(), b.NumberU64()) {
			return false
		}
	}

	return true
}

// ImportChain imports a blockchain from a local file.
func (api *AdminAPI) ImportChain(file string) (bool, error) {
	// Make sure the can access the file to import
	in, err := os.Open(file)
	if err != nil {
		return false, err
	}
	defer in.Close()

	var reader io.Reader = in
	if strings.HasSuffix(file, ".gz") {
		if reader, err = gzip.NewReader(reader); err != nil {
			return false, err
		}
	}

	// Run actual the import in pre-configured batches
	stream := rlp.NewStream(reader, 0)

	blocks, index := make([]*types.Block, 0, 2500), 0
	for batch := 0; ; batch++ {
		// Load a batch of blocks from the input file
		for len(blocks) < cap(blocks) {
			block := new(types.Block)
			if err := stream.Decode(block); err == io.EOF {
				break
			} else if err != nil {
				return false, fmt.Errorf("block %d: failed to parse: %v", index, err)
			}
			blocks = append(blocks, block)
			index++
		}
		if len(blocks) == 0 {
			break
		}

		if hasAllBlocks(api.eth.BlockChain(), blocks) {
			blocks = blocks[:0]
			continue
		}
		// Import the batch and reset the buffer
		if _, err := api.eth.BlockChain().InsertChain(blocks); err != nil {
			return false, fmt.Errorf("batch %d: failed to insert: %v", batch, err)
		}
		blocks = blocks[:0]
	}
	return true, nil
}

<<<<<<< HEAD
func (api *PrivateAdminAPI) Ecbp1100(blockNr rpc.BlockNumber) (bool, error) {
	i := uint64(blockNr.Int64())
	err := api.eth.blockchain.Config().SetECBP1100Transition(&i)
	return api.eth.blockchain.IsArtificialFinalityEnabled() &&
		api.eth.blockchain.Config().IsEnabled(
			api.eth.blockchain.Config().GetECBP1100Transition,
			api.eth.blockchain.CurrentBlock().Number()), err
}

// MaxPeers sets the maximum peer limit for the protocol manager and the p2p server.
func (api *PrivateAdminAPI) MaxPeers(n int) (bool, error) {
	api.eth.handler.maxPeers = n
	api.eth.p2pServer.MaxPeers = n

	for i := api.eth.handler.peers.len(); i > n; i = api.eth.handler.peers.len() {
		p := api.eth.handler.peers.WorstPeer()
		if p == nil {
			break
		}
		api.eth.handler.removePeer(p.ID())
	}
	return true, nil
}

// PublicDebugAPI is the collection of Ethereum full node APIs exposed
// over the public debugging endpoint.
type PublicDebugAPI struct {
=======
// DebugAPI is the collection of Ethereum full node APIs for debugging the
// protocol.
type DebugAPI struct {
>>>>>>> 8f2416a8
	eth *Ethereum
}

// NewDebugAPI creates a new DebugAPI instance.
func NewDebugAPI(eth *Ethereum) *DebugAPI {
	return &DebugAPI{eth: eth}
}

// DumpBlock retrieves the entire state of the database at a given block.
func (api *DebugAPI) DumpBlock(blockNr rpc.BlockNumber) (state.Dump, error) {
	opts := &state.DumpConfig{
		OnlyWithAddresses: true,
		Max:               AccountRangeMaxResults, // Sanity limit over RPC
	}
	if blockNr == rpc.PendingBlockNumber {
		// If we're dumping the pending state, we need to request
		// both the pending block as well as the pending state from
		// the miner and operate on those
		_, stateDb := api.eth.miner.Pending()
		return stateDb.RawDump(opts), nil
	}
	var block *types.Block
	if blockNr == rpc.LatestBlockNumber {
		block = api.eth.blockchain.CurrentBlock()
	} else if blockNr == rpc.FinalizedBlockNumber {
		block = api.eth.blockchain.CurrentFinalizedBlock()
	} else {
		block = api.eth.blockchain.GetBlockByNumber(uint64(blockNr))
	}
	if block == nil {
		return state.Dump{}, fmt.Errorf("block #%d not found", blockNr)
	}
	stateDb, err := api.eth.BlockChain().StateAt(block.Root())
	if err != nil {
		return state.Dump{}, err
	}
	return stateDb.RawDump(opts), nil
}

// Preimage is a debug API function that returns the preimage for a sha3 hash, if known.
func (api *DebugAPI) Preimage(ctx context.Context, hash common.Hash) (hexutil.Bytes, error) {
	if preimage := rawdb.ReadPreimage(api.eth.ChainDb(), hash); preimage != nil {
		return preimage, nil
	}
	return nil, errors.New("unknown preimage")
}

// BadBlockArgs represents the entries in the list returned when bad blocks are queried.
type BadBlockArgs struct {
	Hash  common.Hash              `json:"hash"`
	Block *ethapi.RPCMarshalBlockT `json:"block"`
	RLP   string                   `json:"rlp"`
}

// GetBadBlocks returns a list of the last 'bad blocks' that the client has seen on the network
// and returns them as a JSON list of block hashes.
func (api *DebugAPI) GetBadBlocks(ctx context.Context) ([]*BadBlockArgs, error) {
	var (
		err     error
		blocks  = rawdb.ReadAllBadBlocks(api.eth.chainDb)
		results = make([]*BadBlockArgs, 0, len(blocks))
	)
	for _, block := range blocks {
		var (
			blockRlp  string
			blockJSON *ethapi.RPCMarshalBlockT
		)
		if rlpBytes, err := rlp.EncodeToBytes(block); err != nil {
			blockRlp = err.Error() // Hacky, but hey, it works
		} else {
			blockRlp = fmt.Sprintf("0x%x", rlpBytes)
		}
		if blockJSON, err = ethapi.RPCMarshalBlock(block, true, true, api.eth.APIBackend.ChainConfig()); err != nil {
			blockJSON = &ethapi.RPCMarshalBlockT{Error: err.Error()}
		}
		results = append(results, &BadBlockArgs{
			Hash:  block.Hash(),
			RLP:   blockRlp,
			Block: blockJSON,
		})
	}
	return results, nil
}

// AccountRangeMaxResults is the maximum number of results to be returned per call
const AccountRangeMaxResults = 256

// AccountRange enumerates all accounts in the given block and start point in paging request
func (api *DebugAPI) AccountRange(blockNrOrHash rpc.BlockNumberOrHash, start hexutil.Bytes, maxResults int, nocode, nostorage, incompletes bool) (state.IteratorDump, error) {
	var stateDb *state.StateDB
	var err error

	if number, ok := blockNrOrHash.Number(); ok {
		if number == rpc.PendingBlockNumber {
			// If we're dumping the pending state, we need to request
			// both the pending block as well as the pending state from
			// the miner and operate on those
			_, stateDb = api.eth.miner.Pending()
		} else {
			var block *types.Block
			if number == rpc.LatestBlockNumber {
				block = api.eth.blockchain.CurrentBlock()
			} else if number == rpc.FinalizedBlockNumber {
				block = api.eth.blockchain.CurrentFinalizedBlock()
			} else {
				block = api.eth.blockchain.GetBlockByNumber(uint64(number))
			}
			if block == nil {
				return state.IteratorDump{}, fmt.Errorf("block #%d not found", number)
			}
			stateDb, err = api.eth.BlockChain().StateAt(block.Root())
			if err != nil {
				return state.IteratorDump{}, err
			}
		}
	} else if hash, ok := blockNrOrHash.Hash(); ok {
		block := api.eth.blockchain.GetBlockByHash(hash)
		if block == nil {
			return state.IteratorDump{}, fmt.Errorf("block %s not found", hash.Hex())
		}
		stateDb, err = api.eth.BlockChain().StateAt(block.Root())
		if err != nil {
			return state.IteratorDump{}, err
		}
	} else {
		return state.IteratorDump{}, errors.New("either block number or block hash must be specified")
	}

	opts := &state.DumpConfig{
		SkipCode:          nocode,
		SkipStorage:       nostorage,
		OnlyWithAddresses: !incompletes,
		Start:             start,
		Max:               uint64(maxResults),
	}
	if maxResults > AccountRangeMaxResults || maxResults <= 0 {
		opts.Max = AccountRangeMaxResults
	}
	return stateDb.IteratorDump(opts), nil
}

// StorageRangeResult is the result of a debug_storageRangeAt API call.
type StorageRangeResult struct {
	Storage storageMap   `json:"storage"`
	NextKey *common.Hash `json:"nextKey"` // nil if Storage includes the last key in the trie.
}

type storageMap map[common.Hash]storageEntry

type storageEntry struct {
	Key   *common.Hash `json:"key"`
	Value common.Hash  `json:"value"`
}

// StorageRangeAt returns the storage at the given block height and transaction index.
func (api *DebugAPI) StorageRangeAt(blockHash common.Hash, txIndex int, contractAddress common.Address, keyStart hexutil.Bytes, maxResult int) (StorageRangeResult, error) {
	// Retrieve the block
	block := api.eth.blockchain.GetBlockByHash(blockHash)
	if block == nil {
		return StorageRangeResult{}, fmt.Errorf("block %#x not found", blockHash)
	}
	_, _, statedb, err := api.eth.stateAtTransaction(block, txIndex, 0)
	if err != nil {
		return StorageRangeResult{}, err
	}
	st := statedb.StorageTrie(contractAddress)
	if st == nil {
		return StorageRangeResult{}, fmt.Errorf("account %x doesn't exist", contractAddress)
	}
	return storageRangeAt(st, keyStart, maxResult)
}

func storageRangeAt(st state.Trie, start []byte, maxResult int) (StorageRangeResult, error) {
	it := trie.NewIterator(st.NodeIterator(start))
	result := StorageRangeResult{Storage: storageMap{}}
	for i := 0; i < maxResult && it.Next(); i++ {
		_, content, _, err := rlp.Split(it.Value)
		if err != nil {
			return StorageRangeResult{}, err
		}
		e := storageEntry{Value: common.BytesToHash(content)}
		if preimage := st.GetKey(it.Key); preimage != nil {
			preimage := common.BytesToHash(preimage)
			e.Key = &preimage
		}
		result.Storage[common.BytesToHash(it.Key)] = e
	}
	// Add the 'next key' so clients can continue downloading.
	if it.Next() {
		next := common.BytesToHash(it.Key)
		result.NextKey = &next
	}
	return result, nil
}

// GetModifiedAccountsByNumber returns all accounts that have changed between the
// two blocks specified. A change is defined as a difference in nonce, balance,
// code hash, or storage hash.
//
// With one parameter, returns the list of accounts modified in the specified block.
func (api *DebugAPI) GetModifiedAccountsByNumber(startNum uint64, endNum *uint64) ([]common.Address, error) {
	var startBlock, endBlock *types.Block

	startBlock = api.eth.blockchain.GetBlockByNumber(startNum)
	if startBlock == nil {
		return nil, fmt.Errorf("start block %x not found", startNum)
	}

	if endNum == nil {
		endBlock = startBlock
		startBlock = api.eth.blockchain.GetBlockByHash(startBlock.ParentHash())
		if startBlock == nil {
			return nil, fmt.Errorf("block %x has no parent", endBlock.Number())
		}
	} else {
		endBlock = api.eth.blockchain.GetBlockByNumber(*endNum)
		if endBlock == nil {
			return nil, fmt.Errorf("end block %d not found", *endNum)
		}
	}
	return api.getModifiedAccounts(startBlock, endBlock)
}

// GetModifiedAccountsByHash returns all accounts that have changed between the
// two blocks specified. A change is defined as a difference in nonce, balance,
// code hash, or storage hash.
//
// With one parameter, returns the list of accounts modified in the specified block.
func (api *DebugAPI) GetModifiedAccountsByHash(startHash common.Hash, endHash *common.Hash) ([]common.Address, error) {
	var startBlock, endBlock *types.Block
	startBlock = api.eth.blockchain.GetBlockByHash(startHash)
	if startBlock == nil {
		return nil, fmt.Errorf("start block %x not found", startHash)
	}

	if endHash == nil {
		endBlock = startBlock
		startBlock = api.eth.blockchain.GetBlockByHash(startBlock.ParentHash())
		if startBlock == nil {
			return nil, fmt.Errorf("block %x has no parent", endBlock.Number())
		}
	} else {
		endBlock = api.eth.blockchain.GetBlockByHash(*endHash)
		if endBlock == nil {
			return nil, fmt.Errorf("end block %x not found", *endHash)
		}
	}
	return api.getModifiedAccounts(startBlock, endBlock)
}

func (api *DebugAPI) getModifiedAccounts(startBlock, endBlock *types.Block) ([]common.Address, error) {
	if startBlock.Number().Uint64() >= endBlock.Number().Uint64() {
		return nil, fmt.Errorf("start block height (%d) must be less than end block height (%d)", startBlock.Number().Uint64(), endBlock.Number().Uint64())
	}
	triedb := api.eth.BlockChain().StateCache().TrieDB()

	oldTrie, err := trie.NewSecure(common.Hash{}, startBlock.Root(), triedb)
	if err != nil {
		return nil, err
	}
	newTrie, err := trie.NewSecure(common.Hash{}, endBlock.Root(), triedb)
	if err != nil {
		return nil, err
	}
	diff, _ := trie.NewDifferenceIterator(oldTrie.NodeIterator([]byte{}), newTrie.NodeIterator([]byte{}))
	iter := trie.NewIterator(diff)

	var dirty []common.Address
	for iter.Next() {
		key := newTrie.GetKey(iter.Key)
		if key == nil {
			return nil, fmt.Errorf("no preimage found for hash %x", iter.Key)
		}
		dirty = append(dirty, common.BytesToAddress(key))
	}
	return dirty, nil
}

// GetAccessibleState returns the first number where the node has accessible
// state on disk. Note this being the post-state of that block and the pre-state
// of the next block.
// The (from, to) parameters are the sequence of blocks to search, which can go
// either forwards or backwards
func (api *DebugAPI) GetAccessibleState(from, to rpc.BlockNumber) (uint64, error) {
	db := api.eth.ChainDb()
	var pivot uint64
	if p := rawdb.ReadLastPivotNumber(db); p != nil {
		pivot = *p
		log.Info("Found fast-sync pivot marker", "number", pivot)
	}
	var resolveNum = func(num rpc.BlockNumber) (uint64, error) {
		// We don't have state for pending (-2), so treat it as latest
		if num.Int64() < 0 {
			block := api.eth.blockchain.CurrentBlock()
			if block == nil {
				return 0, fmt.Errorf("current block missing")
			}
			return block.NumberU64(), nil
		}
		return uint64(num.Int64()), nil
	}
	var (
		start   uint64
		end     uint64
		delta   = int64(1)
		lastLog time.Time
		err     error
	)
	if start, err = resolveNum(from); err != nil {
		return 0, err
	}
	if end, err = resolveNum(to); err != nil {
		return 0, err
	}
	if start == end {
		return 0, fmt.Errorf("from and to needs to be different")
	}
	if start > end {
		delta = -1
	}
	for i := int64(start); i != int64(end); i += delta {
		if time.Since(lastLog) > 8*time.Second {
			log.Info("Finding roots", "from", start, "to", end, "at", i)
			lastLog = time.Now()
		}
		if i < int64(pivot) {
			continue
		}
		h := api.eth.BlockChain().GetHeaderByNumber(uint64(i))
		if h == nil {
			return 0, fmt.Errorf("missing header %d", i)
		}
		if ok, _ := api.eth.ChainDb().Has(h.Root[:]); ok {
			return uint64(i), nil
		}
	}
	return 0, fmt.Errorf("No state found")
}

// RemovePendingTransaction removes a transaction from the txpool.
// It returns the transaction removed, if any.
func (api *PrivateDebugAPI) RemovePendingTransaction(hash common.Hash) (*types.Transaction, error) {
	return api.eth.txPool.RemoveTx(hash), nil
}

// PrivateTraceAPI is the collection of Ethereum full node APIs exposed over
// the private debugging endpoint.
type PrivateTraceAPI struct {
	eth *Ethereum
}

// NewPrivateTraceAPI creates a new API definition for the full node-related
// private debug methods of the Ethereum service.
func NewPrivateTraceAPI(eth *Ethereum) *PrivateTraceAPI {
	return &PrivateTraceAPI{eth: eth}
}<|MERGE_RESOLUTION|>--- conflicted
+++ resolved
@@ -243,8 +243,7 @@
 	return true, nil
 }
 
-<<<<<<< HEAD
-func (api *PrivateAdminAPI) Ecbp1100(blockNr rpc.BlockNumber) (bool, error) {
+func (api *AdminAPI) Ecbp1100(blockNr rpc.BlockNumber) (bool, error) {
 	i := uint64(blockNr.Int64())
 	err := api.eth.blockchain.Config().SetECBP1100Transition(&i)
 	return api.eth.blockchain.IsArtificialFinalityEnabled() &&
@@ -254,7 +253,7 @@
 }
 
 // MaxPeers sets the maximum peer limit for the protocol manager and the p2p server.
-func (api *PrivateAdminAPI) MaxPeers(n int) (bool, error) {
+func (api *AdminAPI) MaxPeers(n int) (bool, error) {
 	api.eth.handler.maxPeers = n
 	api.eth.p2pServer.MaxPeers = n
 
@@ -268,14 +267,9 @@
 	return true, nil
 }
 
-// PublicDebugAPI is the collection of Ethereum full node APIs exposed
-// over the public debugging endpoint.
-type PublicDebugAPI struct {
-=======
 // DebugAPI is the collection of Ethereum full node APIs for debugging the
 // protocol.
 type DebugAPI struct {
->>>>>>> 8f2416a8
 	eth *Ethereum
 }
 
