// Copyright 2014 The go-ethereum Authors
// This file is part of the go-ethereum library.
//
// The go-ethereum library is free software: you can redistribute it and/or modify
// it under the terms of the GNU Lesser General Public License as published by
// the Free Software Foundation, either version 3 of the License, or
// (at your option) any later version.
//
// The go-ethereum library is distributed in the hope that it will be useful,
// but WITHOUT ANY WARRANTY; without even the implied warranty of
// MERCHANTABILITY or FITNESS FOR A PARTICULAR PURPOSE. See the
// GNU Lesser General Public License for more details.
//
// You should have received a copy of the GNU Lesser General Public License
// along with the go-ethereum library. If not, see <http://www.gnu.org/licenses/>.

// Package eth implements the Ethereum protocol.
package eth

import (
	"errors"
	"fmt"
	"math"
	"math/big"
	"runtime"
	"sync"
	"sync/atomic"

	"github.com/ethereum/go-ethereum/accounts"
	"github.com/ethereum/go-ethereum/common"
	"github.com/ethereum/go-ethereum/common/hexutil"
	"github.com/ethereum/go-ethereum/consensus"
	"github.com/ethereum/go-ethereum/consensus/beacon"
	"github.com/ethereum/go-ethereum/consensus/clique"
	"github.com/ethereum/go-ethereum/core"
	"github.com/ethereum/go-ethereum/core/bloombits"
	"github.com/ethereum/go-ethereum/core/rawdb"
	"github.com/ethereum/go-ethereum/core/state/pruner"
	"github.com/ethereum/go-ethereum/core/txpool"
	"github.com/ethereum/go-ethereum/core/types"
	"github.com/ethereum/go-ethereum/core/vm"
	"github.com/ethereum/go-ethereum/eth/downloader"
	"github.com/ethereum/go-ethereum/eth/ethconfig"
	"github.com/ethereum/go-ethereum/eth/gasprice"
	"github.com/ethereum/go-ethereum/eth/protocols/eth"
	"github.com/ethereum/go-ethereum/eth/protocols/snap"
	"github.com/ethereum/go-ethereum/ethdb"
	"github.com/ethereum/go-ethereum/event"
	"github.com/ethereum/go-ethereum/internal/ethapi"
	"github.com/ethereum/go-ethereum/internal/shutdowncheck"
	"github.com/ethereum/go-ethereum/log"
	"github.com/ethereum/go-ethereum/miner"
	"github.com/ethereum/go-ethereum/node"
	"github.com/ethereum/go-ethereum/p2p"
	"github.com/ethereum/go-ethereum/p2p/dnsdisc"
	"github.com/ethereum/go-ethereum/p2p/enode"
	"github.com/ethereum/go-ethereum/params"
	"github.com/ethereum/go-ethereum/params/confp"
	"github.com/ethereum/go-ethereum/params/types/coregeth"
	"github.com/ethereum/go-ethereum/params/types/goethereum"
	"github.com/ethereum/go-ethereum/params/vars"
	"github.com/ethereum/go-ethereum/rlp"
	"github.com/ethereum/go-ethereum/rpc"
)

// Config contains the configuration options of the ETH protocol.
// Deprecated: use ethconfig.Config instead.
type Config = ethconfig.Config

// Ethereum implements the Ethereum full node service.
type Ethereum struct {
	config *ethconfig.Config

	// Handlers
	txPool             *txpool.TxPool
	blockchain         *core.BlockChain
	handler            *handler
	ethDialCandidates  enode.Iterator
	snapDialCandidates enode.Iterator
	merger             *consensus.Merger

	// DB interfaces
	chainDb ethdb.Database // Block chain database

	eventMux       *event.TypeMux
	engine         consensus.Engine
	accountManager *accounts.Manager

	bloomRequests     chan chan *bloombits.Retrieval // Channel receiving bloom data retrieval requests
	bloomIndexer      *core.ChainIndexer             // Bloom indexer operating during block imports
	closeBloomHandler chan struct{}

	APIBackend *EthAPIBackend

	miner     *miner.Miner
	gasPrice  *big.Int
	etherbase common.Address

	networkID     uint64
	netRPCService *ethapi.NetAPI

	p2pServer *p2p.Server

	lock sync.RWMutex // Protects the variadic fields (e.g. gas price and etherbase)

	shutdownTracker *shutdowncheck.ShutdownTracker // Tracks if and when the node has shutdown ungracefully
}

// New creates a new Ethereum object (including the
// initialisation of the common Ethereum object)
func New(stack *node.Node, config *ethconfig.Config) (*Ethereum, error) {
	// Ensure configuration values are compatible and sane
	if config.SyncMode == downloader.LightSync {
		return nil, errors.New("can't run eth.Ethereum in light sync mode, use les.LightEthereum")
	}
	if !config.SyncMode.IsValid() {
		return nil, fmt.Errorf("invalid sync mode %d", config.SyncMode)
	}
	if config.Miner.GasPrice == nil || config.Miner.GasPrice.Cmp(common.Big0) <= 0 {
		log.Warn("Sanitizing invalid miner gas price", "provided", config.Miner.GasPrice, "updated", ethconfig.Defaults.Miner.GasPrice)
		config.Miner.GasPrice = new(big.Int).Set(ethconfig.Defaults.Miner.GasPrice)
	}
	if config.NoPruning && config.TrieDirtyCache > 0 {
		if config.SnapshotCache > 0 {
			config.TrieCleanCache += config.TrieDirtyCache * 3 / 5
			config.SnapshotCache += config.TrieDirtyCache * 2 / 5
		} else {
			config.TrieCleanCache += config.TrieDirtyCache
		}
		config.TrieDirtyCache = 0
	}
	log.Info("Allocated trie memory caches", "clean", common.StorageSize(config.TrieCleanCache)*1024*1024, "dirty", common.StorageSize(config.TrieDirtyCache)*1024*1024)

	// Assemble the Ethereum object
	chainDb, err := stack.OpenDatabaseWithFreezer("chaindata", config.DatabaseCache, config.DatabaseHandles, config.DatabaseFreezer, "eth/db/chaindata/", false)
	if err != nil {
		return nil, err
	}
<<<<<<< HEAD
	chainConfig, genesisHash, genesisErr := core.SetupGenesisBlockWithOverride(chainDb, config.Genesis, config.OverrideTerminalTotalDifficulty, config.OverrideTerminalTotalDifficultyPassed)
	if _, ok := genesisErr.(*confp.ConfigCompatError); genesisErr != nil && !ok {
		return nil, genesisErr
	}
	log.Info("")
	log.Info(strings.Repeat("-", 153))
	for _, line := range strings.Split(chainConfig.String(), "\n") {
		log.Info(line)
	}
	log.Info(strings.Repeat("-", 153))
	log.Info("")

=======
>>>>>>> 18b641b0
	if err := pruner.RecoverPruning(stack.ResolvePath(""), chainDb, stack.ResolvePath(config.TrieCleanCacheJournal)); err != nil {
		log.Error("Failed to recover state", "error", err)
	}
	// Transfer mining-related config to the ethash config.
	ethashConfig := config.Ethash
	ethashConfig.NotifyFull = config.Miner.NotifyFull
	cliqueConfig, err := core.LoadCliqueConfig(chainDb, config.Genesis)
	if err != nil {
		return nil, err
	}
	engine := ethconfig.CreateConsensusEngine(stack, &ethashConfig, cliqueConfig, config.Miner.Notify, config.Miner.Noverify, chainDb)

	eth := &Ethereum{
		config:            config,
		merger:            consensus.NewMerger(chainDb),
		chainDb:           chainDb,
		eventMux:          stack.EventMux(),
		accountManager:    stack.AccountManager(),
		engine:            engine,
		closeBloomHandler: make(chan struct{}),
		networkID:         config.NetworkId,
		gasPrice:          config.Miner.GasPrice,
		etherbase:         config.Miner.Etherbase,
		bloomRequests:     make(chan chan *bloombits.Retrieval),
		bloomIndexer:      core.NewBloomIndexer(chainDb, vars.BloomBitsBlocks, vars.BloomConfirms),
		p2pServer:         stack.Server(),
		shutdownTracker:   shutdowncheck.NewShutdownTracker(chainDb),
	}

	bcVersion := rawdb.ReadDatabaseVersion(chainDb)
	var dbVer = "<nil>"
	if bcVersion != nil {
		dbVer = fmt.Sprintf("%d", *bcVersion)
	}
	log.Info("Initialising Ethereum protocol", "network", config.NetworkId, "dbversion", dbVer)

	if !config.SkipBcVersionCheck {
		if bcVersion != nil && *bcVersion > core.BlockChainVersion {
			return nil, fmt.Errorf("database version is v%d, Geth %s only supports v%d", *bcVersion, params.VersionWithMeta, core.BlockChainVersion)
		} else if bcVersion == nil || *bcVersion < core.BlockChainVersion {
			if bcVersion != nil { // only print warning on upgrade, not on init
				log.Warn("Upgrade blockchain database version", "from", dbVer, "to", core.BlockChainVersion)
			}
			rawdb.WriteDatabaseVersion(chainDb, core.BlockChainVersion)
		}
	}
	var (
		vmConfig = vm.Config{
			EnablePreimageRecording: config.EnablePreimageRecording,
			EWASMInterpreter:        config.EWASMInterpreter,
			EVMInterpreter:          config.EVMInterpreter,
		}
		cacheConfig = &core.CacheConfig{
			TrieCleanLimit:      config.TrieCleanCache,
			TrieCleanJournal:    stack.ResolvePath(config.TrieCleanCacheJournal),
			TrieCleanRejournal:  config.TrieCleanCacheRejournal,
			TrieCleanNoPrefetch: config.NoPrefetch,
			TrieDirtyLimit:      config.TrieDirtyCache,
			TrieDirtyDisabled:   config.NoPruning,
			TrieTimeLimit:       config.TrieTimeout,
			SnapshotLimit:       config.SnapshotCache,
			Preimages:           config.Preimages,
		}
	)
	// Override the chain config with provided settings.
	var overrides core.ChainOverrides
	if config.OverrideShanghai != nil {
		overrides.OverrideShanghai = config.OverrideShanghai
	}
	eth.blockchain, err = core.NewBlockChain(chainDb, cacheConfig, config.Genesis, &overrides, eth.engine, vmConfig, eth.shouldPreserve, &config.TxLookupLimit)
	if err != nil {
		return nil, err
	}
<<<<<<< HEAD
	// Rewind the chain in case of an incompatible config upgrade.
	if compat, ok := genesisErr.(*confp.ConfigCompatError); ok {
		log.Warn("Rewinding chain to upgrade configuration", "err", compat)
		eth.blockchain.SetHead(compat.RewindTo)
		rawdb.WriteChainConfig(chainDb, genesisHash, chainConfig)
	}
=======
>>>>>>> 18b641b0
	eth.bloomIndexer.Start(eth.blockchain)
	// Handle artificial finality config override cases.
	if config.ECBP1100 != nil {
		if n := config.ECBP1100.Uint64(); n != math.MaxUint64 {
			if err := eth.blockchain.Config().SetECBP1100Transition(&n); err != nil {
				return nil, err
			}
		}
	}
	if config.ECBP1100NoDisable != nil {
		if *config.ECBP1100NoDisable {
			eth.blockchain.ArtificialFinalityNoDisable(1)
		}
	}

	if config.TxPool.Journal != "" {
		config.TxPool.Journal = stack.ResolvePath(config.TxPool.Journal)
	}
	eth.txPool = txpool.NewTxPool(config.TxPool, eth.blockchain.Config(), eth.blockchain)

	// Permit the downloader to use the trie cache allowance during fast sync
	cacheLimit := cacheConfig.TrieCleanLimit + cacheConfig.TrieDirtyLimit + cacheConfig.SnapshotLimit
	checkpoint := config.Checkpoint
	if checkpoint == nil {
<<<<<<< HEAD
		if p, ok := chainConfig.(*coregeth.CoreGethChainConfig); ok {
			checkpoint = p.TrustedCheckpoint
		} else if p, ok := chainConfig.(*goethereum.ChainConfig); ok {
			checkpoint = p.TrustedCheckpoint
		}
=======
		checkpoint = params.TrustedCheckpoints[eth.blockchain.Genesis().Hash()]
>>>>>>> 18b641b0
	}
	if eth.handler, err = newHandler(&handlerConfig{
		Database:       chainDb,
		Chain:          eth.blockchain,
		TxPool:         eth.txPool,
		Merger:         eth.merger,
		Network:        config.NetworkId,
		Sync:           config.SyncMode,
		BloomCache:     uint64(cacheLimit),
		EventMux:       eth.eventMux,
		Checkpoint:     checkpoint,
		RequiredBlocks: config.RequiredBlocks,
	}); err != nil {
		return nil, err
	}

	eth.miner = miner.New(eth, &config.Miner, eth.blockchain.Config(), eth.EventMux(), eth.engine, eth.isLocalBlock)
	eth.miner.SetExtra(makeExtraData(config.Miner.ExtraData))

	eth.APIBackend = &EthAPIBackend{stack.Config().ExtRPCEnabled(), stack.Config().AllowUnprotectedTxs, eth, nil}
	if eth.APIBackend.allowUnprotectedTxs {
		log.Info("Unprotected transactions allowed")
	}
	gpoParams := config.GPO
	if gpoParams.Default == nil {
		gpoParams.Default = config.Miner.GasPrice
	}
	eth.APIBackend.gpo = gasprice.NewOracle(eth.APIBackend, gpoParams)

	// Setup DNS discovery iterators.
	dnsclient := dnsdisc.NewClient(dnsdisc.Config{})
	eth.ethDialCandidates, err = dnsclient.NewIterator(eth.config.EthDiscoveryURLs...)
	if err != nil {
		return nil, err
	}
	eth.snapDialCandidates, err = dnsclient.NewIterator(eth.config.SnapDiscoveryURLs...)
	if err != nil {
		return nil, err
	}

	// Start the RPC service
	eth.netRPCService = ethapi.NewNetAPI(eth.p2pServer, config.NetworkId)

	// Register the backend on the node
	stack.RegisterAPIs(eth.APIs())
	stack.RegisterProtocols(eth.Protocols())
	stack.RegisterLifecycle(eth)

	// Successful startup; push a marker and check previous unclean shutdowns.
	eth.shutdownTracker.MarkStartup()

	return eth, nil
}

func makeExtraData(extra []byte) []byte {
	if len(extra) == 0 {
		// create default extradata
		extra, _ = rlp.EncodeToBytes([]interface{}{
			uint(params.VersionMajor<<16 | params.VersionMinor<<8 | params.VersionPatch),
			"CoreGeth",
			runtime.Version(),
			runtime.GOOS,
		})
	}
	if uint64(len(extra)) > vars.MaximumExtraDataSize {
		log.Warn("Miner extra data exceed limit", "extra", hexutil.Bytes(extra), "limit", vars.MaximumExtraDataSize)
		extra = nil
	}
	return extra
}

// APIs return the collection of RPC services the ethereum package offers.
// NOTE, some of these services probably need to be moved to somewhere else.
func (s *Ethereum) APIs() []rpc.API {
	apis := ethapi.GetAPIs(s.APIBackend)

	// Append any APIs exposed explicitly by the consensus engine
	apis = append(apis, s.engine.APIs(s.BlockChain())...)

	// Append all the local APIs and return
	return append(apis, []rpc.API{
		{
			Namespace: "eth",
			Service:   NewEthereumAPI(s),
		}, {
			Namespace: "miner",
			Service:   NewMinerAPI(s),
		}, {
			Namespace: "eth",
			Service:   downloader.NewDownloaderAPI(s.handler.downloader, s.eventMux),
		}, {
			Namespace: "admin",
			Service:   NewAdminAPI(s),
		}, {
			Namespace: "debug",
			Service:   NewDebugAPI(s),
		}, {
			Namespace: "net",
			Service:   s.netRPCService,
		},
	}...)
}

func (s *Ethereum) ResetWithGenesisBlock(gb *types.Block) {
	s.blockchain.ResetWithGenesisBlock(gb)
}

func (s *Ethereum) Etherbase() (eb common.Address, err error) {
	s.lock.RLock()
	etherbase := s.etherbase
	s.lock.RUnlock()

	if etherbase != (common.Address{}) {
		return etherbase, nil
	}
	return common.Address{}, fmt.Errorf("etherbase must be explicitly specified")
}

// isLocalBlock checks whether the specified block is mined
// by local miner accounts.
//
// We regard two types of accounts as local miner account: etherbase
// and accounts specified via `txpool.locals` flag.
func (s *Ethereum) isLocalBlock(header *types.Header) bool {
	author, err := s.engine.Author(header)
	if err != nil {
		log.Warn("Failed to retrieve block author", "number", header.Number.Uint64(), "hash", header.Hash(), "err", err)
		return false
	}
	// Check whether the given address is etherbase.
	s.lock.RLock()
	etherbase := s.etherbase
	s.lock.RUnlock()
	if author == etherbase {
		return true
	}
	// Check whether the given address is specified by `txpool.local`
	// CLI flag.
	for _, account := range s.config.TxPool.Locals {
		if account == author {
			return true
		}
	}
	return false
}

// shouldPreserve checks whether we should preserve the given block
// during the chain reorg depending on whether the author of block
// is a local account.
func (s *Ethereum) shouldPreserve(header *types.Header) bool {
	// The reason we need to disable the self-reorg preserving for clique
	// is it can be probable to introduce a deadlock.
	//
	// e.g. If there are 7 available signers
	//
	// r1   A
	// r2     B
	// r3       C
	// r4         D
	// r5   A      [X] F G
	// r6    [X]
	//
	// In the round5, the inturn signer E is offline, so the worst case
	// is A, F and G sign the block of round5 and reject the block of opponents
	// and in the round6, the last available signer B is offline, the whole
	// network is stuck.
	if _, ok := s.engine.(*clique.Clique); ok {
		return false
	}
	return s.isLocalBlock(header)
}

// SetEtherbase sets the mining reward address.
func (s *Ethereum) SetEtherbase(etherbase common.Address) {
	s.lock.Lock()
	s.etherbase = etherbase
	s.lock.Unlock()

	s.miner.SetEtherbase(etherbase)
}

// StartMining starts the miner with the given number of CPU threads. If mining
// is already running, this method adjust the number of threads allowed to use
// and updates the minimum price required by the transaction pool.
func (s *Ethereum) StartMining(threads int) error {
	// Update the thread count within the consensus engine
	type threaded interface {
		SetThreads(threads int)
	}
	if th, ok := s.engine.(threaded); ok {
		log.Info("Updated mining threads", "threads", threads)
		if threads == 0 {
			threads = -1 // Disable the miner from within
		}
		th.SetThreads(threads)
	}
	// If the miner was not running, initialize it
	if !s.IsMining() {
		// Propagate the initial price point to the transaction pool
		s.lock.RLock()
		price := s.gasPrice
		s.lock.RUnlock()
		s.txPool.SetGasPrice(price)

		// Configure the local mining address
		eb, err := s.Etherbase()
		if err != nil {
			log.Error("Cannot start mining without etherbase", "err", err)
			return fmt.Errorf("etherbase missing: %v", err)
		}
		var cli *clique.Clique
		if c, ok := s.engine.(*clique.Clique); ok {
			cli = c
		} else if cl, ok := s.engine.(*beacon.Beacon); ok {
			if c, ok := cl.InnerEngine().(*clique.Clique); ok {
				cli = c
			}
		}
		if cli != nil {
			wallet, err := s.accountManager.Find(accounts.Account{Address: eb})
			if wallet == nil || err != nil {
				log.Error("Etherbase account unavailable locally", "err", err)
				return fmt.Errorf("signer missing: %v", err)
			}
			cli.Authorize(eb, wallet.SignData)
		}
		// If mining is started, we can disable the transaction rejection mechanism
		// introduced to speed sync times.
		atomic.StoreUint32(&s.handler.acceptTxs, 1)

		go s.miner.Start()
	}
	return nil
}

// StopMining terminates the miner, both at the consensus engine level as well as
// at the block creation level.
func (s *Ethereum) StopMining() {
	// Update the thread count within the consensus engine
	type threaded interface {
		SetThreads(threads int)
	}
	if th, ok := s.engine.(threaded); ok {
		th.SetThreads(-1)
	}
	// Stop the block creating itself
	s.miner.Stop()
}

func (s *Ethereum) IsMining() bool      { return s.miner.Mining() }
func (s *Ethereum) Miner() *miner.Miner { return s.miner }

<<<<<<< HEAD
func (s *Ethereum) AccountManager() *accounts.Manager { return s.accountManager }
func (s *Ethereum) BlockChain() *core.BlockChain      { return s.blockchain }
func (s *Ethereum) TxPool() *core.TxPool              { return s.txPool }
func (s *Ethereum) EventMux() *event.TypeMux          { return s.eventMux }
func (s *Ethereum) Engine() consensus.Engine          { return s.engine }
func (s *Ethereum) ChainDb() ethdb.Database           { return s.chainDb }
func (s *Ethereum) IsListening() bool                 { return true } // Always listening
func (s *Ethereum) EthVersion() int {
	return int(eth.MakeProtocols((*ethHandler)(s.handler), s.networkID, s.config.ProtocolVersions, s.ethDialCandidates)[0].Version)
}
func (s *Ethereum) NetVersion() uint64                 { return s.networkID }
=======
func (s *Ethereum) AccountManager() *accounts.Manager  { return s.accountManager }
func (s *Ethereum) BlockChain() *core.BlockChain       { return s.blockchain }
func (s *Ethereum) TxPool() *txpool.TxPool             { return s.txPool }
func (s *Ethereum) EventMux() *event.TypeMux           { return s.eventMux }
func (s *Ethereum) Engine() consensus.Engine           { return s.engine }
func (s *Ethereum) ChainDb() ethdb.Database            { return s.chainDb }
func (s *Ethereum) IsListening() bool                  { return true } // Always listening
>>>>>>> 18b641b0
func (s *Ethereum) Downloader() *downloader.Downloader { return s.handler.downloader }
func (s *Ethereum) Synced() bool                       { return atomic.LoadUint32(&s.handler.acceptTxs) == 1 }
func (s *Ethereum) SetSynced()                         { atomic.StoreUint32(&s.handler.acceptTxs, 1) }
func (s *Ethereum) ArchiveMode() bool                  { return s.config.NoPruning }
func (s *Ethereum) BloomIndexer() *core.ChainIndexer   { return s.bloomIndexer }
func (s *Ethereum) Merger() *consensus.Merger          { return s.merger }
func (s *Ethereum) SyncMode() downloader.SyncMode {
	mode, _ := s.handler.chainSync.modeAndLocalHead()
	return mode
}

// Protocols returns all the currently configured
// network protocols to start.
func (s *Ethereum) Protocols() []p2p.Protocol {
	protos := eth.MakeProtocols((*ethHandler)(s.handler), s.networkID, s.config.ProtocolVersions, s.ethDialCandidates)
	if s.config.SnapshotCache > 0 {
		protos = append(protos, snap.MakeProtocols((*snapHandler)(s.handler), s.snapDialCandidates)...)
	}
	return protos
}

// Start implements node.Lifecycle, starting all internal goroutines needed by the
// Ethereum protocol implementation.
func (s *Ethereum) Start() error {
	eth.StartENRUpdater(s.blockchain, s.p2pServer.LocalNode())

	// Start the bloom bits servicing goroutines
	s.startBloomHandlers(vars.BloomBitsBlocks)

	// Regularly update shutdown marker
	s.shutdownTracker.Start()

	// Figure out a max peers count based on the server limits
	maxPeers := s.p2pServer.MaxPeers
	if s.config.LightServ > 0 {
		if s.config.LightPeers >= s.p2pServer.MaxPeers {
			return fmt.Errorf("invalid peer config: light peer count (%d) >= total peer count (%d)", s.config.LightPeers, s.p2pServer.MaxPeers)
		}
		maxPeers -= s.config.LightPeers
	}
	// Start the networking layer and the light server if requested
	s.handler.Start(maxPeers)
	return nil
}

// Stop implements node.Lifecycle, terminating all internal goroutines used by the
// Ethereum protocol.
func (s *Ethereum) Stop() error {
	// Stop all the peer-related stuff first.
	s.ethDialCandidates.Close()
	s.snapDialCandidates.Close()
	s.handler.Stop()

	// Then stop everything else.
	s.bloomIndexer.Close()
	close(s.closeBloomHandler)
	s.txPool.Stop()
	s.miner.Close()
	s.blockchain.Stop()
	s.engine.Close()

	// Clean shutdown marker as the last thing before closing db
	s.shutdownTracker.Stop()

	s.chainDb.Close()
	s.eventMux.Stop()

	return nil
}<|MERGE_RESOLUTION|>--- conflicted
+++ resolved
@@ -136,21 +136,6 @@
 	if err != nil {
 		return nil, err
 	}
-<<<<<<< HEAD
-	chainConfig, genesisHash, genesisErr := core.SetupGenesisBlockWithOverride(chainDb, config.Genesis, config.OverrideTerminalTotalDifficulty, config.OverrideTerminalTotalDifficultyPassed)
-	if _, ok := genesisErr.(*confp.ConfigCompatError); genesisErr != nil && !ok {
-		return nil, genesisErr
-	}
-	log.Info("")
-	log.Info(strings.Repeat("-", 153))
-	for _, line := range strings.Split(chainConfig.String(), "\n") {
-		log.Info(line)
-	}
-	log.Info(strings.Repeat("-", 153))
-	log.Info("")
-
-=======
->>>>>>> 18b641b0
 	if err := pruner.RecoverPruning(stack.ResolvePath(""), chainDb, stack.ResolvePath(config.TrieCleanCacheJournal)); err != nil {
 		log.Error("Failed to recover state", "error", err)
 	}
@@ -224,15 +209,6 @@
 	if err != nil {
 		return nil, err
 	}
-<<<<<<< HEAD
-	// Rewind the chain in case of an incompatible config upgrade.
-	if compat, ok := genesisErr.(*confp.ConfigCompatError); ok {
-		log.Warn("Rewinding chain to upgrade configuration", "err", compat)
-		eth.blockchain.SetHead(compat.RewindTo)
-		rawdb.WriteChainConfig(chainDb, genesisHash, chainConfig)
-	}
-=======
->>>>>>> 18b641b0
 	eth.bloomIndexer.Start(eth.blockchain)
 	// Handle artificial finality config override cases.
 	if config.ECBP1100 != nil {
@@ -257,15 +233,11 @@
 	cacheLimit := cacheConfig.TrieCleanLimit + cacheConfig.TrieDirtyLimit + cacheConfig.SnapshotLimit
 	checkpoint := config.Checkpoint
 	if checkpoint == nil {
-<<<<<<< HEAD
-		if p, ok := chainConfig.(*coregeth.CoreGethChainConfig); ok {
+		if p, ok := eth.blockchain.Config().(*coregeth.CoreGethChainConfig); ok {
 			checkpoint = p.TrustedCheckpoint
-		} else if p, ok := chainConfig.(*goethereum.ChainConfig); ok {
+		} else if p, ok := eth.blockchain.Config().(*goethereum.ChainConfig); ok {
 			checkpoint = p.TrustedCheckpoint
 		}
-=======
-		checkpoint = params.TrustedCheckpoints[eth.blockchain.Genesis().Hash()]
->>>>>>> 18b641b0
 	}
 	if eth.handler, err = newHandler(&handlerConfig{
 		Database:       chainDb,
@@ -518,10 +490,9 @@
 func (s *Ethereum) IsMining() bool      { return s.miner.Mining() }
 func (s *Ethereum) Miner() *miner.Miner { return s.miner }
 
-<<<<<<< HEAD
 func (s *Ethereum) AccountManager() *accounts.Manager { return s.accountManager }
 func (s *Ethereum) BlockChain() *core.BlockChain      { return s.blockchain }
-func (s *Ethereum) TxPool() *core.TxPool              { return s.txPool }
+func (s *Ethereum) TxPool() *txpool.TxPool             { return s.txPool }
 func (s *Ethereum) EventMux() *event.TypeMux          { return s.eventMux }
 func (s *Ethereum) Engine() consensus.Engine          { return s.engine }
 func (s *Ethereum) ChainDb() ethdb.Database           { return s.chainDb }
@@ -530,15 +501,6 @@
 	return int(eth.MakeProtocols((*ethHandler)(s.handler), s.networkID, s.config.ProtocolVersions, s.ethDialCandidates)[0].Version)
 }
 func (s *Ethereum) NetVersion() uint64                 { return s.networkID }
-=======
-func (s *Ethereum) AccountManager() *accounts.Manager  { return s.accountManager }
-func (s *Ethereum) BlockChain() *core.BlockChain       { return s.blockchain }
-func (s *Ethereum) TxPool() *txpool.TxPool             { return s.txPool }
-func (s *Ethereum) EventMux() *event.TypeMux           { return s.eventMux }
-func (s *Ethereum) Engine() consensus.Engine           { return s.engine }
-func (s *Ethereum) ChainDb() ethdb.Database            { return s.chainDb }
-func (s *Ethereum) IsListening() bool                  { return true } // Always listening
->>>>>>> 18b641b0
 func (s *Ethereum) Downloader() *downloader.Downloader { return s.handler.downloader }
 func (s *Ethereum) Synced() bool                       { return atomic.LoadUint32(&s.handler.acceptTxs) == 1 }
 func (s *Ethereum) SetSynced()                         { atomic.StoreUint32(&s.handler.acceptTxs, 1) }
