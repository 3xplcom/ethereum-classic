--- conflicted
+++ resolved
@@ -49,15 +49,8 @@
 		EWASMInterpreter        string
 		EVMInterpreter          string
 		RPCGasCap               *big.Int                       `toml:",omitempty"`
-<<<<<<< HEAD
 		Checkpoint              *ctypes.TrustedCheckpoint      `toml:",omitempty"`
 		CheckpointOracle        *ctypes.CheckpointOracleConfig `toml:",omitempty"`
-=======
-		Checkpoint              *params.TrustedCheckpoint      `toml:",omitempty"`
-		CheckpointOracle        *params.CheckpointOracleConfig `toml:",omitempty"`
-		OverrideIstanbul        *big.Int                       `toml:",omitempty"`
-		OverrideMuirGlacier     *big.Int                       `toml:",omitempty"`
->>>>>>> 6a62fe39
 	}
 	var enc Config
 	enc.Genesis = c.Genesis
@@ -92,8 +85,6 @@
 	enc.RPCGasCap = c.RPCGasCap
 	enc.Checkpoint = c.Checkpoint
 	enc.CheckpointOracle = c.CheckpointOracle
-	enc.OverrideIstanbul = c.OverrideIstanbul
-	enc.OverrideMuirGlacier = c.OverrideMuirGlacier
 	return &enc, nil
 }
 
@@ -130,15 +121,8 @@
 		EWASMInterpreter        *string
 		EVMInterpreter          *string
 		RPCGasCap               *big.Int                       `toml:",omitempty"`
-<<<<<<< HEAD
 		Checkpoint              *ctypes.TrustedCheckpoint      `toml:",omitempty"`
 		CheckpointOracle        *ctypes.CheckpointOracleConfig `toml:",omitempty"`
-=======
-		Checkpoint              *params.TrustedCheckpoint      `toml:",omitempty"`
-		CheckpointOracle        *params.CheckpointOracleConfig `toml:",omitempty"`
-		OverrideIstanbul        *big.Int                       `toml:",omitempty"`
-		OverrideMuirGlacier     *big.Int                       `toml:",omitempty"`
->>>>>>> 6a62fe39
 	}
 	var dec Config
 	if err := unmarshal(&dec); err != nil {
@@ -240,11 +224,5 @@
 	if dec.CheckpointOracle != nil {
 		c.CheckpointOracle = dec.CheckpointOracle
 	}
-	if dec.OverrideIstanbul != nil {
-		c.OverrideIstanbul = dec.OverrideIstanbul
-	}
-	if dec.OverrideMuirGlacier != nil {
-		c.OverrideMuirGlacier = dec.OverrideMuirGlacier
-	}
 	return nil
 }