--- conflicted
+++ resolved
@@ -49,11 +49,7 @@
 		// Add one tx to every secondblock
 		if !empty && i%2 == 0 {
 			signer := types.MakeSigner(params.TestChainConfig, block.Number())
-<<<<<<< HEAD
-			tx, err := types.SignTx(types.NewTransaction(block.TxNonce(testAddress), common.Address{seed}, big.NewInt(1000), vars.TxGas, nil, nil), signer, testKey)
-=======
 			tx, err := types.SignTx(types.NewTransaction(block.TxNonce(testAddress), common.Address{seed}, big.NewInt(1000), params.TxGas, block.BaseFee(), nil), signer, testKey)
->>>>>>> 12f0ff40
 			if err != nil {
 				panic(err)
 			}
