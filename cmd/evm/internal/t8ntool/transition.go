--- conflicted
+++ resolved
@@ -253,15 +253,7 @@
 			return NewError(ErrorConfig, errors.New("EIP-1559 config but missing 'currentBaseFee' in env section"))
 		}
 	}
-<<<<<<< HEAD
-	// Here, EIP3529 is used to represent IsLondon fork logic.
-	if prestate.Env.Random != nil && !chainConfig.IsEnabled(chainConfig.GetEIP3529Transition, big.NewInt(int64(prestate.Env.Number))) {
-		// Sanity check, to not `panic` in state_transition
-		return NewError(ErrorConfig, errors.New("can only apply RANDOM on top of London chainrules"))
-	}
-	if env := prestate.Env; env.Difficulty == nil {
-=======
-	isMerged := chainConfig.TerminalTotalDifficulty != nil && chainConfig.TerminalTotalDifficulty.BitLen() == 0
+	isMerged := chainConfig.GetEthashTerminalTotalDifficulty() != nil && chainConfig.GetEthashTerminalTotalDifficulty().BitLen() == 0
 	env := prestate.Env
 	if isMerged {
 		// post-merge:
@@ -276,7 +268,6 @@
 		prestate.Env.Difficulty = nil
 	} else if env.Difficulty == nil {
 		// pre-merge:
->>>>>>> de23cf91
 		// If difficulty was not provided by caller, we need to calculate it.
 		switch {
 		case env.ParentDifficulty == nil:
