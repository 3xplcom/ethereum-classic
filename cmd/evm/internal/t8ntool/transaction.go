// Copyright 2021 The go-ethereum Authors
// This file is part of go-ethereum.
//
// go-ethereum is free software: you can redistribute it and/or modify
// it under the terms of the GNU General Public License as published by
// the Free Software Foundation, either version 3 of the License, or
// (at your option) any later version.
//
// go-ethereum is distributed in the hope that it will be useful,
// but WITHOUT ANY WARRANTY; without even the implied warranty of
// MERCHANTABILITY or FITNESS FOR A PARTICULAR PURPOSE. See the
// GNU General Public License for more details.
//
// You should have received a copy of the GNU General Public License
// along with go-ethereum. If not, see <http://www.gnu.org/licenses/>.

package t8ntool

import (
	"encoding/json"
	"errors"
	"fmt"
	"math/big"
	"os"
	"strings"

	"github.com/ethereum/go-ethereum/common"
	"github.com/ethereum/go-ethereum/common/hexutil"
	"github.com/ethereum/go-ethereum/core"
	"github.com/ethereum/go-ethereum/core/types"
	"github.com/ethereum/go-ethereum/log"
	"github.com/ethereum/go-ethereum/params/types/ctypes"
	"github.com/ethereum/go-ethereum/params/vars"
	"github.com/ethereum/go-ethereum/rlp"
	"github.com/ethereum/go-ethereum/tests"
	"github.com/urfave/cli/v2"
)

type result struct {
	Error        error
	Address      common.Address
	Hash         common.Hash
	IntrinsicGas uint64
}

// MarshalJSON marshals as JSON with a hash.
func (r *result) MarshalJSON() ([]byte, error) {
	type xx struct {
		Error        string          `json:"error,omitempty"`
		Address      *common.Address `json:"address,omitempty"`
		Hash         *common.Hash    `json:"hash,omitempty"`
		IntrinsicGas hexutil.Uint64  `json:"intrinsicGas,omitempty"`
	}
	var out xx
	if r.Error != nil {
		out.Error = r.Error.Error()
	}
	if r.Address != (common.Address{}) {
		out.Address = &r.Address
	}
	if r.Hash != (common.Hash{}) {
		out.Hash = &r.Hash
	}
	out.IntrinsicGas = hexutil.Uint64(r.IntrinsicGas)
	return json.Marshal(out)
}

func Transaction(ctx *cli.Context) error {
	// Configure the go-ethereum logger
	glogger := log.NewGlogHandler(log.StreamHandler(os.Stderr, log.TerminalFormat(false)))
	glogger.Verbosity(log.Lvl(ctx.Int(VerbosityFlag.Name)))
	log.Root().SetHandler(glogger)

	var (
		err error
	)
	// We need to load the transactions. May be either in stdin input or in files.
	// Check if anything needs to be read from stdin
	var (
		txStr       = ctx.String(InputTxsFlag.Name)
		inputData   = &input{}
		chainConfig ctypes.ChainConfigurator
	)
	// Construct the chainconfig
	if cConf, _, err := tests.GetChainConfig(ctx.String(ForknameFlag.Name)); err != nil {
		return NewError(ErrorConfig, fmt.Errorf("failed constructing chain configuration: %v", err))
	} else {
		chainConfig = cConf
	}
	// Set the chain id
	if err := chainConfig.SetChainID(big.NewInt(ctx.Int64(ChainIDFlag.Name))); err != nil {
		return err
	}
	var body hexutil.Bytes
	if txStr == stdinSelector {
		decoder := json.NewDecoder(os.Stdin)
		if err := decoder.Decode(inputData); err != nil {
			return NewError(ErrorJson, fmt.Errorf("failed unmarshaling stdin: %v", err))
		}
		// Decode the body of already signed transactions
		body = common.FromHex(inputData.TxRlp)
	} else {
		// Read input from file
		inFile, err := os.Open(txStr)
		if err != nil {
			return NewError(ErrorIO, fmt.Errorf("failed reading txs file: %v", err))
		}
		defer inFile.Close()
		decoder := json.NewDecoder(inFile)
		if strings.HasSuffix(txStr, ".rlp") {
			if err := decoder.Decode(&body); err != nil {
				return err
			}
		} else {
			return NewError(ErrorIO, errors.New("only rlp supported"))
		}
	}
	signer := types.MakeSigner(chainConfig, new(big.Int), 0)
	// We now have the transactions in 'body', which is supposed to be an
	// rlp list of transactions
	it, err := rlp.NewListIterator([]byte(body))
	if err != nil {
		return err
	}
	var results []result
	for it.Next() {
		if err := it.Err(); err != nil {
			return NewError(ErrorIO, err)
		}
		var tx types.Transaction
		err := rlp.DecodeBytes(it.Value(), &tx)
		if err != nil {
			results = append(results, result{Error: err})
			continue
		}
		r := result{Hash: tx.Hash()}
		if sender, err := types.Sender(signer, &tx); err != nil {
			r.Error = err
			results = append(results, r)
			continue
		} else {
			r.Address = sender
		}

		eip2f := chainConfig.IsEnabled(chainConfig.GetEIP2Transition, new(big.Int))
		eip2028f := chainConfig.IsEnabled(chainConfig.GetEIP2028Transition, new(big.Int))
		zero := uint64(0)
		eip3860f := chainConfig.IsEnabledByTime(chainConfig.GetEIP3860TransitionTime, &zero)

		// Check intrinsic gas
		if gas, err := core.IntrinsicGas(tx.Data(), tx.AccessList(), tx.To() == nil,
<<<<<<< HEAD
			eip2f, eip2028f, eip3860f); err != nil {
=======
			chainConfig.IsHomestead(new(big.Int)), chainConfig.IsIstanbul(new(big.Int)), chainConfig.IsShanghai(new(big.Int), 0)); err != nil {
>>>>>>> e501b3b0
			r.Error = err
			results = append(results, r)
			continue
		} else {
			r.IntrinsicGas = gas
			if tx.Gas() < gas {
				r.Error = fmt.Errorf("%w: have %d, want %d", core.ErrIntrinsicGas, tx.Gas(), gas)
				results = append(results, r)
				continue
			}
		}
		// Validate <256bit fields
		switch {
		case tx.Nonce()+1 < tx.Nonce():
			r.Error = errors.New("nonce exceeds 2^64-1")
		case tx.Value().BitLen() > 256:
			r.Error = errors.New("value exceeds 256 bits")
		case tx.GasPrice().BitLen() > 256:
			r.Error = errors.New("gasPrice exceeds 256 bits")
		case tx.GasTipCap().BitLen() > 256:
			r.Error = errors.New("maxPriorityFeePerGas exceeds 256 bits")
		case tx.GasFeeCap().BitLen() > 256:
			r.Error = errors.New("maxFeePerGas exceeds 256 bits")
		case tx.GasFeeCap().Cmp(tx.GasTipCap()) < 0:
			r.Error = errors.New("maxFeePerGas < maxPriorityFeePerGas")
		case new(big.Int).Mul(tx.GasPrice(), new(big.Int).SetUint64(tx.Gas())).BitLen() > 256:
			r.Error = errors.New("gas * gasPrice exceeds 256 bits")
		case new(big.Int).Mul(tx.GasFeeCap(), new(big.Int).SetUint64(tx.Gas())).BitLen() > 256:
			r.Error = errors.New("gas * maxFeePerGas exceeds 256 bits")
		}
		// Check whether the init code size has been exceeded.
<<<<<<< HEAD
		// EIP-3860: Limit and meter initcode
		if chainConfig.IsEnabledByTime(chainConfig.GetEIP3860TransitionTime, &zero) && tx.To() == nil && uint64(len(tx.Data())) > vars.MaxInitCodeSize {
=======
		if chainConfig.IsShanghai(new(big.Int), 0) && tx.To() == nil && len(tx.Data()) > params.MaxInitCodeSize {
>>>>>>> e501b3b0
			r.Error = errors.New("max initcode size exceeded")
		}
		results = append(results, r)
	}
	out, err := json.MarshalIndent(results, "", "  ")
	fmt.Println(string(out))
	return err
}<|MERGE_RESOLUTION|>--- conflicted
+++ resolved
@@ -149,11 +149,7 @@
 
 		// Check intrinsic gas
 		if gas, err := core.IntrinsicGas(tx.Data(), tx.AccessList(), tx.To() == nil,
-<<<<<<< HEAD
 			eip2f, eip2028f, eip3860f); err != nil {
-=======
-			chainConfig.IsHomestead(new(big.Int)), chainConfig.IsIstanbul(new(big.Int)), chainConfig.IsShanghai(new(big.Int), 0)); err != nil {
->>>>>>> e501b3b0
 			r.Error = err
 			results = append(results, r)
 			continue
@@ -185,12 +181,8 @@
 			r.Error = errors.New("gas * maxFeePerGas exceeds 256 bits")
 		}
 		// Check whether the init code size has been exceeded.
-<<<<<<< HEAD
 		// EIP-3860: Limit and meter initcode
 		if chainConfig.IsEnabledByTime(chainConfig.GetEIP3860TransitionTime, &zero) && tx.To() == nil && uint64(len(tx.Data())) > vars.MaxInitCodeSize {
-=======
-		if chainConfig.IsShanghai(new(big.Int), 0) && tx.To() == nil && len(tx.Data()) > params.MaxInitCodeSize {
->>>>>>> e501b3b0
 			r.Error = errors.New("max initcode size exceeded")
 		}
 		results = append(results, r)
