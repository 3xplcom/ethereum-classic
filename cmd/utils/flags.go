// Copyright 2015 The go-ethereum Authors
// This file is part of go-ethereum.
//
// go-ethereum is free software: you can redistribute it and/or modify
// it under the terms of the GNU General Public License as published by
// the Free Software Foundation, either version 3 of the License, or
// (at your option) any later version.
//
// go-ethereum is distributed in the hope that it will be useful,
// but WITHOUT ANY WARRANTY; without even the implied warranty of
// MERCHANTABILITY or FITNESS FOR A PARTICULAR PURPOSE. See the
// GNU General Public License for more details.
//
// You should have received a copy of the GNU General Public License
// along with go-ethereum. If not, see <http://www.gnu.org/licenses/>.

// Package utils contains internal helper functions for go-ethereum commands.
package utils

import (
	"bytes"
	"context"
	"crypto/ecdsa"
	"encoding/hex"
	"errors"
	"fmt"
	"math"
	"math/big"
	"net/http"
	"os"
	"os/user"
	"path/filepath"
	"runtime"
	godebug "runtime/debug"
	"strconv"
	"strings"
	"time"

	"github.com/ethereum/go-ethereum/accounts"
	"github.com/ethereum/go-ethereum/accounts/keystore"
	"github.com/ethereum/go-ethereum/common"
	"github.com/ethereum/go-ethereum/common/fdlimit"
<<<<<<< HEAD

	"github.com/ethereum/go-ethereum/consensus"
=======
	"github.com/ethereum/go-ethereum/common/hexutil"
>>>>>>> 18b641b0
	"github.com/ethereum/go-ethereum/consensus/ethash"
	"github.com/ethereum/go-ethereum/core"
	"github.com/ethereum/go-ethereum/core/rawdb"
	"github.com/ethereum/go-ethereum/core/txpool"
	"github.com/ethereum/go-ethereum/core/types"
	"github.com/ethereum/go-ethereum/core/vm"
	"github.com/ethereum/go-ethereum/crypto"
	"github.com/ethereum/go-ethereum/eth"
	ethcatalyst "github.com/ethereum/go-ethereum/eth/catalyst"
	"github.com/ethereum/go-ethereum/eth/downloader"
	"github.com/ethereum/go-ethereum/eth/ethconfig"
	"github.com/ethereum/go-ethereum/eth/filters"
	"github.com/ethereum/go-ethereum/eth/gasprice"
	"github.com/ethereum/go-ethereum/eth/tracers"
	"github.com/ethereum/go-ethereum/ethdb"
	"github.com/ethereum/go-ethereum/ethdb/remotedb"
	"github.com/ethereum/go-ethereum/ethstats"
	"github.com/ethereum/go-ethereum/graphql"
	"github.com/ethereum/go-ethereum/internal/ethapi"
	"github.com/ethereum/go-ethereum/internal/flags"
	"github.com/ethereum/go-ethereum/les"
	lescatalyst "github.com/ethereum/go-ethereum/les/catalyst"
	"github.com/ethereum/go-ethereum/log"
	"github.com/ethereum/go-ethereum/metrics"
	"github.com/ethereum/go-ethereum/metrics/exp"
	"github.com/ethereum/go-ethereum/metrics/influxdb"
	"github.com/ethereum/go-ethereum/miner"
	"github.com/ethereum/go-ethereum/node"
	"github.com/ethereum/go-ethereum/p2p"
	"github.com/ethereum/go-ethereum/p2p/enode"
	"github.com/ethereum/go-ethereum/p2p/nat"
	"github.com/ethereum/go-ethereum/p2p/netutil"
	"github.com/ethereum/go-ethereum/params"
<<<<<<< HEAD
	"github.com/ethereum/go-ethereum/params/types/genesisT"
	"github.com/ethereum/go-ethereum/params/vars"
=======
	"github.com/ethereum/go-ethereum/rlp"
>>>>>>> 18b641b0
	"github.com/ethereum/go-ethereum/rpc"
	pcsclite "github.com/gballet/go-libpcsclite"
	gopsutil "github.com/shirou/gopsutil/mem"
	"github.com/urfave/cli/v2"
)

// These are all the command line flags we support.
// If you add to this list, please remember to include the
// flag in the appropriate command definition.
//
// The flags are defined here so their names and help texts
// are the same for all commands.

var (
	// General settings
	DataDirFlag = &flags.DirectoryFlag{
		Name:     "datadir",
		Usage:    "Data directory for the databases and keystore",
		Value:    flags.DirectoryString(vars.DefaultDataDir()),
		Category: flags.EthCategory,
	}
	RemoteDBFlag = &cli.StringFlag{
		Name:     "remotedb",
		Usage:    "URL for remote database",
		Category: flags.LoggingCategory,
	}
	DBEngineFlag = &cli.StringFlag{
		Name:     "db.engine",
		Usage:    "Backing database implementation to use ('leveldb' or 'pebble')",
		Value:    "leveldb",
		Category: flags.EthCategory,
	}
	AncientFlag = &flags.DirectoryFlag{
		Name:     "datadir.ancient",
		Usage:    "Root directory for ancient data (default = inside chaindata)",
		Category: flags.EthCategory,
	}
	MinFreeDiskSpaceFlag = &flags.DirectoryFlag{
		Name:     "datadir.minfreedisk",
		Usage:    "Minimum free disk space in MB, once reached triggers auto shut down (default = --cache.gc converted to MB, 0 = disabled)",
		Category: flags.EthCategory,
	}
	KeyStoreDirFlag = &flags.DirectoryFlag{
		Name:     "keystore",
		Usage:    "Directory for the keystore (default = inside the datadir)",
		Category: flags.AccountCategory,
	}
	USBFlag = &cli.BoolFlag{
		Name:     "usb",
		Usage:    "Enable monitoring and management of USB hardware wallets",
		Category: flags.AccountCategory,
	}
	USBPathIDFlag = &cli.Uint64Flag{
		Name:  "usb.pathid",
		Usage: "Specify USB path ID per SLIP-0044 (1=all testnets, 60=ETH mainnet, 61=ETC mainnet)",
	}
	SmartCardDaemonPathFlag = &cli.StringFlag{
		Name:     "pcscdpath",
		Usage:    "Path to the smartcard daemon (pcscd) socket file",
		Value:    pcsclite.PCSCDSockName,
		Category: flags.AccountCategory,
	}
	NetworkIdFlag = &cli.Uint64Flag{
		Name:     "networkid",
		Usage:    "Explicitly set network id (integer)(For testnets: use --rinkeby, --goerli, --sepolia instead)",
		Value:    ethconfig.Defaults.NetworkId,
		Category: flags.EthCategory,
	}
	EthProtocolsFlag = &cli.StringFlag{
		Name:     "eth.protocols",
		Usage:    "Sets the Ethereum Protocol versions (first is primary)",
		Category: flags.EthCategory,
		Value: strings.Join(func() (strings []string) {
			for _, s := range ethconfig.Defaults.ProtocolVersions {
				strings = append(strings, strconv.Itoa(int(s)))
			}
			return
		}(), ","),
	}
	ClassicFlag = &cli.BoolFlag{
		Name:     "classic",
		Usage:    "Ethereum Classic network: pre-configured Ethereum Classic mainnet",
		Category: flags.EthCategory,
	}
	MainnetFlag = &cli.BoolFlag{
		Name:     "mainnet",
		Usage:    "Ethereum mainnet",
		Category: flags.EthCategory,
	}
<<<<<<< HEAD
	RopstenFlag = &cli.BoolFlag{
		Name:     "ropsten",
		Usage:    "Ropsten network: pre-configured proof-of-stake test network",
		Category: flags.EthCategory,
	}
	MintMeFlag = &cli.BoolFlag{
		Name:     "mintme",
		Usage:    "MintMe.com Coin mainnet: pre-configured MintMe.com Coin mainnet",
		Category: flags.EthCategory,
	}
=======
>>>>>>> 18b641b0
	RinkebyFlag = &cli.BoolFlag{
		Name:     "rinkeby",
		Usage:    "Rinkeby network: pre-configured proof-of-authority test network",
		Category: flags.EthCategory,
	}
	KottiFlag = &cli.BoolFlag{
		Name:     "kotti",
		Usage:    "Kotti network: cross-client proof-of-authority test network",
		Category: flags.EthCategory,
	}
	MordorFlag = &cli.BoolFlag{
		Name:     "mordor",
		Usage:    "Mordor network: Ethereum Classic's cross-client proof-of-work test network",
		Category: flags.EthCategory,
	}
	GoerliFlag = &cli.BoolFlag{
		Name:     "goerli",
		Usage:    "Görli network: pre-configured proof-of-authority test network",
		Category: flags.EthCategory,
	}
	SepoliaFlag = &cli.BoolFlag{
		Name:     "sepolia",
		Usage:    "Sepolia network: pre-configured proof-of-work test network",
		Category: flags.EthCategory,
	}

	// Dev mode
	DeveloperFlag = &cli.BoolFlag{
		Name:     "dev",
		Usage:    "Ephemeral proof-of-authority network with a pre-funded developer account, mining enabled",
		Category: flags.DevCategory,
	}
	DeveloperPeriodFlag = &cli.IntFlag{
		Name:     "dev.period",
		Usage:    "Block period for proof-of-authority network to use in developer mode (0 = mine only if transaction pending)",
		Category: flags.DevCategory,
	}
	DeveloperPoWFlag = &cli.BoolFlag{
		Name:     "dev.pow",
		Usage:    "Ephemeral proof-of-work network with a pre-funded developer account, mining enabled",
		Category: flags.DevCategory,
	}
	DeveloperGasLimitFlag = &cli.Uint64Flag{
		Name:     "dev.gaslimit",
		Usage:    "Initial block gas limit",
		Value:    11500000,
		Category: flags.DevCategory,
	}

	IdentityFlag = &cli.StringFlag{
		Name:     "identity",
		Usage:    "Custom node name",
		Category: flags.NetworkingCategory,
	}
	DocRootFlag = &flags.DirectoryFlag{
		Name:     "docroot",
		Usage:    "Document Root for HTTPClient file scheme",
		Value:    flags.DirectoryString(flags.HomeDir()),
		Category: flags.APICategory,
	}
	ExitWhenSyncedFlag = &cli.BoolFlag{
		Name:     "exitwhensynced",
		Usage:    "Exits after block synchronisation completes",
		Category: flags.EthCategory,
	}

	// Dump command options.
	IterativeOutputFlag = &cli.BoolFlag{
		Name:  "iterative",
		Usage: "Print streaming JSON iteratively, delimited by newlines",
		Value: true,
	}
	ExcludeStorageFlag = &cli.BoolFlag{
		Name:  "nostorage",
		Usage: "Exclude storage entries (save db lookups)",
	}
	IncludeIncompletesFlag = &cli.BoolFlag{
		Name:  "incompletes",
		Usage: "Include accounts for which we don't have the address (missing preimage)",
	}
	ExcludeCodeFlag = &cli.BoolFlag{
		Name:  "nocode",
		Usage: "Exclude contract code (save db lookups)",
	}
	StartKeyFlag = &cli.StringFlag{
		Name:  "start",
		Usage: "Start position. Either a hash or address",
		Value: "0x0000000000000000000000000000000000000000000000000000000000000000",
	}
	DumpLimitFlag = &cli.Uint64Flag{
		Name:  "limit",
		Usage: "Max number of elements (0 = no limit)",
		Value: 0,
	}

	defaultSyncMode = ethconfig.Defaults.SyncMode
	SyncModeFlag    = &flags.TextMarshalerFlag{
		Name:     "syncmode",
		Usage:    `Blockchain sync mode ("snap", "full" or "light")`,
		Value:    &defaultSyncMode,
		Category: flags.EthCategory,
	}
	GCModeFlag = &cli.StringFlag{
		Name:     "gcmode",
		Usage:    `Blockchain garbage collection mode ("full", "archive")`,
		Value:    "full",
		Category: flags.EthCategory,
	}
	SnapshotFlag = &cli.BoolFlag{
		Name:     "snapshot",
		Usage:    `Enables snapshot-database mode (default = enable)`,
		Value:    true,
		Category: flags.EthCategory,
	}
	TxLookupLimitFlag = &cli.Uint64Flag{
		Name:     "txlookuplimit",
		Usage:    "Number of recent blocks to maintain transactions index for (default = about one year, 0 = entire chain)",
		Value:    ethconfig.Defaults.TxLookupLimit,
		Category: flags.EthCategory,
	}
	LightKDFFlag = &cli.BoolFlag{
		Name:     "lightkdf",
		Usage:    "Reduce key-derivation RAM & CPU usage at some expense of KDF strength",
		Category: flags.AccountCategory,
	}
	EthRequiredBlocksFlag = &cli.StringFlag{
		Name:     "eth.requiredblocks",
		Usage:    "Comma separated block number-to-hash mappings to require for peering (<number>=<hash>)",
		Category: flags.EthCategory,
	}
	LegacyWhitelistFlag = &cli.StringFlag{
		Name:     "whitelist",
		Usage:    "Comma separated block number-to-hash mappings to enforce (<number>=<hash>) (deprecated in favor of --eth.requiredblocks)",
		Category: flags.DeprecatedCategory,
	}
	BloomFilterSizeFlag = &cli.Uint64Flag{
		Name:     "bloomfilter.size",
		Usage:    "Megabytes of memory allocated to bloom-filter for pruning",
		Value:    2048,
		Category: flags.EthCategory,
	}
	OverrideShanghai = &cli.Uint64Flag{
		Name:     "override.shanghai",
		Usage:    "Manually specify the Shanghai fork timestamp, overriding the bundled setting",
		Category: flags.EthCategory,
	}
	// Light server and client settings
	LightServeFlag = &cli.IntFlag{
		Name:     "light.serve",
		Usage:    "Maximum percentage of time allowed for serving LES requests (multi-threaded processing allows values over 100)",
		Value:    ethconfig.Defaults.LightServ,
		Category: flags.LightCategory,
	}
	LightIngressFlag = &cli.IntFlag{
		Name:     "light.ingress",
		Usage:    "Incoming bandwidth limit for serving light clients (kilobytes/sec, 0 = unlimited)",
		Value:    ethconfig.Defaults.LightIngress,
		Category: flags.LightCategory,
	}
	LightEgressFlag = &cli.IntFlag{
		Name:     "light.egress",
		Usage:    "Outgoing bandwidth limit for serving light clients (kilobytes/sec, 0 = unlimited)",
		Value:    ethconfig.Defaults.LightEgress,
		Category: flags.LightCategory,
	}
	LightMaxPeersFlag = &cli.IntFlag{
		Name:     "light.maxpeers",
		Usage:    "Maximum number of light clients to serve, or light servers to attach to",
		Value:    ethconfig.Defaults.LightPeers,
		Category: flags.LightCategory,
	}
	UltraLightServersFlag = &cli.StringFlag{
		Name:     "ulc.servers",
		Usage:    "List of trusted ultra-light servers",
		Value:    strings.Join(ethconfig.Defaults.UltraLightServers, ","),
		Category: flags.LightCategory,
	}
	UltraLightFractionFlag = &cli.IntFlag{
		Name:     "ulc.fraction",
		Usage:    "Minimum % of trusted ultra-light servers required to announce a new head",
		Value:    ethconfig.Defaults.UltraLightFraction,
		Category: flags.LightCategory,
	}
	UltraLightOnlyAnnounceFlag = &cli.BoolFlag{
		Name:     "ulc.onlyannounce",
		Usage:    "Ultra light server sends announcements only",
		Category: flags.LightCategory,
	}
	LightNoPruneFlag = &cli.BoolFlag{
		Name:     "light.nopruning",
		Usage:    "Disable ancient light chain data pruning",
		Category: flags.LightCategory,
	}
	LightNoSyncServeFlag = &cli.BoolFlag{
		Name:     "light.nosyncserve",
		Usage:    "Enables serving light clients before syncing",
		Category: flags.LightCategory,
	}

	// Ethash settings
	EthashCacheDirFlag = &flags.DirectoryFlag{
		Name:     "ethash.cachedir",
		Usage:    "Directory to store the ethash verification caches (default = inside the datadir)",
		Category: flags.EthashCategory,
	}
	EthashCachesInMemoryFlag = &cli.IntFlag{
		Name:     "ethash.cachesinmem",
		Usage:    "Number of recent ethash caches to keep in memory (16MB each)",
		Value:    ethconfig.Defaults.Ethash.CachesInMem,
		Category: flags.EthashCategory,
	}
	EthashCachesOnDiskFlag = &cli.IntFlag{
		Name:     "ethash.cachesondisk",
		Usage:    "Number of recent ethash caches to keep on disk (16MB each)",
		Value:    ethconfig.Defaults.Ethash.CachesOnDisk,
		Category: flags.EthashCategory,
	}
	EthashCachesLockMmapFlag = &cli.BoolFlag{
		Name:     "ethash.cacheslockmmap",
		Usage:    "Lock memory maps of recent ethash caches",
		Category: flags.EthashCategory,
	}
	EthashDatasetDirFlag = &flags.DirectoryFlag{
		Name:     "ethash.dagdir",
		Usage:    "Directory to store the ethash mining DAGs",
		Value:    flags.DirectoryString(ethconfig.Defaults.Ethash.DatasetDir),
		Category: flags.EthashCategory,
	}
	EthashDatasetsInMemoryFlag = &cli.IntFlag{
		Name:     "ethash.dagsinmem",
		Usage:    "Number of recent ethash mining DAGs to keep in memory (1+GB each)",
		Value:    ethconfig.Defaults.Ethash.DatasetsInMem,
		Category: flags.EthashCategory,
	}
	EthashDatasetsOnDiskFlag = &cli.IntFlag{
		Name:     "ethash.dagsondisk",
		Usage:    "Number of recent ethash mining DAGs to keep on disk (1+GB each)",
		Value:    ethconfig.Defaults.Ethash.DatasetsOnDisk,
		Category: flags.EthashCategory,
	}
	EthashDatasetsLockMmapFlag = &cli.BoolFlag{
		Name:     "ethash.dagslockmmap",
		Usage:    "Lock memory maps for recent ethash mining DAGs",
		Category: flags.EthashCategory,
	}
	EthashEpochLengthFlag = &cli.Int64Flag{
		Name:     "epoch.length",
		Usage:    "Sets epoch length for makecache & makedag commands",
		Value:    30000,
		Category: flags.EthashCategory,
	}

	// Transaction pool settings
	TxPoolLocalsFlag = &cli.StringFlag{
		Name:     "txpool.locals",
		Usage:    "Comma separated accounts to treat as locals (no flush, priority inclusion)",
		Category: flags.TxPoolCategory,
	}
	TxPoolNoLocalsFlag = &cli.BoolFlag{
		Name:     "txpool.nolocals",
		Usage:    "Disables price exemptions for locally submitted transactions",
		Category: flags.TxPoolCategory,
	}
	TxPoolJournalFlag = &cli.StringFlag{
		Name:     "txpool.journal",
		Usage:    "Disk journal for local transaction to survive node restarts",
		Value:    txpool.DefaultConfig.Journal,
		Category: flags.TxPoolCategory,
	}
	TxPoolRejournalFlag = &cli.DurationFlag{
		Name:     "txpool.rejournal",
		Usage:    "Time interval to regenerate the local transaction journal",
		Value:    txpool.DefaultConfig.Rejournal,
		Category: flags.TxPoolCategory,
	}
	TxPoolPriceLimitFlag = &cli.Uint64Flag{
		Name:     "txpool.pricelimit",
		Usage:    "Minimum gas price limit to enforce for acceptance into the pool",
		Value:    ethconfig.Defaults.TxPool.PriceLimit,
		Category: flags.TxPoolCategory,
	}
	TxPoolPriceBumpFlag = &cli.Uint64Flag{
		Name:     "txpool.pricebump",
		Usage:    "Price bump percentage to replace an already existing transaction",
		Value:    ethconfig.Defaults.TxPool.PriceBump,
		Category: flags.TxPoolCategory,
	}
	TxPoolAccountSlotsFlag = &cli.Uint64Flag{
		Name:     "txpool.accountslots",
		Usage:    "Minimum number of executable transaction slots guaranteed per account",
		Value:    ethconfig.Defaults.TxPool.AccountSlots,
		Category: flags.TxPoolCategory,
	}
	TxPoolGlobalSlotsFlag = &cli.Uint64Flag{
		Name:     "txpool.globalslots",
		Usage:    "Maximum number of executable transaction slots for all accounts",
		Value:    ethconfig.Defaults.TxPool.GlobalSlots,
		Category: flags.TxPoolCategory,
	}
	TxPoolAccountQueueFlag = &cli.Uint64Flag{
		Name:     "txpool.accountqueue",
		Usage:    "Maximum number of non-executable transaction slots permitted per account",
		Value:    ethconfig.Defaults.TxPool.AccountQueue,
		Category: flags.TxPoolCategory,
	}
	TxPoolGlobalQueueFlag = &cli.Uint64Flag{
		Name:     "txpool.globalqueue",
		Usage:    "Maximum number of non-executable transaction slots for all accounts",
		Value:    ethconfig.Defaults.TxPool.GlobalQueue,
		Category: flags.TxPoolCategory,
	}
	TxPoolLifetimeFlag = &cli.DurationFlag{
		Name:     "txpool.lifetime",
		Usage:    "Maximum amount of time non-executable transaction are queued",
		Value:    ethconfig.Defaults.TxPool.Lifetime,
		Category: flags.TxPoolCategory,
	}

	// Performance tuning settings
	CacheFlag = &cli.IntFlag{
		Name:     "cache",
		Usage:    "Megabytes of memory allocated to internal caching (default = 4096 mainnet full node, 128 light mode)",
		Value:    1024,
		Category: flags.PerfCategory,
	}
	CacheDatabaseFlag = &cli.IntFlag{
		Name:     "cache.database",
		Usage:    "Percentage of cache memory allowance to use for database io",
		Value:    50,
		Category: flags.PerfCategory,
	}
	CacheTrieFlag = &cli.IntFlag{
		Name:     "cache.trie",
		Usage:    "Percentage of cache memory allowance to use for trie caching (default = 15% full mode, 30% archive mode)",
		Value:    15,
		Category: flags.PerfCategory,
	}
	CacheTrieJournalFlag = &cli.StringFlag{
		Name:     "cache.trie.journal",
		Usage:    "Disk journal directory for trie cache to survive node restarts",
		Value:    ethconfig.Defaults.TrieCleanCacheJournal,
		Category: flags.PerfCategory,
	}
	CacheTrieRejournalFlag = &cli.DurationFlag{
		Name:     "cache.trie.rejournal",
		Usage:    "Time interval to regenerate the trie cache journal",
		Value:    ethconfig.Defaults.TrieCleanCacheRejournal,
		Category: flags.PerfCategory,
	}
	CacheGCFlag = &cli.IntFlag{
		Name:     "cache.gc",
		Usage:    "Percentage of cache memory allowance to use for trie pruning (default = 25% full mode, 0% archive mode)",
		Value:    25,
		Category: flags.PerfCategory,
	}
	CacheSnapshotFlag = &cli.IntFlag{
		Name:     "cache.snapshot",
		Usage:    "Percentage of cache memory allowance to use for snapshot caching (default = 10% full mode, 20% archive mode)",
		Value:    10,
		Category: flags.PerfCategory,
	}
	CacheNoPrefetchFlag = &cli.BoolFlag{
		Name:     "cache.noprefetch",
		Usage:    "Disable heuristic state prefetch during block import (less CPU and disk IO, more time waiting for data)",
		Category: flags.PerfCategory,
	}
	CachePreimagesFlag = &cli.BoolFlag{
		Name:     "cache.preimages",
		Usage:    "Enable recording the SHA3/keccak preimages of trie keys",
		Category: flags.PerfCategory,
	}
	CacheLogSizeFlag = &cli.IntFlag{
		Name:     "cache.blocklogs",
		Usage:    "Size (in number of blocks) of the log cache for filtering",
		Category: flags.PerfCategory,
		Value:    ethconfig.Defaults.FilterLogCacheSize,
	}
	FDLimitFlag = &cli.IntFlag{
		Name:     "fdlimit",
		Usage:    "Raise the open file descriptor resource limit (default = system fd limit)",
		Category: flags.PerfCategory,
	}

	// Miner settings
	MiningEnabledFlag = &cli.BoolFlag{
		Name:     "mine",
		Usage:    "Enable mining",
		Category: flags.MinerCategory,
	}
	MinerThreadsFlag = &cli.IntFlag{
		Name:     "miner.threads",
		Usage:    "Number of CPU threads to use for mining",
		Value:    0,
		Category: flags.MinerCategory,
	}
	MinerNotifyFlag = &cli.StringFlag{
		Name:     "miner.notify",
		Usage:    "Comma separated HTTP URL list to notify of new work packages",
		Category: flags.MinerCategory,
	}
	MinerNotifyFullFlag = &cli.BoolFlag{
		Name:     "miner.notify.full",
		Usage:    "Notify with pending block headers instead of work packages",
		Category: flags.MinerCategory,
	}
	MinerGasLimitFlag = &cli.Uint64Flag{
		Name:     "miner.gaslimit",
		Usage:    "Target gas ceiling for mined blocks",
		Value:    ethconfig.Defaults.Miner.GasCeil,
		Category: flags.MinerCategory,
	}
	MinerGasPriceFlag = &flags.BigFlag{
		Name:     "miner.gasprice",
		Usage:    "Minimum gas price for mining a transaction",
		Value:    ethconfig.Defaults.Miner.GasPrice,
		Category: flags.MinerCategory,
	}
	MinerEtherbaseFlag = &cli.StringFlag{
		Name:     "miner.etherbase",
		Usage:    "0x prefixed public address for block mining rewards",
		Category: flags.MinerCategory,
	}
	MinerExtraDataFlag = &cli.StringFlag{
		Name:     "miner.extradata",
		Usage:    "Block extra data set by the miner (default = client version)",
		Category: flags.MinerCategory,
	}
	MinerRecommitIntervalFlag = &cli.DurationFlag{
		Name:     "miner.recommit",
		Usage:    "Time interval to recreate the block being mined",
		Value:    ethconfig.Defaults.Miner.Recommit,
		Category: flags.MinerCategory,
	}
	MinerNoVerifyFlag = &cli.BoolFlag{
		Name:     "miner.noverify",
		Usage:    "Disable remote sealing verification",
		Category: flags.MinerCategory,
	}
	MinerNewPayloadTimeout = &cli.DurationFlag{
		Name:     "miner.newpayload-timeout",
		Usage:    "Specify the maximum time allowance for creating a new payload",
		Value:    ethconfig.Defaults.Miner.NewPayloadTimeout,
		Category: flags.MinerCategory,
	}

	// Account settings
	UnlockedAccountFlag = &cli.StringFlag{
		Name:     "unlock",
		Usage:    "Comma separated list of accounts to unlock",
		Value:    "",
		Category: flags.AccountCategory,
	}
	PasswordFileFlag = &cli.PathFlag{
		Name:      "password",
		Usage:     "Password file to use for non-interactive password input",
		TakesFile: true,
		Category:  flags.AccountCategory,
	}
	ExternalSignerFlag = &cli.StringFlag{
		Name:     "signer",
		Usage:    "External signer (url or path to ipc file)",
		Value:    "",
		Category: flags.AccountCategory,
	}
	InsecureUnlockAllowedFlag = &cli.BoolFlag{
		Name:     "allow-insecure-unlock",
		Usage:    "Allow insecure account unlocking when account-related RPCs are exposed by http",
		Category: flags.AccountCategory,
	}

	// EVM settings
	VMEnableDebugFlag = &cli.BoolFlag{
		Name:     "vmdebug",
		Usage:    "Record information useful for VM and contract debugging",
		Category: flags.VMCategory,
	}

	// API options.
	RPCGlobalGasCapFlag = &cli.Uint64Flag{
		Name:     "rpc.gascap",
		Usage:    "Sets a cap on gas that can be used in eth_call/estimateGas (0=infinite)",
		Value:    ethconfig.Defaults.RPCGasCap,
		Category: flags.APICategory,
	}
	RPCGlobalEVMTimeoutFlag = &cli.DurationFlag{
		Name:     "rpc.evmtimeout",
		Usage:    "Sets a timeout used for eth_call (0=infinite)",
		Value:    ethconfig.Defaults.RPCEVMTimeout,
		Category: flags.APICategory,
	}
	RPCGlobalTxFeeCapFlag = &cli.Float64Flag{
		Name:     "rpc.txfeecap",
		Usage:    "Sets a cap on transaction fee (in ether) that can be sent via the RPC APIs (0 = no cap)",
		Value:    ethconfig.Defaults.RPCTxFeeCap,
		Category: flags.APICategory,
	}
	// Authenticated RPC HTTP settings
	AuthListenFlag = &cli.StringFlag{
		Name:     "authrpc.addr",
		Usage:    "Listening address for authenticated APIs",
		Value:    node.DefaultConfig.AuthAddr,
		Category: flags.APICategory,
	}
	AuthPortFlag = &cli.IntFlag{
		Name:     "authrpc.port",
		Usage:    "Listening port for authenticated APIs",
		Value:    node.DefaultConfig.AuthPort,
		Category: flags.APICategory,
	}
	AuthVirtualHostsFlag = &cli.StringFlag{
		Name:     "authrpc.vhosts",
		Usage:    "Comma separated list of virtual hostnames from which to accept requests (server enforced). Accepts '*' wildcard.",
		Value:    strings.Join(node.DefaultConfig.AuthVirtualHosts, ","),
		Category: flags.APICategory,
	}
	JWTSecretFlag = &flags.DirectoryFlag{
		Name:     "authrpc.jwtsecret",
		Usage:    "Path to a JWT secret to use for authenticated RPC endpoints",
		Category: flags.APICategory,
	}

	// Logging and debug settings
	EthStatsURLFlag = &cli.StringFlag{
		Name:     "ethstats",
		Usage:    "Reporting URL of a ethstats service (nodename:secret@host:port)",
		Category: flags.MetricsCategory,
	}
	FakePoWFlag = &cli.BoolFlag{
		Name:     "fakepow",
		Usage:    "Disables proof-of-work verification",
		Category: flags.LoggingCategory, // FIXME(meowsbits) Logging, really? Not Developer?
	}
	FakePoWPoissonFlag = &cli.BoolFlag{
		Name:     "fakepow.poisson",
		Usage:    "Disables proof-of-work verification and adds mining delay (Poisson) based on --miner.threads",
		Category: flags.LoggingCategory,
	}
	NoCompactionFlag = &cli.BoolFlag{
		Name:     "nocompaction",
		Usage:    "Disables db compaction after import",
		Category: flags.LoggingCategory,
	}

	// MISC settings
	SyncTargetFlag = &cli.PathFlag{
		Name:      "synctarget",
		Usage:     `File for containing the hex-encoded block-rlp as sync target(dev feature)`,
		TakesFile: true,
		Category:  flags.MiscCategory,
	}

	// RPC settings
	IPCDisabledFlag = &cli.BoolFlag{
		Name:     "ipcdisable",
		Usage:    "Disable the IPC-RPC server",
		Category: flags.APICategory,
	}
	IPCPathFlag = &flags.DirectoryFlag{
		Name:     "ipcpath",
		Usage:    "Filename for IPC socket/pipe within the datadir (explicit paths escape it)",
		Category: flags.APICategory,
	}
	HTTPEnabledFlag = &cli.BoolFlag{
		Name:     "http",
		Usage:    "Enable the HTTP-RPC server",
		Category: flags.APICategory,
	}
	HTTPListenAddrFlag = &cli.StringFlag{
		Name:     "http.addr",
		Usage:    "HTTP-RPC server listening interface",
		Value:    node.DefaultHTTPHost,
		Category: flags.APICategory,
	}
	HTTPPortFlag = &cli.IntFlag{
		Name:     "http.port",
		Usage:    "HTTP-RPC server listening port",
		Value:    node.DefaultHTTPPort,
		Category: flags.APICategory,
	}
	HTTPCORSDomainFlag = &cli.StringFlag{
		Name:     "http.corsdomain",
		Usage:    "Comma separated list of domains from which to accept cross origin requests (browser enforced)",
		Value:    "",
		Category: flags.APICategory,
	}
	HTTPVirtualHostsFlag = &cli.StringFlag{
		Name:     "http.vhosts",
		Usage:    "Comma separated list of virtual hostnames from which to accept requests (server enforced). Accepts '*' wildcard.",
		Value:    strings.Join(node.DefaultConfig.HTTPVirtualHosts, ","),
		Category: flags.APICategory,
	}
	HTTPApiFlag = &cli.StringFlag{
		Name:     "http.api",
		Usage:    "API's offered over the HTTP-RPC interface",
		Value:    "",
		Category: flags.APICategory,
	}
	HTTPPathPrefixFlag = &cli.StringFlag{
		Name:     "http.rpcprefix",
		Usage:    "HTTP path path prefix on which JSON-RPC is served. Use '/' to serve on all paths.",
		Value:    "",
		Category: flags.APICategory,
	}
	GraphQLEnabledFlag = &cli.BoolFlag{
		Name:     "graphql",
		Usage:    "Enable GraphQL on the HTTP-RPC server. Note that GraphQL can only be started if an HTTP server is started as well.",
		Category: flags.APICategory,
	}
	GraphQLCORSDomainFlag = &cli.StringFlag{
		Name:     "graphql.corsdomain",
		Usage:    "Comma separated list of domains from which to accept cross origin requests (browser enforced)",
		Value:    "",
		Category: flags.APICategory,
	}
	GraphQLVirtualHostsFlag = &cli.StringFlag{
		Name:     "graphql.vhosts",
		Usage:    "Comma separated list of virtual hostnames from which to accept requests (server enforced). Accepts '*' wildcard.",
		Value:    strings.Join(node.DefaultConfig.GraphQLVirtualHosts, ","),
		Category: flags.APICategory,
	}
	WSEnabledFlag = &cli.BoolFlag{
		Name:     "ws",
		Usage:    "Enable the WS-RPC server",
		Category: flags.APICategory,
	}
	WSListenAddrFlag = &cli.StringFlag{
		Name:     "ws.addr",
		Usage:    "WS-RPC server listening interface",
		Value:    node.DefaultWSHost,
		Category: flags.APICategory,
	}
	WSPortFlag = &cli.IntFlag{
		Name:     "ws.port",
		Usage:    "WS-RPC server listening port",
		Value:    node.DefaultWSPort,
		Category: flags.APICategory,
	}
	WSApiFlag = &cli.StringFlag{
		Name:     "ws.api",
		Usage:    "API's offered over the WS-RPC interface",
		Value:    "",
		Category: flags.APICategory,
	}
	WSAllowedOriginsFlag = &cli.StringFlag{
		Name:     "ws.origins",
		Usage:    "Origins from which to accept websockets requests",
		Value:    "",
		Category: flags.APICategory,
	}
	WSPathPrefixFlag = &cli.StringFlag{
		Name:     "ws.rpcprefix",
		Usage:    "HTTP path prefix on which JSON-RPC is served. Use '/' to serve on all paths.",
		Value:    "",
		Category: flags.APICategory,
	}
	ExecFlag = &cli.StringFlag{
		Name:     "exec",
		Usage:    "Execute JavaScript statement",
		Category: flags.APICategory,
	}
	PreloadJSFlag = &cli.StringFlag{
		Name:     "preload",
		Usage:    "Comma separated list of JavaScript files to preload into the console",
		Category: flags.APICategory,
	}
	AllowUnprotectedTxs = &cli.BoolFlag{
		Name:     "rpc.allow-unprotected-txs",
		Usage:    "Allow for unprotected (non EIP155 signed) transactions to be submitted via RPC",
		Category: flags.APICategory,
	}
	EnablePersonal = &cli.BoolFlag{
		Name:     "rpc.enabledeprecatedpersonal",
		Usage:    "Enables the (deprecated) personal namespace",
		Category: flags.APICategory,
	}

	// Network Settings
	MaxPeersFlag = &cli.IntFlag{
		Name:     "maxpeers",
		Usage:    "Maximum number of network peers (network disabled if set to 0)",
		Value:    node.DefaultConfig.P2P.MaxPeers,
		Category: flags.NetworkingCategory,
	}
	MaxPendingPeersFlag = &cli.IntFlag{
		Name:     "maxpendpeers",
		Usage:    "Maximum number of pending connection attempts (defaults used if set to 0)",
		Value:    node.DefaultConfig.P2P.MaxPendingPeers,
		Category: flags.NetworkingCategory,
	}
	ListenPortFlag = &cli.IntFlag{
		Name:     "port",
		Usage:    "Network listening port",
		Value:    30303,
		Category: flags.NetworkingCategory,
	}
	BootnodesFlag = &cli.StringFlag{
		Name:     "bootnodes",
		Usage:    "Comma separated enode URLs for P2P discovery bootstrap",
		Value:    "",
		Category: flags.NetworkingCategory,
	}
	NodeKeyFileFlag = &cli.StringFlag{
		Name:     "nodekey",
		Usage:    "P2P node key file",
		Category: flags.NetworkingCategory,
	}
	NodeKeyHexFlag = &cli.StringFlag{
		Name:     "nodekeyhex",
		Usage:    "P2P node key as hex (for testing)",
		Category: flags.NetworkingCategory,
	}
	NATFlag = &cli.StringFlag{
		Name:     "nat",
		Usage:    "NAT port mapping mechanism (any|none|upnp|pmp|pmp:<IP>|extip:<IP>)",
		Value:    "any",
		Category: flags.NetworkingCategory,
	}
	NoDiscoverFlag = &cli.BoolFlag{
		Name:     "nodiscover",
		Usage:    "Disables the peer discovery mechanism (manual peer addition)",
		Category: flags.NetworkingCategory,
	}
	DiscoveryV5Flag = &cli.BoolFlag{
		Name:     "v5disc",
		Usage:    "Enables the experimental RLPx V5 (Topic Discovery) mechanism",
		Category: flags.NetworkingCategory,
	}
	NetrestrictFlag = &cli.StringFlag{
		Name:     "netrestrict",
		Usage:    "Restricts network communication to the given IP networks (CIDR masks)",
		Category: flags.NetworkingCategory,
	}
	DNSDiscoveryFlag = &cli.StringFlag{
		Name:     "discovery.dns",
		Usage:    "Sets DNS discovery entry points (use \"\" to disable DNS)",
		Category: flags.NetworkingCategory,
	}
	DiscoveryPortFlag = &cli.IntFlag{
		Name:     "discovery.port",
		Usage:    "Use a custom UDP port for P2P discovery",
		Value:    30303,
		Category: flags.NetworkingCategory,
	}

	// Console
	JSpathFlag = &flags.DirectoryFlag{
		Name:     "jspath",
		Usage:    "JavaScript root path for `loadScript`",
		Value:    flags.DirectoryString("."),
		Category: flags.APICategory,
	}
	HttpHeaderFlag = &cli.StringSliceFlag{
		Name:     "header",
		Aliases:  []string{"H"},
		Usage:    "Pass custom headers to the RPC server when using --" + RemoteDBFlag.Name + " or the geth attach console. This flag can be given multiple times.",
		Category: flags.APICategory,
	}

	// Gas price oracle settings
	GpoBlocksFlag = &cli.IntFlag{
		Name:     "gpo.blocks",
		Usage:    "Number of recent blocks to check for gas prices",
		Value:    ethconfig.Defaults.GPO.Blocks,
		Category: flags.GasPriceCategory,
	}
	GpoPercentileFlag = &cli.IntFlag{
		Name:     "gpo.percentile",
		Usage:    "Suggested gas price is the given percentile of a set of recent transaction gas prices",
		Value:    ethconfig.Defaults.GPO.Percentile,
		Category: flags.GasPriceCategory,
	}
	GpoMaxGasPriceFlag = &cli.Int64Flag{
		Name:     "gpo.maxprice",
		Usage:    "Maximum transaction priority fee (or gasprice before London fork) to be recommended by gpo",
		Value:    ethconfig.Defaults.GPO.MaxPrice.Int64(),
		Category: flags.GasPriceCategory,
	}
	GpoIgnoreGasPriceFlag = &cli.Int64Flag{
		Name:     "gpo.ignoreprice",
		Usage:    "Gas price below which gpo will ignore transactions",
		Value:    ethconfig.Defaults.GPO.IgnorePrice.Int64(),
		Category: flags.GasPriceCategory,
	}

	// Metrics flags
	MetricsEnabledFlag = &cli.BoolFlag{
		Name:     "metrics",
		Usage:    "Enable metrics collection and reporting",
		Category: flags.MetricsCategory,
	}
	MetricsEnabledExpensiveFlag = &cli.BoolFlag{
		Name:     "metrics.expensive",
		Usage:    "Enable expensive metrics collection and reporting",
		Category: flags.MetricsCategory,
	}

	// MetricsHTTPFlag defines the endpoint for a stand-alone metrics HTTP endpoint.
	// Since the pprof service enables sensitive/vulnerable behavior, this allows a user
	// to enable a public-OK metrics endpoint without having to worry about ALSO exposing
	// other profiling behavior or information.
	MetricsHTTPFlag = &cli.StringFlag{
		Name:     "metrics.addr",
		Usage:    `Enable stand-alone metrics HTTP server listening interface.`,
		Category: flags.MetricsCategory,
	}
	MetricsPortFlag = &cli.IntFlag{
		Name: "metrics.port",
		Usage: `Metrics HTTP server listening port.
Please note that --` + MetricsHTTPFlag.Name + ` must be set to start the server.`,
		Value:    metrics.DefaultConfig.Port,
		Category: flags.MetricsCategory,
	}
	MetricsEnableInfluxDBFlag = &cli.BoolFlag{
		Name:     "metrics.influxdb",
		Usage:    "Enable metrics export/push to an external InfluxDB database",
		Category: flags.MetricsCategory,
	}
	MetricsInfluxDBEndpointFlag = &cli.StringFlag{
		Name:     "metrics.influxdb.endpoint",
		Usage:    "InfluxDB API endpoint to report metrics to",
		Value:    metrics.DefaultConfig.InfluxDBEndpoint,
		Category: flags.MetricsCategory,
	}
	MetricsInfluxDBDatabaseFlag = &cli.StringFlag{
		Name:     "metrics.influxdb.database",
		Usage:    "InfluxDB database name to push reported metrics to",
		Value:    metrics.DefaultConfig.InfluxDBDatabase,
		Category: flags.MetricsCategory,
	}
	MetricsInfluxDBUsernameFlag = &cli.StringFlag{
		Name:     "metrics.influxdb.username",
		Usage:    "Username to authorize access to the database",
		Value:    metrics.DefaultConfig.InfluxDBUsername,
		Category: flags.MetricsCategory,
	}
	MetricsInfluxDBPasswordFlag = &cli.StringFlag{
		Name:     "metrics.influxdb.password",
		Usage:    "Password to authorize access to the database",
		Value:    metrics.DefaultConfig.InfluxDBPassword,
		Category: flags.MetricsCategory,
	}
	// Tags are part of every measurement sent to InfluxDB. Queries on tags are faster in InfluxDB.
	// For example `host` tag could be used so that we can group all nodes and average a measurement
	// across all of them, but also so that we can select a specific node and inspect its measurements.
	// https://docs.influxdata.com/influxdb/v1.4/concepts/key_concepts/#tag-key
	MetricsInfluxDBTagsFlag = &cli.StringFlag{
		Name:     "metrics.influxdb.tags",
		Usage:    "Comma-separated InfluxDB tags (key/values) attached to all measurements",
		Value:    metrics.DefaultConfig.InfluxDBTags,
		Category: flags.MetricsCategory,
	}
	EWASMInterpreterFlag = &cli.StringFlag{
		Name:  "vm.ewasm",
		Usage: "External ewasm configuration (default = built-in interpreter)",
		Value: "",
	}
	EVMInterpreterFlag = &cli.StringFlag{
		Name:  "vm.evm",
		Usage: "External EVM configuration (default = built-in interpreter)",
		Value: "",
	}
	ECBP1100Flag = &cli.Uint64Flag{
		Name:  "ecbp1100",
		Usage: "Configure ECBP-1100 (MESS) block activation number",
		Value: math.MaxUint64,
	}
	ECBP1100NoDisableFlag = &cli.BoolFlag{
		Name:  "ecbp1100.nodisable",
		Usage: "Short-circuit ECBP-1100 (MESS) disable mechanisms; (yields a permanent-once-activated state, deactivating auto-shutoff mechanisms)",
	}

	MetricsEnableInfluxDBV2Flag = &cli.BoolFlag{
		Name:     "metrics.influxdbv2",
		Usage:    "Enable metrics export/push to an external InfluxDB v2 database",
		Category: flags.MetricsCategory,
	}

	MetricsInfluxDBTokenFlag = &cli.StringFlag{
		Name:     "metrics.influxdb.token",
		Usage:    "Token to authorize access to the database (v2 only)",
		Value:    metrics.DefaultConfig.InfluxDBToken,
		Category: flags.MetricsCategory,
	}

	MetricsInfluxDBBucketFlag = &cli.StringFlag{
		Name:     "metrics.influxdb.bucket",
		Usage:    "InfluxDB bucket name to push reported metrics to (v2 only)",
		Value:    metrics.DefaultConfig.InfluxDBBucket,
		Category: flags.MetricsCategory,
	}

	MetricsInfluxDBOrganizationFlag = &cli.StringFlag{
		Name:     "metrics.influxdb.organization",
		Usage:    "InfluxDB organization name (v2 only)",
		Value:    metrics.DefaultConfig.InfluxDBOrganization,
		Category: flags.MetricsCategory,
	}
)

var (
	// TestnetFlags is the flag group of all built-in supported testnets.
	TestnetFlags = []cli.Flag{
		RinkebyFlag,
		GoerliFlag,
		SepoliaFlag,
<<<<<<< HEAD
		KilnFlag,
		MordorFlag,
		KottiFlag,
	}
	// NetworkFlags is the flag group of all built-in supported networks.
	NetworkFlags = append([]cli.Flag{
		MainnetFlag,
		ClassicFlag,
		MintMeFlag,
	}, TestnetFlags...)
=======
	}
	// NetworkFlags is the flag group of all built-in supported networks.
	NetworkFlags = append([]cli.Flag{MainnetFlag}, TestnetFlags...)
>>>>>>> 18b641b0

	// DatabasePathFlags is the flag group of all database path flags.
	DatabasePathFlags = []cli.Flag{
		DataDirFlag,
		AncientFlag,
		RemoteDBFlag,
		HttpHeaderFlag,
	}
)

func init() {
	if rawdb.PebbleEnabled {
		DatabasePathFlags = append(DatabasePathFlags, DBEngineFlag)
	}
}

// MakeDataDir retrieves the currently requested data directory, terminating
// if none (or the empty string) is specified. If the node is starting a testnet,
// then a subdirectory of the specified datadir will be used.
func MakeDataDir(ctx *cli.Context) string {
	if path := ctx.String(DataDirFlag.Name); path != "" {
<<<<<<< HEAD
		return dataDirPathForCtxChainConfig(ctx, path)
=======
		if ctx.Bool(RinkebyFlag.Name) {
			return filepath.Join(path, "rinkeby")
		}
		if ctx.Bool(GoerliFlag.Name) {
			return filepath.Join(path, "goerli")
		}
		if ctx.Bool(SepoliaFlag.Name) {
			return filepath.Join(path, "sepolia")
		}
		return path
>>>>>>> 18b641b0
	}
	Fatalf("Cannot determine default data directory, please set manually (--%s)", DataDirFlag.Name)
	return ""
}

// setNodeKey creates a node key from set command line flags, either loading it
// from a file or as a specified hex value. If neither flags were provided, this
// method returns nil and an emphemeral key is to be generated.
func setNodeKey(ctx *cli.Context, cfg *p2p.Config) {
	var (
		hex  = ctx.String(NodeKeyHexFlag.Name)
		file = ctx.String(NodeKeyFileFlag.Name)
		key  *ecdsa.PrivateKey
		err  error
	)
	switch {
	case file != "" && hex != "":
		Fatalf("Options %q and %q are mutually exclusive", NodeKeyFileFlag.Name, NodeKeyHexFlag.Name)
	case file != "":
		if key, err = crypto.LoadECDSA(file); err != nil {
			Fatalf("Option %q: %v", NodeKeyFileFlag.Name, err)
		}
		cfg.PrivateKey = key
	case hex != "":
		if key, err = crypto.HexToECDSA(hex); err != nil {
			Fatalf("Option %q: %v", NodeKeyHexFlag.Name, err)
		}
		cfg.PrivateKey = key
	}
}

// setNodeUserIdent creates the user identifier from CLI flags.
func setNodeUserIdent(ctx *cli.Context, cfg *node.Config) {
	if identity := ctx.String(IdentityFlag.Name); len(identity) > 0 {
		cfg.UserIdent = identity
	}
}

// setBootstrapNodes creates a list of bootstrap nodes from the command line
// flags, reverting to pre-configured ones if none have been specified.
func setBootstrapNodes(ctx *cli.Context, cfg *p2p.Config) {
	urls := params.MainnetBootnodes
	switch {
	case ctx.IsSet(BootnodesFlag.Name):
		urls = SplitAndTrim(ctx.String(BootnodesFlag.Name))
<<<<<<< HEAD
	case ctx.Bool(ClassicFlag.Name):
		urls = params.ClassicBootnodes
	case ctx.Bool(MordorFlag.Name):
		urls = params.MordorBootnodes
	case ctx.Bool(RopstenFlag.Name):
		urls = params.RopstenBootnodes
=======
>>>>>>> 18b641b0
	case ctx.Bool(SepoliaFlag.Name):
		urls = params.SepoliaBootnodes
	case ctx.Bool(RinkebyFlag.Name):
		urls = params.RinkebyBootnodes
	case ctx.Bool(KottiFlag.Name):
		urls = params.KottiBootnodes
	case ctx.Bool(GoerliFlag.Name):
		urls = params.GoerliBootnodes
<<<<<<< HEAD
	case ctx.Bool(MintMeFlag.Name):
		urls = params.MintMeBootnodes
	case ctx.Bool(KilnFlag.Name):
		urls = params.KilnBootnodes
=======
>>>>>>> 18b641b0
	}

	// don't apply defaults if BootstrapNodes is already set
	if cfg.BootstrapNodes != nil {
		return
	}

	cfg.BootstrapNodes = make([]*enode.Node, 0, len(urls))
	for _, url := range urls {
		if url != "" {
			node, err := enode.Parse(enode.ValidSchemes, url)
			if err != nil {
				log.Crit("Bootstrap URL invalid", "enode", url, "err", err)
				continue
			}
			cfg.BootstrapNodes = append(cfg.BootstrapNodes, node)
		}
	}
}

// setBootstrapNodesV5 creates a list of bootstrap nodes from the command line
// flags, reverting to pre-configured ones if none have been specified.
func setBootstrapNodesV5(ctx *cli.Context, cfg *p2p.Config) {
	urls := params.V5Bootnodes
	switch {
	case ctx.IsSet(BootnodesFlag.Name):
		urls = SplitAndTrim(ctx.String(BootnodesFlag.Name))
	case ctx.IsSet(ClassicFlag.Name):
		urls = params.ClassicBootnodes
	case ctx.IsSet(MordorFlag.Name):
		urls = params.MordorBootnodes
	case ctx.Bool(RopstenFlag.Name):
		urls = params.RopstenBootnodes
	case ctx.Bool(RinkebyFlag.Name):
		urls = params.RinkebyBootnodes
	case ctx.Bool(KottiFlag.Name):
		urls = params.KottiBootnodes
	case ctx.Bool(GoerliFlag.Name):
		urls = params.GoerliBootnodes
	case ctx.Bool(MintMeFlag.Name):
		urls = params.MintMeBootnodes
	case cfg.BootstrapNodesV5 != nil:
		return // already set, don't apply defaults.
	}

	cfg.BootstrapNodesV5 = make([]*enode.Node, 0, len(urls))
	for _, url := range urls {
		if url != "" {
			node, err := enode.Parse(enode.ValidSchemes, url)
			if err != nil {
				log.Error("Bootstrap URL invalid", "enode", url, "err", err)
				continue
			}
			cfg.BootstrapNodesV5 = append(cfg.BootstrapNodesV5, node)
		}
	}
}

// setListenAddress creates TCP/UDP listening address strings from set command
// line flags
func setListenAddress(ctx *cli.Context, cfg *p2p.Config) {
	if ctx.IsSet(ListenPortFlag.Name) {
		cfg.ListenAddr = fmt.Sprintf(":%d", ctx.Int(ListenPortFlag.Name))
	}
	if ctx.IsSet(DiscoveryPortFlag.Name) {
		cfg.DiscAddr = fmt.Sprintf(":%d", ctx.Int(DiscoveryPortFlag.Name))
	}
}

// setNAT creates a port mapper from command line flags.
func setNAT(ctx *cli.Context, cfg *p2p.Config) {
	if ctx.IsSet(NATFlag.Name) {
		natif, err := nat.Parse(ctx.String(NATFlag.Name))
		if err != nil {
			Fatalf("Option %s: %v", NATFlag.Name, err)
		}
		cfg.NAT = natif
	}
}

// SplitAndTrim splits input separated by a comma
// and trims excessive white space from the substrings.
func SplitAndTrim(input string) (ret []string) {
	l := strings.Split(input, ",")
	for _, r := range l {
		if r = strings.TrimSpace(r); r != "" {
			ret = append(ret, r)
		}
	}
	return ret
}

// setHTTP creates the HTTP RPC listener interface string from the set
// command line flags, returning empty if the HTTP endpoint is disabled.
func setHTTP(ctx *cli.Context, cfg *node.Config) {
	if ctx.Bool(HTTPEnabledFlag.Name) && cfg.HTTPHost == "" {
		cfg.HTTPHost = "127.0.0.1"
		if ctx.IsSet(HTTPListenAddrFlag.Name) {
			cfg.HTTPHost = ctx.String(HTTPListenAddrFlag.Name)
		}
	}

	if ctx.IsSet(HTTPPortFlag.Name) {
		cfg.HTTPPort = ctx.Int(HTTPPortFlag.Name)
	}

	if ctx.IsSet(AuthListenFlag.Name) {
		cfg.AuthAddr = ctx.String(AuthListenFlag.Name)
	}

	if ctx.IsSet(AuthPortFlag.Name) {
		cfg.AuthPort = ctx.Int(AuthPortFlag.Name)
	}

	if ctx.IsSet(AuthVirtualHostsFlag.Name) {
		cfg.AuthVirtualHosts = SplitAndTrim(ctx.String(AuthVirtualHostsFlag.Name))
	}

	if ctx.IsSet(HTTPCORSDomainFlag.Name) {
		cfg.HTTPCors = SplitAndTrim(ctx.String(HTTPCORSDomainFlag.Name))
	}

	if ctx.IsSet(HTTPApiFlag.Name) {
		cfg.HTTPModules = SplitAndTrim(ctx.String(HTTPApiFlag.Name))
	}

	if ctx.IsSet(HTTPVirtualHostsFlag.Name) {
		cfg.HTTPVirtualHosts = SplitAndTrim(ctx.String(HTTPVirtualHostsFlag.Name))
	}

	if ctx.IsSet(HTTPPathPrefixFlag.Name) {
		cfg.HTTPPathPrefix = ctx.String(HTTPPathPrefixFlag.Name)
	}
	if ctx.IsSet(AllowUnprotectedTxs.Name) {
		cfg.AllowUnprotectedTxs = ctx.Bool(AllowUnprotectedTxs.Name)
	}
}

// setGraphQL creates the GraphQL listener interface string from the set
// command line flags, returning empty if the GraphQL endpoint is disabled.
func setGraphQL(ctx *cli.Context, cfg *node.Config) {
	if ctx.IsSet(GraphQLCORSDomainFlag.Name) {
		cfg.GraphQLCors = SplitAndTrim(ctx.String(GraphQLCORSDomainFlag.Name))
	}
	if ctx.IsSet(GraphQLVirtualHostsFlag.Name) {
		cfg.GraphQLVirtualHosts = SplitAndTrim(ctx.String(GraphQLVirtualHostsFlag.Name))
	}
}

// setWS creates the WebSocket RPC listener interface string from the set
// command line flags, returning empty if the HTTP endpoint is disabled.
func setWS(ctx *cli.Context, cfg *node.Config) {
	if ctx.Bool(WSEnabledFlag.Name) && cfg.WSHost == "" {
		cfg.WSHost = "127.0.0.1"
		if ctx.IsSet(WSListenAddrFlag.Name) {
			cfg.WSHost = ctx.String(WSListenAddrFlag.Name)
		}
	}
	if ctx.IsSet(WSPortFlag.Name) {
		cfg.WSPort = ctx.Int(WSPortFlag.Name)
	}

	if ctx.IsSet(WSAllowedOriginsFlag.Name) {
		cfg.WSOrigins = SplitAndTrim(ctx.String(WSAllowedOriginsFlag.Name))
	}

	if ctx.IsSet(WSApiFlag.Name) {
		cfg.WSModules = SplitAndTrim(ctx.String(WSApiFlag.Name))
	}

	if ctx.IsSet(WSPathPrefixFlag.Name) {
		cfg.WSPathPrefix = ctx.String(WSPathPrefixFlag.Name)
	}
}

// setIPC creates an IPC path configuration from the set command line flags,
// returning an empty string if IPC was explicitly disabled, or the set path.
func setIPC(ctx *cli.Context, cfg *node.Config) {
	CheckExclusive(ctx, IPCDisabledFlag, IPCPathFlag)
	switch {
	case ctx.Bool(IPCDisabledFlag.Name):
		cfg.IPCPath = ""
	case ctx.IsSet(IPCPathFlag.Name):
		cfg.IPCPath = ctx.String(IPCPathFlag.Name)
	}
}

// setLes configures the les server and ultra light client settings from the command line flags.
func setLes(ctx *cli.Context, cfg *ethconfig.Config) {
	if ctx.IsSet(LightServeFlag.Name) {
		cfg.LightServ = ctx.Int(LightServeFlag.Name)
	}
	if ctx.IsSet(LightIngressFlag.Name) {
		cfg.LightIngress = ctx.Int(LightIngressFlag.Name)
	}
	if ctx.IsSet(LightEgressFlag.Name) {
		cfg.LightEgress = ctx.Int(LightEgressFlag.Name)
	}
	if ctx.IsSet(LightMaxPeersFlag.Name) {
		cfg.LightPeers = ctx.Int(LightMaxPeersFlag.Name)
	}
	if ctx.IsSet(UltraLightServersFlag.Name) {
		cfg.UltraLightServers = strings.Split(ctx.String(UltraLightServersFlag.Name), ",")
	}
	if ctx.IsSet(UltraLightFractionFlag.Name) {
		cfg.UltraLightFraction = ctx.Int(UltraLightFractionFlag.Name)
	}
	if cfg.UltraLightFraction <= 0 && cfg.UltraLightFraction > 100 {
		log.Error("Ultra light fraction is invalid", "had", cfg.UltraLightFraction, "updated", ethconfig.Defaults.UltraLightFraction)
		cfg.UltraLightFraction = ethconfig.Defaults.UltraLightFraction
	}
	if ctx.IsSet(UltraLightOnlyAnnounceFlag.Name) {
		cfg.UltraLightOnlyAnnounce = ctx.Bool(UltraLightOnlyAnnounceFlag.Name)
	}
	if ctx.IsSet(LightNoPruneFlag.Name) {
		cfg.LightNoPrune = ctx.Bool(LightNoPruneFlag.Name)
	}
	if ctx.IsSet(LightNoSyncServeFlag.Name) {
		cfg.LightNoSyncServe = ctx.Bool(LightNoSyncServeFlag.Name)
	}
}

// MakeDatabaseHandles raises out the number of allowed file handles per process
// for Geth and returns half of the allowance to assign to the database.
func MakeDatabaseHandles(max int) int {
	limit, err := fdlimit.Maximum()
	if err != nil {
		Fatalf("Failed to retrieve file descriptor allowance: %v", err)
	}
	switch {
	case max == 0:
		// User didn't specify a meaningful value, use system limits
	case max < 128:
		// User specified something unhealthy, just use system defaults
		log.Error("File descriptor limit invalid (<128)", "had", max, "updated", limit)
	case max > limit:
		// User requested more than the OS allows, notify that we can't allocate it
		log.Warn("Requested file descriptors denied by OS", "req", max, "limit", limit)
	default:
		// User limit is meaningful and within allowed range, use that
		limit = max
	}
	raised, err := fdlimit.Raise(uint64(limit))
	if err != nil {
		Fatalf("Failed to raise file descriptor allowance: %v", err)
	}
	return int(raised / 2) // Leave half for networking and other stuff
}

// MakeAddress converts an account specified directly as a hex encoded string or
// a key index in the key store to an internal account representation.
func MakeAddress(ks *keystore.KeyStore, account string) (accounts.Account, error) {
	// If the specified account is a valid address, return it
	if common.IsHexAddress(account) {
		return accounts.Account{Address: common.HexToAddress(account)}, nil
	}
	// Otherwise try to interpret the account as a keystore index
	index, err := strconv.Atoi(account)
	if err != nil || index < 0 {
		return accounts.Account{}, fmt.Errorf("invalid account address or index %q", account)
	}
	log.Warn("-------------------------------------------------------------------")
	log.Warn("Referring to accounts by order in the keystore folder is dangerous!")
	log.Warn("This functionality is deprecated and will be removed in the future!")
	log.Warn("Please use explicit addresses! (can search via `geth account list`)")
	log.Warn("-------------------------------------------------------------------")

	accs := ks.Accounts()
	if len(accs) <= index {
		return accounts.Account{}, fmt.Errorf("index %d higher than number of accounts %d", index, len(accs))
	}
	return accs[index], nil
}

// setEtherbase retrieves the etherbase from the directly specified command line flags.
func setEtherbase(ctx *cli.Context, cfg *ethconfig.Config) {
	if !ctx.IsSet(MinerEtherbaseFlag.Name) {
		return
	}
	addr := ctx.String(MinerEtherbaseFlag.Name)
	if strings.HasPrefix(addr, "0x") || strings.HasPrefix(addr, "0X") {
		addr = addr[2:]
	}
	b, err := hex.DecodeString(addr)
	if err != nil || len(b) != common.AddressLength {
		Fatalf("-%s: invalid etherbase address %q", MinerEtherbaseFlag.Name, addr)
		return
	}
	cfg.Miner.Etherbase = common.BytesToAddress(b)
}

// MakePasswordList reads password lines from the file specified by the global --password flag.
func MakePasswordList(ctx *cli.Context) []string {
	path := ctx.Path(PasswordFileFlag.Name)
	if path == "" {
		return nil
	}
	text, err := os.ReadFile(path)
	if err != nil {
		Fatalf("Failed to read password file: %v", err)
	}
	lines := strings.Split(string(text), "\n")
	// Sanitise DOS line endings.
	for i := range lines {
		lines[i] = strings.TrimRight(lines[i], "\r")
	}
	return lines
}

func SetP2PConfig(ctx *cli.Context, cfg *p2p.Config) {
	setNodeKey(ctx, cfg)
	setNAT(ctx, cfg)
	setListenAddress(ctx, cfg)
	setBootstrapNodes(ctx, cfg)
	setBootstrapNodesV5(ctx, cfg)

	lightClient := ctx.String(SyncModeFlag.Name) == "light"
	lightServer := (ctx.Int(LightServeFlag.Name) != 0)

	lightPeers := ctx.Int(LightMaxPeersFlag.Name)
	if lightClient && !ctx.IsSet(LightMaxPeersFlag.Name) {
		// dynamic default - for clients we use 1/10th of the default for servers
		lightPeers /= 10
	}

	if ctx.IsSet(MaxPeersFlag.Name) {
		cfg.MaxPeers = ctx.Int(MaxPeersFlag.Name)
		if lightServer && !ctx.IsSet(LightMaxPeersFlag.Name) {
			cfg.MaxPeers += lightPeers
		}
	} else {
		if lightServer {
			cfg.MaxPeers += lightPeers
		}
		if lightClient && ctx.IsSet(LightMaxPeersFlag.Name) && cfg.MaxPeers < lightPeers {
			cfg.MaxPeers = lightPeers
		}
	}
	if !(lightClient || lightServer) {
		lightPeers = 0
	}
	ethPeers := cfg.MaxPeers - lightPeers
	if lightClient {
		ethPeers = 0
	}
	log.Info("Maximum peer count", "ETH", ethPeers, "LES", lightPeers, "total", cfg.MaxPeers)

	if ctx.IsSet(MaxPendingPeersFlag.Name) {
		cfg.MaxPendingPeers = ctx.Int(MaxPendingPeersFlag.Name)
	}
	if ctx.IsSet(NoDiscoverFlag.Name) || lightClient {
		cfg.NoDiscovery = true
	}

	// if we're running a light client or server, force enable the v5 peer discovery
	// unless it is explicitly disabled with --nodiscover note that explicitly specifying
	// --v5disc overrides --nodiscover, in which case the later only disables v4 discovery
	forceV5Discovery := (lightClient || lightServer) && !ctx.Bool(NoDiscoverFlag.Name)
	if ctx.IsSet(DiscoveryV5Flag.Name) {
		cfg.DiscoveryV5 = ctx.Bool(DiscoveryV5Flag.Name)
	} else if forceV5Discovery {
		cfg.DiscoveryV5 = true
	}

	if netrestrict := ctx.String(NetrestrictFlag.Name); netrestrict != "" {
		list, err := netutil.ParseNetlist(netrestrict)
		if err != nil {
			Fatalf("Option %q: %v", NetrestrictFlag.Name, err)
		}
		cfg.NetRestrict = list
	}

	if ctx.Bool(DeveloperFlag.Name) || ctx.Bool(DeveloperPoWFlag.Name) {
		// --dev mode can't use p2p networking.
		cfg.MaxPeers = 0
		cfg.ListenAddr = ""
		cfg.NoDial = true
		cfg.NoDiscovery = true
		cfg.DiscoveryV5 = false
	}
}

// SetNodeConfig applies node-related command line flags to the config.
func SetNodeConfig(ctx *cli.Context, cfg *node.Config) {
	SetP2PConfig(ctx, &cfg.P2P)
	setIPC(ctx, cfg)
	setHTTP(ctx, cfg)
	setGraphQL(ctx, cfg)
	setWS(ctx, cfg)
	setNodeUserIdent(ctx, cfg)
	SetDataDir(ctx, cfg)
	setSmartCard(ctx, cfg)

	if ctx.IsSet(JWTSecretFlag.Name) {
		cfg.JWTSecret = ctx.String(JWTSecretFlag.Name)
	}

	if ctx.IsSet(EnablePersonal.Name) {
		cfg.EnablePersonal = true
	}

	if ctx.IsSet(ExternalSignerFlag.Name) {
		cfg.ExternalSigner = ctx.String(ExternalSignerFlag.Name)
	}

	if ctx.IsSet(KeyStoreDirFlag.Name) {
		cfg.KeyStoreDir = ctx.String(KeyStoreDirFlag.Name)
	}
	if ctx.IsSet(DeveloperFlag.Name) {
		cfg.UseLightweightKDF = true
	}
	if ctx.IsSet(LightKDFFlag.Name) {
		cfg.UseLightweightKDF = ctx.Bool(LightKDFFlag.Name)
	}
	if ctx.IsSet(NoUSBFlag.Name) || cfg.NoUSB {
		log.Warn("Option nousb is deprecated and USB is deactivated by default. Use --usb to enable")
	}
	if ctx.IsSet(USBFlag.Name) {
		cfg.USB = ctx.Bool(USBFlag.Name)

		// We handle configuration of HD paths only if --usb is set to a truthy value.
		if cfg.USB {
			// Flag --usb.pathid allows configuration for arbitrary SLIP-0044 values.
			if ctx.IsSet(USBPathIDFlag.Name) {
				pathID := ctx.Uint64(USBPathIDFlag.Name)
				if pathID > math.MaxUint32 {
					Fatalf("Invalid USB path ID (exceeds uint32): %d", pathID)
				}
				accounts.SetCoinTypeConfiguration(uint32(pathID))
				log.Info("Using custom HD derivation path", "pathid", uint32(pathID), "basepath", accounts.DefaultBaseDerivationPath)
			} else {
				// Set default hd path based on --chain configuration flags, if any.
				// Set default derivation path to a testnet value if we're configuring for a testnet.
				for _, f := range TestnetFlags {
					name := f.Names()[0] // This won't overflow because the flags always have a Name, because they are defined as --name.
					if ctx.IsSet(name) && ctx.Bool(name) {
						accounts.SetCoinTypeConfiguration(accounts.BIP0044CoinTypeTestnet)
						log.Info("Using testnet HD derivation path", "basepath", accounts.DefaultBaseDerivationPath)
						break
					}
				}

				// Configure the HD derivation path for Ethereum Classic (ETC) if
				// the client is configuring for ETC.
				// This will not conflict with the testnet configuration handling above
				// because we trust that the network configuration flags are checked to
				// be exclusive.
				if ctx.IsSet(ClassicFlag.Name) && ctx.Bool(ClassicFlag.Name) {
					accounts.SetCoinTypeConfiguration(accounts.BIP0044CoinTypeEtherClassic)
					log.Info("Using Ethereum Classic (ETC) HD derivation path", "basepath", accounts.DefaultBaseDerivationPath)
				}
			}
		}
	}
	if ctx.IsSet(InsecureUnlockAllowedFlag.Name) {
		cfg.InsecureUnlockAllowed = ctx.Bool(InsecureUnlockAllowedFlag.Name)
	}
	if ctx.IsSet(DBEngineFlag.Name) {
		dbEngine := ctx.String(DBEngineFlag.Name)
		if dbEngine != "leveldb" && dbEngine != "pebble" {
			Fatalf("Invalid choice for db.engine '%s', allowed 'leveldb' or 'pebble'", dbEngine)
		}
		log.Info(fmt.Sprintf("Using %s as db engine", dbEngine))
		cfg.DBEngine = dbEngine
	}
}

func setSmartCard(ctx *cli.Context, cfg *node.Config) {
	// Skip enabling smartcards if no path is set
	path := ctx.String(SmartCardDaemonPathFlag.Name)
	if path == "" {
		return
	}
	// Sanity check that the smartcard path is valid
	fi, err := os.Stat(path)
	if err != nil {
		log.Info("Smartcard socket not found, disabling", "err", err)
		return
	}
	if fi.Mode()&os.ModeType != os.ModeSocket {
		log.Error("Invalid smartcard daemon path", "path", path, "type", fi.Mode().String())
		return
	}
	// Smartcard daemon path exists and is a socket, enable it
	cfg.SmartCardDaemonPath = path
}

func dataDirPathForCtxChainConfig(ctx *cli.Context, baseDataDirPath string) string {
	switch {
	case ctx.Bool(RopstenFlag.Name):
		return filepath.Join(baseDataDirPath, "ropsten")
	case ctx.Bool(ClassicFlag.Name):
		return filepath.Join(baseDataDirPath, "classic")
	case ctx.Bool(MordorFlag.Name):
		return filepath.Join(baseDataDirPath, "mordor")
	case ctx.Bool(RinkebyFlag.Name):
		return filepath.Join(baseDataDirPath, "rinkeby")
	case ctx.Bool(KottiFlag.Name):
		return filepath.Join(baseDataDirPath, "kotti")
	case ctx.Bool(GoerliFlag.Name):
		return filepath.Join(baseDataDirPath, "goerli")
	case ctx.Bool(SepoliaFlag.Name):
		return filepath.Join(baseDataDirPath, "sepolia")
	case ctx.Bool(MintMeFlag.Name):
		return filepath.Join(baseDataDirPath, "mintme")
	}
	return baseDataDirPath
}

func SetDataDir(ctx *cli.Context, cfg *node.Config) {
	switch {
	case ctx.IsSet(DataDirFlag.Name):
		cfg.DataDir = ctx.String(DataDirFlag.Name)

	case ctx.Bool(DeveloperFlag.Name) || ctx.Bool(DeveloperPoWFlag.Name):
		cfg.DataDir = "" // unless explicitly requested, use memory databases
<<<<<<< HEAD

	case ctx.Bool(RopstenFlag.Name) && cfg.DataDir == vars.DefaultDataDir():

		// Maintain compatibility with older Geth configurations storing the
		// Ropsten database in `testnet` instead of `ropsten`.
		legacyPath := filepath.Join(vars.DefaultDataDir(), "testnet")
		if common.FileExist(legacyPath) {
			log.Warn("Using the deprecated `testnet` datadir. Future versions will store the Ropsten chain in `ropsten`.")
			cfg.DataDir = legacyPath
		} else {
			cfg.DataDir = filepath.Join(vars.DefaultDataDir(), "ropsten")
		}

	case cfg.DataDir == vars.DefaultDataDir():
		cfg.DataDir = dataDirPathForCtxChainConfig(ctx, vars.DefaultDataDir())
=======
	case ctx.Bool(RinkebyFlag.Name) && cfg.DataDir == node.DefaultDataDir():
		cfg.DataDir = filepath.Join(node.DefaultDataDir(), "rinkeby")
	case ctx.Bool(GoerliFlag.Name) && cfg.DataDir == node.DefaultDataDir():
		cfg.DataDir = filepath.Join(node.DefaultDataDir(), "goerli")
	case ctx.Bool(SepoliaFlag.Name) && cfg.DataDir == node.DefaultDataDir():
		cfg.DataDir = filepath.Join(node.DefaultDataDir(), "sepolia")
>>>>>>> 18b641b0
	}
}

func setGPO(ctx *cli.Context, cfg *gasprice.Config, light bool) {
	// If we are running the light client, apply another group
	// settings for gas oracle.
	if light {
		*cfg = ethconfig.LightClientGPO
	}
	if ctx.IsSet(GpoBlocksFlag.Name) {
		cfg.Blocks = ctx.Int(GpoBlocksFlag.Name)
	}
	if ctx.IsSet(GpoPercentileFlag.Name) {
		cfg.Percentile = ctx.Int(GpoPercentileFlag.Name)
	}
	if ctx.IsSet(GpoMaxGasPriceFlag.Name) {
		cfg.MaxPrice = big.NewInt(ctx.Int64(GpoMaxGasPriceFlag.Name))
	}
	if ctx.IsSet(GpoIgnoreGasPriceFlag.Name) {
		cfg.IgnorePrice = big.NewInt(ctx.Int64(GpoIgnoreGasPriceFlag.Name))
	}
}

func setTxPool(ctx *cli.Context, cfg *txpool.Config) {
	if ctx.IsSet(TxPoolLocalsFlag.Name) {
		locals := strings.Split(ctx.String(TxPoolLocalsFlag.Name), ",")
		for _, account := range locals {
			if trimmed := strings.TrimSpace(account); !common.IsHexAddress(trimmed) {
				Fatalf("Invalid account in --txpool.locals: %s", trimmed)
			} else {
				cfg.Locals = append(cfg.Locals, common.HexToAddress(account))
			}
		}
	}
	if ctx.IsSet(TxPoolNoLocalsFlag.Name) {
		cfg.NoLocals = ctx.Bool(TxPoolNoLocalsFlag.Name)
	}
	if ctx.IsSet(TxPoolJournalFlag.Name) {
		cfg.Journal = ctx.String(TxPoolJournalFlag.Name)
	}
	if ctx.IsSet(TxPoolRejournalFlag.Name) {
		cfg.Rejournal = ctx.Duration(TxPoolRejournalFlag.Name)
	}
	if ctx.IsSet(TxPoolPriceLimitFlag.Name) {
		cfg.PriceLimit = ctx.Uint64(TxPoolPriceLimitFlag.Name)
	}
	if ctx.IsSet(TxPoolPriceBumpFlag.Name) {
		cfg.PriceBump = ctx.Uint64(TxPoolPriceBumpFlag.Name)
	}
	if ctx.IsSet(TxPoolAccountSlotsFlag.Name) {
		cfg.AccountSlots = ctx.Uint64(TxPoolAccountSlotsFlag.Name)
	}
	if ctx.IsSet(TxPoolGlobalSlotsFlag.Name) {
		cfg.GlobalSlots = ctx.Uint64(TxPoolGlobalSlotsFlag.Name)
	}
	if ctx.IsSet(TxPoolAccountQueueFlag.Name) {
		cfg.AccountQueue = ctx.Uint64(TxPoolAccountQueueFlag.Name)
	}
	if ctx.IsSet(TxPoolGlobalQueueFlag.Name) {
		cfg.GlobalQueue = ctx.Uint64(TxPoolGlobalQueueFlag.Name)
	}
	if ctx.IsSet(TxPoolLifetimeFlag.Name) {
		cfg.Lifetime = ctx.Duration(TxPoolLifetimeFlag.Name)
	}
}

func homeDir() string {
	if home := os.Getenv("HOME"); home != "" {
		return home
	}
	if usr, err := user.Current(); err == nil {
		return usr.HomeDir
	}
	return ""
}

func setEthashDatasetDir(ctx *cli.Context, cfg *ethconfig.Config) {
	switch {
	case ctx.IsSet(EthashDatasetDirFlag.Name):
		cfg.Ethash.DatasetDir = ctx.String(EthashDatasetDirFlag.Name)

	case (ctx.Bool(ClassicFlag.Name) || ctx.Bool(MordorFlag.Name)) && cfg.Ethash.DatasetDir == ethconfig.Defaults.Ethash.DatasetDir:
		// ECIP-1099 is set, use etchash dir for DAGs instead
		home := homeDir()

		if runtime.GOOS == "darwin" {
			cfg.Ethash.DatasetDir = filepath.Join(home, "Library", "Etchash")
		} else if runtime.GOOS == "windows" {
			localappdata := os.Getenv("LOCALAPPDATA")
			if localappdata != "" {
				cfg.Ethash.DatasetDir = filepath.Join(localappdata, "Etchash")
			} else {
				cfg.Ethash.DatasetDir = filepath.Join(home, "AppData", "Local", "Etchash")
			}
		} else {
			cfg.Ethash.DatasetDir = filepath.Join(home, ".etchash")
		}
	}
}

func setEthashCacheDir(ctx *cli.Context, cfg *eth.Config) {
	switch {
	case ctx.IsSet(EthashCacheDirFlag.Name):
		cfg.Ethash.CacheDir = ctx.String(EthashCacheDirFlag.Name)

	case (ctx.Bool(ClassicFlag.Name) || ctx.Bool(MordorFlag.Name)) && cfg.Ethash.CacheDir == ethconfig.Defaults.Ethash.CacheDir:
		// ECIP-1099 is set, use etchash dir for caches instead
		cfg.Ethash.CacheDir = "etchash"
	}
}

func setEthash(ctx *cli.Context, cfg *eth.Config) {
	// ECIP-1099
	setEthashCacheDir(ctx, cfg)
	setEthashDatasetDir(ctx, cfg)

	if ctx.Bool(FakePoWPoissonFlag.Name) {
		cfg.Ethash.PowMode = ethash.ModePoissonFake
	}
	if ctx.IsSet(EthashCachesInMemoryFlag.Name) {
		cfg.Ethash.CachesInMem = ctx.Int(EthashCachesInMemoryFlag.Name)
	}
	if ctx.IsSet(EthashCachesOnDiskFlag.Name) {
		cfg.Ethash.CachesOnDisk = ctx.Int(EthashCachesOnDiskFlag.Name)
	}
	if ctx.IsSet(EthashCachesLockMmapFlag.Name) {
		cfg.Ethash.CachesLockMmap = ctx.Bool(EthashCachesLockMmapFlag.Name)
	}
	if ctx.IsSet(EthashDatasetsInMemoryFlag.Name) {
		cfg.Ethash.DatasetsInMem = ctx.Int(EthashDatasetsInMemoryFlag.Name)
	}
	if ctx.IsSet(EthashDatasetsOnDiskFlag.Name) {
		cfg.Ethash.DatasetsOnDisk = ctx.Int(EthashDatasetsOnDiskFlag.Name)
	}
	if ctx.IsSet(EthashDatasetsLockMmapFlag.Name) {
		cfg.Ethash.DatasetsLockMmap = ctx.Bool(EthashDatasetsLockMmapFlag.Name)
	}
}

func setMiner(ctx *cli.Context, cfg *miner.Config) {
	if ctx.IsSet(MinerNotifyFlag.Name) {
		cfg.Notify = strings.Split(ctx.String(MinerNotifyFlag.Name), ",")
	}
	cfg.NotifyFull = ctx.Bool(MinerNotifyFullFlag.Name)
	if ctx.IsSet(MinerExtraDataFlag.Name) {
		cfg.ExtraData = []byte(ctx.String(MinerExtraDataFlag.Name))
	}
	if ctx.IsSet(MinerGasLimitFlag.Name) {
		cfg.GasCeil = ctx.Uint64(MinerGasLimitFlag.Name)
	}
	if ctx.IsSet(MinerGasPriceFlag.Name) {
		cfg.GasPrice = flags.GlobalBig(ctx, MinerGasPriceFlag.Name)
	}
	if ctx.IsSet(MinerRecommitIntervalFlag.Name) {
		cfg.Recommit = ctx.Duration(MinerRecommitIntervalFlag.Name)
	}
	if ctx.IsSet(MinerNoVerifyFlag.Name) {
		cfg.Noverify = ctx.Bool(MinerNoVerifyFlag.Name)
	}
	if ctx.IsSet(MinerNewPayloadTimeout.Name) {
		cfg.NewPayloadTimeout = ctx.Duration(MinerNewPayloadTimeout.Name)
	}
}

func setRequiredBlocks(ctx *cli.Context, cfg *ethconfig.Config) {
	requiredBlocks := ctx.String(EthRequiredBlocksFlag.Name)
	if requiredBlocks == "" {
		if ctx.IsSet(LegacyWhitelistFlag.Name) {
			log.Warn("The flag --whitelist is deprecated and will be removed, please use --eth.requiredblocks")
			requiredBlocks = ctx.String(LegacyWhitelistFlag.Name)
		} else {
			return
		}
	}
	cfg.RequiredBlocks = make(map[uint64]common.Hash)
	for _, entry := range strings.Split(requiredBlocks, ",") {
		parts := strings.Split(entry, "=")
		if len(parts) != 2 {
			Fatalf("Invalid required block entry: %s", entry)
		}
		number, err := strconv.ParseUint(parts[0], 0, 64)
		if err != nil {
			Fatalf("Invalid required block number %s: %v", parts[0], err)
		}
		var hash common.Hash
		if err = hash.UnmarshalText([]byte(parts[1])); err != nil {
			Fatalf("Invalid required block hash %s: %v", parts[1], err)
		}
		cfg.RequiredBlocks[number] = hash
	}
}

// CheckExclusive verifies that only a single instance of the provided flags was
// set by the user. Each flag might optionally be followed by a string type to
// specialize it further.
func CheckExclusive(ctx *cli.Context, args ...interface{}) {
	set := make([]string, 0, 1)
	for i := 0; i < len(args); i++ {
		// Make sure the next argument is a flag and skip if not set
		flag, ok := args[i].(cli.Flag)
		if !ok {
			panic(fmt.Sprintf("invalid argument, not cli.Flag type: %T", args[i]))
		}
		// Check if next arg extends current and expand its name if so
		name := flag.Names()[0]

		if i+1 < len(args) {
			switch option := args[i+1].(type) {
			case string:
				// Extended flag check, make sure value set doesn't conflict with passed in option
				if ctx.String(flag.Names()[0]) == option {
					name += "=" + option
					set = append(set, "--"+name)
				}
				// shift arguments and continue
				i++
				continue

			case cli.Flag:
			default:
				panic(fmt.Sprintf("invalid argument, not cli.Flag or string extension: %T", args[i+1]))
			}
		}
		// Mark the flag if it's set
		if ctx.IsSet(flag.Names()[0]) {
			set = append(set, "--"+name)
		}
	}
	if len(set) > 1 {
		Fatalf("Flags %v can't be used at the same time", strings.Join(set, ", "))
	}
}

// SetEthConfig applies eth-related command line flags to the config.
func SetEthConfig(ctx *cli.Context, stack *node.Node, cfg *ethconfig.Config) {
	// Avoid conflicting network flags
<<<<<<< HEAD
	CheckExclusive(ctx, DeveloperFlag, DeveloperPoWFlag, MainnetFlag, RopstenFlag, RinkebyFlag, GoerliFlag, SepoliaFlag, ClassicFlag, KottiFlag, MordorFlag, MintMeFlag, KilnFlag)
=======
	CheckExclusive(ctx, MainnetFlag, DeveloperFlag, RinkebyFlag, GoerliFlag, SepoliaFlag)
>>>>>>> 18b641b0
	CheckExclusive(ctx, LightServeFlag, SyncModeFlag, "light")
	CheckExclusive(ctx, DeveloperFlag, DeveloperPoWFlag, ExternalSignerFlag) // Can't use both ephemeral unlocked and external signer
	if ctx.String(GCModeFlag.Name) == "archive" && ctx.Uint64(TxLookupLimitFlag.Name) != 0 {
		CheckExclusive(ctx, GCModeFlag, "archive", TxLookupLimitFlag)
		ctx.Set(TxLookupLimitFlag.Name, "0")
		log.Warn("Disable transaction unindexing for archive node")
	}
	if ctx.IsSet(LightServeFlag.Name) && ctx.Uint64(TxLookupLimitFlag.Name) != 0 {
		log.Warn("LES server cannot serve old transaction status and cannot connect below les/4 protocol version if transaction lookup index is limited")
	}
<<<<<<< HEAD
	// todo(rjl493456442) make it available for les server
	// Ancient tx indices pruning is not available for les server now
	// since light client relies on the server for transaction status query.
	CheckExclusive(ctx, LightServeFlag, TxLookupLimitFlag)

	CheckExclusive(ctx, DeveloperPoWFlag, DeveloperPeriodFlag, FakePoWFlag)
	CheckExclusive(ctx, FakePoWFlag, FakePoWPoissonFlag)

	var ks *keystore.KeyStore
	if keystores := stack.AccountManager().Backends(keystore.KeyStoreType); len(keystores) > 0 {
		ks = keystores[0].(*keystore.KeyStore)
	}
	setEtherbase(ctx, ks, cfg)
=======
	setEtherbase(ctx, cfg)
>>>>>>> 18b641b0
	setGPO(ctx, &cfg.GPO, ctx.String(SyncModeFlag.Name) == "light")
	setTxPool(ctx, &cfg.TxPool)
	setEthash(ctx, cfg)
	setMiner(ctx, &cfg.Miner)
	setRequiredBlocks(ctx, cfg)
	setLes(ctx, cfg)

	// Cap the cache allowance and tune the garbage collector
	mem, err := gopsutil.VirtualMemory()
	if err == nil {
		if 32<<(^uintptr(0)>>63) == 32 && mem.Total > 2*1024*1024*1024 {
			log.Warn("Lowering memory allowance on 32bit arch", "available", mem.Total/1024/1024, "addressable", 2*1024)
			mem.Total = 2 * 1024 * 1024 * 1024
		}
		allowance := int(mem.Total / 1024 / 1024 / 3)
		if cache := ctx.Int(CacheFlag.Name); cache > allowance {
			log.Warn("Sanitizing cache to Go's GC limits", "provided", cache, "updated", allowance)
			ctx.Set(CacheFlag.Name, strconv.Itoa(allowance))
		}
	}
	// Ensure Go's GC ignores the database cache for trigger percentage
	cache := ctx.Int(CacheFlag.Name)
	gogc := math.Max(20, math.Min(100, 100/(float64(cache)/1024)))

	log.Debug("Sanitizing Go's GC trigger", "percent", int(gogc))
	godebug.SetGCPercent(int(gogc))

	if ctx.IsSet(SyncModeFlag.Name) {
		cfg.SyncMode = *flags.GlobalTextMarshaler(ctx, SyncModeFlag.Name).(*downloader.SyncMode)
	}

	if ctx.IsSet(CacheFlag.Name) || ctx.IsSet(CacheDatabaseFlag.Name) {
		cfg.DatabaseCache = ctx.Int(CacheFlag.Name) * ctx.Int(CacheDatabaseFlag.Name) / 100
	}
	cfg.DatabaseHandles = MakeDatabaseHandles(ctx.Int(FDLimitFlag.Name))
	if ctx.IsSet(AncientFlag.Name) {
		cfg.DatabaseFreezer = ctx.String(AncientFlag.Name)
	}

	if gcmode := ctx.String(GCModeFlag.Name); gcmode != "full" && gcmode != "archive" {
		Fatalf("--%s must be either 'full' or 'archive'", GCModeFlag.Name)
	}
	if ctx.IsSet(GCModeFlag.Name) {
		cfg.NoPruning = ctx.String(GCModeFlag.Name) == "archive"
	}
	if ctx.IsSet(CacheNoPrefetchFlag.Name) {
		cfg.NoPrefetch = ctx.Bool(CacheNoPrefetchFlag.Name)
	}
	// Read the value from the flag no matter if it's set or not.
	cfg.Preimages = ctx.Bool(CachePreimagesFlag.Name)
	if cfg.NoPruning && !cfg.Preimages {
		cfg.Preimages = true
		log.Info("Enabling recording of key preimages since archive mode is used")
	}
	if ctx.IsSet(TxLookupLimitFlag.Name) {
		cfg.TxLookupLimit = ctx.Uint64(TxLookupLimitFlag.Name)
	}
	if ctx.IsSet(CacheFlag.Name) || ctx.IsSet(CacheTrieFlag.Name) {
		cfg.TrieCleanCache = ctx.Int(CacheFlag.Name) * ctx.Int(CacheTrieFlag.Name) / 100
	}
	if ctx.IsSet(CacheTrieJournalFlag.Name) {
		cfg.TrieCleanCacheJournal = ctx.String(CacheTrieJournalFlag.Name)
	}
	if ctx.IsSet(CacheTrieRejournalFlag.Name) {
		cfg.TrieCleanCacheRejournal = ctx.Duration(CacheTrieRejournalFlag.Name)
	}
	if ctx.IsSet(CacheFlag.Name) || ctx.IsSet(CacheGCFlag.Name) {
		cfg.TrieDirtyCache = ctx.Int(CacheFlag.Name) * ctx.Int(CacheGCFlag.Name) / 100
	}
	if ctx.IsSet(CacheFlag.Name) || ctx.IsSet(CacheSnapshotFlag.Name) {
		cfg.SnapshotCache = ctx.Int(CacheFlag.Name) * ctx.Int(CacheSnapshotFlag.Name) / 100
	}
	if ctx.IsSet(CacheLogSizeFlag.Name) {
		cfg.FilterLogCacheSize = ctx.Int(CacheLogSizeFlag.Name)
	}
	if !ctx.Bool(SnapshotFlag.Name) {
		// If snap-sync is requested, this flag is also required
		if cfg.SyncMode == downloader.SnapSync {
			log.Info("Snap sync requested, enabling --snapshot")
		} else {
			cfg.TrieCleanCache += cfg.SnapshotCache
			cfg.SnapshotCache = 0 // Disabled
		}
	}
	if ctx.IsSet(DocRootFlag.Name) {
		cfg.DocRoot = ctx.String(DocRootFlag.Name)
	}
	if ctx.IsSet(VMEnableDebugFlag.Name) {
		// TODO(fjl): force-enable this in --dev mode
		cfg.EnablePreimageRecording = ctx.Bool(VMEnableDebugFlag.Name)
	}

	if ctx.IsSet(RPCGlobalGasCapFlag.Name) {
		cfg.RPCGasCap = ctx.Uint64(RPCGlobalGasCapFlag.Name)
	}

	if ctx.IsSet(EWASMInterpreterFlag.Name) {
		cfg.EWASMInterpreter = ctx.String(EWASMInterpreterFlag.Name)
		vm.InitEVMCEwasm(cfg.EWASMInterpreter)
	}

	if ctx.IsSet(EVMInterpreterFlag.Name) {
		cfg.EVMInterpreter = ctx.String(EVMInterpreterFlag.Name)
		vm.InitEVMCEVM(cfg.EVMInterpreter)
	}
	if ctx.IsSet(RPCGlobalGasCapFlag.Name) {
		cfg.RPCGasCap = ctx.Uint64(RPCGlobalGasCapFlag.Name)
	}
	if cfg.RPCGasCap != 0 {
		log.Info("Set global gas cap", "cap", cfg.RPCGasCap)
	} else {
		log.Info("Global gas cap disabled")
	}
	if ctx.IsSet(RPCGlobalEVMTimeoutFlag.Name) {
		cfg.RPCEVMTimeout = ctx.Duration(RPCGlobalEVMTimeoutFlag.Name)
	}
	if ctx.IsSet(RPCGlobalTxFeeCapFlag.Name) {
		cfg.RPCTxFeeCap = ctx.Float64(RPCGlobalTxFeeCapFlag.Name)
	}
	if ctx.IsSet(NoDiscoverFlag.Name) {
		cfg.EthDiscoveryURLs, cfg.SnapDiscoveryURLs = []string{}, []string{}
	} else if ctx.IsSet(DNSDiscoveryFlag.Name) {
		urls := ctx.String(DNSDiscoveryFlag.Name)
		if urls == "" {
			cfg.EthDiscoveryURLs = []string{}
		} else {
			cfg.EthDiscoveryURLs = SplitAndTrim(urls)
		}
	}

	// Override any default configs for hard coded networks.

	// Override genesis configuration if a --<chain> flag.
	if !ctx.Bool(DeveloperFlag.Name) && !ctx.Bool(DeveloperPoWFlag.Name) {
		if gen := genesisForCtxChainConfig(ctx); gen != nil {
			cfg.Genesis = gen
		}
	}

	// Establish NetworkID.
	// If dev-mode is used, then NetworkID will be overridden.
	if ctx.IsSet(NetworkIdFlag.Name) {
		cfg.NetworkId = ctx.Uint64(NetworkIdFlag.Name)
	} else if cfg.Genesis != nil {
		cfg.NetworkId = *cfg.Genesis.GetNetworkID()
	}

	// Set the supported ETH Protocol Versions
	supportedProtocolVersions := ethconfig.Defaults.ProtocolVersions
	if cfg.Genesis != nil {
		supportedProtocolVersions = cfg.Genesis.GetSupportedProtocolVersions()
	}

	configuredProtocolVersions := SplitAndTrim(ctx.String(EthProtocolsFlag.Name))
	if len(configuredProtocolVersions) == 0 {
		Fatalf("--%s must be comma separated list of %s", EthProtocolsFlag.Name, strings.Join(strings.Fields(fmt.Sprint(supportedProtocolVersions)), ","))
	}

	// Since EthProtocolsFlag defines a default value that is the ethconfig.Defaults slice,
	// we can always parse and act on this value whether or not the user sets the flag.
	// Since our logic here will append to the parameterized 'cfg' value ProtocolVersions field,
	// we need to make sure that that value starts empty.
	cfg.ProtocolVersions = []uint{}

	seenVersions := map[uint]interface{}{}
	for _, versionString := range configuredProtocolVersions {
		version, err := strconv.ParseUint(versionString, 10, 0)
		if err != nil {
			Fatalf("--%s has invalid value \"%v\" with error: %v", EthProtocolsFlag.Name, versionString, err)
		}

		if _, duplicate := seenVersions[uint(version)]; duplicate {
			Fatalf("--%s has duplicate version of %v", EthProtocolsFlag.Name, versionString)
		}

		isValid := false
		for _, proto := range supportedProtocolVersions {
			if proto == uint(version) {
				isValid = true
				seenVersions[uint(version)] = nil
				break
			}
		}

		if !isValid {
			Fatalf("--%s invalid version value: %d, must be one of %s", EthProtocolsFlag.Name, version, strings.Join(strings.Fields(fmt.Sprint(supportedProtocolVersions)), ","))
		}
		cfg.ProtocolVersions = append(cfg.ProtocolVersions, uint(version))
	}
	log.Info("Configured Ethereum protocol versions", "capabilities", cfg.ProtocolVersions)

	// Set DNS discovery defaults for hard coded networks with DNS defaults.
	// core-geth: NetworkID is configured several stanzas above, based on the returned genesis GetNetworkID() value.
	// GetNetworkID is a configurator method which will either return a custom json:- field NetworkID if set for
	// the config, or it'll return the ChainID if the NetworkID is not explicitly set.
	// This behavior matches practical expectations for how network id and chain id are normally defined.
	switch {
	case ctx.Bool(MainnetFlag.Name):
		SetDNSDiscoveryDefaults(cfg, params.MainnetGenesisHash)
<<<<<<< HEAD
	case ctx.Bool(RopstenFlag.Name):
		SetDNSDiscoveryDefaults(cfg, params.RopstenGenesisHash)
=======
>>>>>>> 18b641b0
	case ctx.Bool(SepoliaFlag.Name):
		cfg.Genesis = params.DefaultSepoliaGenesisBlock()
		SetDNSDiscoveryDefaults(cfg, params.SepoliaGenesisHash)
	case ctx.Bool(RinkebyFlag.Name):
		log.Warn("")
		log.Warn("--------------------------------------------------------------------------------")
		log.Warn("Please note, Rinkeby has been deprecated. It will still work for the time being,")
		log.Warn("but there will be no further hard-forks shipped for it.")
		log.Warn("The network will be permanently halted in Q2/Q3 of 2023.")
		log.Warn("For the most future proof testnet, choose Sepolia as")
		log.Warn("your replacement environment (--sepolia instead of --rinkeby).")
		log.Warn("--------------------------------------------------------------------------------")
		log.Warn("")

		SetDNSDiscoveryDefaults(cfg, params.RinkebyGenesisHash)
	case ctx.Bool(GoerliFlag.Name):
		SetDNSDiscoveryDefaults(cfg, params.GoerliGenesisHash)
<<<<<<< HEAD
	case ctx.Bool(ClassicFlag.Name):
		SetDNSDiscoveryDefaults2(cfg, params.ClassicDNSNetwork1)
	case ctx.Bool(KottiFlag.Name):
		SetDNSDiscoveryDefaults2(cfg, params.KottiDNSNetwork1)
	case ctx.Bool(MordorFlag.Name):
		SetDNSDiscoveryDefaults2(cfg, params.MordorDNSNetwork1)
	case ctx.Bool(KilnFlag.Name):
		cfg.Genesis = params.DefaultKilnGenesisBlock()
		SetDNSDiscoveryDefaults(cfg, params.KilnGenesisHash)
	default:
		// No --<chain> flag was given.
	}

	if ctx.Bool(DeveloperFlag.Name) || ctx.Bool(DeveloperPoWFlag.Name) {
		// Dev-mode overrides NetworkID, as promised.
=======
	case ctx.Bool(DeveloperFlag.Name):
>>>>>>> 18b641b0
		if !ctx.IsSet(NetworkIdFlag.Name) {
			cfg.NetworkId = 1337
		}
		cfg.SyncMode = downloader.FullSync
		// Create new developer account or reuse existing one
		var (
			developer  accounts.Account
			passphrase string
			err        error
		)
		if list := MakePasswordList(ctx); len(list) > 0 {
			// Just take the first value. Although the function returns a possible multiple values and
			// some usages iterate through them as attempts, that doesn't make sense in this setting,
			// when we're definitely concerned with only one account.
			passphrase = list[0]
		}

		// Unlock the developer account by local keystore.
		var ks *keystore.KeyStore
		if keystores := stack.AccountManager().Backends(keystore.KeyStoreType); len(keystores) > 0 {
			ks = keystores[0].(*keystore.KeyStore)
		}
		if ks == nil {
			Fatalf("Keystore is not available")
		}

		// Figure out the dev account address.
		// setEtherbase has been called above, configuring the miner address from command line flags.
		if cfg.Miner.Etherbase != (common.Address{}) {
			developer = accounts.Account{Address: cfg.Miner.Etherbase}
		} else if accs := ks.Accounts(); len(accs) > 0 {
			developer = ks.Accounts()[0]
		} else {
			developer, err = ks.NewAccount(passphrase)
			if err != nil {
				Fatalf("Failed to create developer account: %v", err)
			}
		}
		// Make sure the address is configured as fee recipient, otherwise
		// the miner will fail to start.
		cfg.Miner.Etherbase = developer.Address

		if err := ks.Unlock(developer, passphrase); err != nil {
			Fatalf("Failed to unlock developer account: %v", err)
		}
		log.Info("Using developer account", "address", developer.Address)

		// Create a new developer genesis block or reuse existing one
		cfg.Genesis = params.DeveloperGenesisBlock(uint64(ctx.Int(DeveloperPeriodFlag.Name)), ctx.Uint64(DeveloperGasLimitFlag.Name), developer.Address, ctx.Bool(DeveloperPoWFlag.Name))
		if ctx.IsSet(DataDirFlag.Name) {
			// If datadir doesn't exist we need to open db in write-mode
			// so leveldb can create files.
			readonly := true
			if !common.FileExist(stack.ResolvePath("chaindata")) {
				readonly = false
			}
			// Check if we have an already initialized chain and fall back to
			// that if so. Otherwise we need to generate a new genesis spec.
			chaindb := MakeChainDatabase(ctx, stack, readonly)
			if rawdb.ReadCanonicalHash(chaindb, 0) != (common.Hash{}) {
				cfg.Genesis = nil // fallback to db content
			}
			chaindb.Close()
		}
		if !ctx.IsSet(MinerGasPriceFlag.Name) {
			cfg.Miner.GasPrice = big.NewInt(1)
		}
	}
}

// SetDNSDiscoveryDefaults2 configures DNS discovery with the given URL if no URLs are set.
func SetDNSDiscoveryDefaults2(cfg *ethconfig.Config, url string) {
	if cfg.EthDiscoveryURLs != nil {
		return
	}
	if cfg.SyncMode == downloader.LightSync {
		url = strings.Replace(url, "@all.", "@les.", 1)
	}
	cfg.EthDiscoveryURLs = []string{url}
	cfg.SnapDiscoveryURLs = cfg.EthDiscoveryURLs
}

// SetDNSDiscoveryDefaults configures DNS discovery with the given URL if
// no URLs are set.
func SetDNSDiscoveryDefaults(cfg *ethconfig.Config, genesis common.Hash) {
	if cfg.EthDiscoveryURLs != nil {
		return // already set through flags/config
	}
	protocol := "all"
	if cfg.SyncMode == downloader.LightSync {
		protocol = "les"
	}
	if url := params.KnownDNSNetwork(genesis, protocol); url != "" {
		cfg.EthDiscoveryURLs = []string{url}
		cfg.SnapDiscoveryURLs = cfg.EthDiscoveryURLs
	}
}

// RegisterEthService adds an Ethereum client to the stack.
// The second return value is the full node instance, which may be nil if the
// node is running as a light client.
func RegisterEthService(stack *node.Node, cfg *ethconfig.Config) (ethapi.Backend, *eth.Ethereum) {
	if cfg.SyncMode == downloader.LightSync {
		backend, err := les.New(stack, cfg)
		if err != nil {
			Fatalf("Failed to register the Ethereum service: %v", err)
		}
		stack.RegisterAPIs(tracers.APIs(backend.ApiBackend))
		if err := lescatalyst.Register(stack, backend); err != nil {
			Fatalf("Failed to register the Engine API service: %v", err)
		}
		return backend.ApiBackend, nil
	}
	backend, err := eth.New(stack, cfg)
	if err != nil {
		Fatalf("Failed to register the Ethereum service: %v", err)
	}
	if cfg.LightServ > 0 {
		_, err := les.NewLesServer(stack, backend, cfg)
		if err != nil {
			Fatalf("Failed to create the LES server: %v", err)
		}
	}
	if err := ethcatalyst.Register(stack, backend); err != nil {
		Fatalf("Failed to register the Engine API service: %v", err)
	}
	stack.RegisterAPIs(tracers.APIs(backend.APIBackend))
	return backend.APIBackend, backend
}

// RegisterEthStatsService configures the Ethereum Stats daemon and adds it to the node.
func RegisterEthStatsService(stack *node.Node, backend ethapi.Backend, url string) {
	if err := ethstats.New(stack, backend, backend.Engine(), url); err != nil {
		Fatalf("Failed to register the Ethereum Stats service: %v", err)
	}
}

// RegisterGraphQLService adds the GraphQL API to the node.
func RegisterGraphQLService(stack *node.Node, backend ethapi.Backend, filterSystem *filters.FilterSystem, cfg *node.Config) {
	err := graphql.New(stack, backend, filterSystem, cfg.GraphQLCors, cfg.GraphQLVirtualHosts)
	if err != nil {
		Fatalf("Failed to register the GraphQL service: %v", err)
	}
}

// RegisterFilterAPI adds the eth log filtering RPC API to the node.
func RegisterFilterAPI(stack *node.Node, backend ethapi.Backend, ethcfg *ethconfig.Config) *filters.FilterSystem {
	isLightClient := ethcfg.SyncMode == downloader.LightSync
	filterSystem := filters.NewFilterSystem(backend, filters.Config{
		LogCacheSize: ethcfg.FilterLogCacheSize,
	})
	stack.RegisterAPIs([]rpc.API{{
		Namespace: "eth",
		Service:   filters.NewFilterAPI(filterSystem, isLightClient),
	}})
	return filterSystem
}

// RegisterFullSyncTester adds the full-sync tester service into node.
func RegisterFullSyncTester(stack *node.Node, eth *eth.Ethereum, path string) {
	blob, err := os.ReadFile(path)
	if err != nil {
		Fatalf("Failed to read block file: %v", err)
	}
	rlpBlob, err := hexutil.Decode(string(bytes.TrimRight(blob, "\r\n")))
	if err != nil {
		Fatalf("Failed to decode block blob: %v", err)
	}
	var block types.Block
	if err := rlp.DecodeBytes(rlpBlob, &block); err != nil {
		Fatalf("Failed to decode block: %v", err)
	}
	ethcatalyst.RegisterFullSyncTester(stack, eth, &block)
	log.Info("Registered full-sync tester", "number", block.NumberU64(), "hash", block.Hash())
}

func SetupMetrics(ctx *cli.Context) {
	if metrics.Enabled {
		log.Info("Enabling metrics collection")

		var (
			enableExport   = ctx.Bool(MetricsEnableInfluxDBFlag.Name)
			enableExportV2 = ctx.Bool(MetricsEnableInfluxDBV2Flag.Name)
		)

		if enableExport || enableExportV2 {
			CheckExclusive(ctx, MetricsEnableInfluxDBFlag, MetricsEnableInfluxDBV2Flag)

			v1FlagIsSet := ctx.IsSet(MetricsInfluxDBUsernameFlag.Name) ||
				ctx.IsSet(MetricsInfluxDBPasswordFlag.Name)

			v2FlagIsSet := ctx.IsSet(MetricsInfluxDBTokenFlag.Name) ||
				ctx.IsSet(MetricsInfluxDBOrganizationFlag.Name) ||
				ctx.IsSet(MetricsInfluxDBBucketFlag.Name)

			if enableExport && v2FlagIsSet {
				Fatalf("Flags --influxdb.metrics.organization, --influxdb.metrics.token, --influxdb.metrics.bucket are only available for influxdb-v2")
			} else if enableExportV2 && v1FlagIsSet {
				Fatalf("Flags --influxdb.metrics.username, --influxdb.metrics.password are only available for influxdb-v1")
			}
		}

		var (
			endpoint = ctx.String(MetricsInfluxDBEndpointFlag.Name)
			database = ctx.String(MetricsInfluxDBDatabaseFlag.Name)
			username = ctx.String(MetricsInfluxDBUsernameFlag.Name)
			password = ctx.String(MetricsInfluxDBPasswordFlag.Name)

			token        = ctx.String(MetricsInfluxDBTokenFlag.Name)
			bucket       = ctx.String(MetricsInfluxDBBucketFlag.Name)
			organization = ctx.String(MetricsInfluxDBOrganizationFlag.Name)
		)

		if enableExport {
			tagsMap := SplitTagsFlag(ctx.String(MetricsInfluxDBTagsFlag.Name))

			log.Info("Enabling metrics export to InfluxDB")

			go influxdb.InfluxDBWithTags(metrics.DefaultRegistry, 10*time.Second, endpoint, database, username, password, "geth.", tagsMap)
		} else if enableExportV2 {
			tagsMap := SplitTagsFlag(ctx.String(MetricsInfluxDBTagsFlag.Name))

			log.Info("Enabling metrics export to InfluxDB (v2)")

			go influxdb.InfluxDBV2WithTags(metrics.DefaultRegistry, 10*time.Second, endpoint, token, bucket, organization, "geth.", tagsMap)
		}

		if ctx.IsSet(MetricsHTTPFlag.Name) {
			address := fmt.Sprintf("%s:%d", ctx.String(MetricsHTTPFlag.Name), ctx.Int(MetricsPortFlag.Name))
			log.Info("Enabling stand-alone metrics HTTP endpoint", "address", address)
			exp.Setup(address)
		} else if ctx.IsSet(MetricsPortFlag.Name) {
			log.Warn(fmt.Sprintf("--%s specified without --%s, metrics server will not start.", MetricsPortFlag.Name, MetricsHTTPFlag.Name))
		}
	}
}

func SplitTagsFlag(tagsFlag string) map[string]string {
	tags := strings.Split(tagsFlag, ",")
	tagsMap := map[string]string{}

	for _, t := range tags {
		if t != "" {
			kv := strings.Split(t, "=")

			if len(kv) == 2 {
				tagsMap[kv[0]] = kv[1]
			}
		}
	}

	return tagsMap
}

// MakeChainDatabase open an LevelDB using the flags passed to the client and will hard crash if it fails.
func MakeChainDatabase(ctx *cli.Context, stack *node.Node, readonly bool) ethdb.Database {
	var (
		cache   = ctx.Int(CacheFlag.Name) * ctx.Int(CacheDatabaseFlag.Name) / 100
		handles = MakeDatabaseHandles(ctx.Int(FDLimitFlag.Name))

		err     error
		chainDb ethdb.Database
	)
	switch {
	case ctx.IsSet(RemoteDBFlag.Name):
		log.Info("Using remote db", "url", ctx.String(RemoteDBFlag.Name), "headers", len(ctx.StringSlice(HttpHeaderFlag.Name)))
		client, err := DialRPCWithHeaders(ctx.String(RemoteDBFlag.Name), ctx.StringSlice(HttpHeaderFlag.Name))
		if err != nil {
			break
		}
		chainDb = remotedb.New(client)
	case ctx.String(SyncModeFlag.Name) == "light":
		chainDb, err = stack.OpenDatabase("lightchaindata", cache, handles, "", readonly)
	default:
		chainDb, err = stack.OpenDatabaseWithFreezer("chaindata", cache, handles, ctx.String(AncientFlag.Name), "", readonly)
	}
	if err != nil {
		Fatalf("Could not open database: %v", err)
	}
	return chainDb
}

<<<<<<< HEAD
// genesisForCtxChainConfig returns the corresponding Genesis for a non-default flag chain value.
// If no --<chain> flag is set in the global context, a nil value is returned.
// It does not handle genesis for --dev mode, since that mode includes but also exceeds
// chain configuration.
func genesisForCtxChainConfig(ctx *cli.Context) *genesisT.Genesis {
	var genesis *genesisT.Genesis
	switch {
	case ctx.Bool(MainnetFlag.Name):
		genesis = params.DefaultGenesisBlock()
	case ctx.Bool(ClassicFlag.Name):
		genesis = params.DefaultClassicGenesisBlock()
	case ctx.Bool(MordorFlag.Name):
		genesis = params.DefaultMordorGenesisBlock()
	case ctx.Bool(RopstenFlag.Name):
		genesis = params.DefaultRopstenGenesisBlock()
=======
func IsNetworkPreset(ctx *cli.Context) bool {
	for _, flag := range NetworkFlags {
		bFlag, _ := flag.(*cli.BoolFlag)
		if ctx.IsSet(bFlag.Name) {
			return true
		}
	}
	return false
}

func DialRPCWithHeaders(endpoint string, headers []string) (*rpc.Client, error) {
	if endpoint == "" {
		return nil, errors.New("endpoint must be specified")
	}
	if strings.HasPrefix(endpoint, "rpc:") || strings.HasPrefix(endpoint, "ipc:") {
		// Backwards compatibility with geth < 1.5 which required
		// these prefixes.
		endpoint = endpoint[4:]
	}
	var opts []rpc.ClientOption
	if len(headers) > 0 {
		var customHeaders = make(http.Header)
		for _, h := range headers {
			kv := strings.Split(h, ":")
			if len(kv) != 2 {
				return nil, fmt.Errorf("invalid http header directive: %q", h)
			}
			customHeaders.Add(kv[0], kv[1])
		}
		opts = append(opts, rpc.WithHeaders(customHeaders))
	}
	return rpc.DialOptions(context.Background(), endpoint, opts...)
}

func MakeGenesis(ctx *cli.Context) *core.Genesis {
	var genesis *core.Genesis
	switch {
	case ctx.Bool(MainnetFlag.Name):
		genesis = core.DefaultGenesisBlock()
>>>>>>> 18b641b0
	case ctx.Bool(SepoliaFlag.Name):
		genesis = params.DefaultSepoliaGenesisBlock()
	case ctx.Bool(RinkebyFlag.Name):
		genesis = params.DefaultRinkebyGenesisBlock()
	case ctx.Bool(KottiFlag.Name):
		genesis = params.DefaultKottiGenesisBlock()
	case ctx.Bool(GoerliFlag.Name):
<<<<<<< HEAD
		genesis = params.DefaultGoerliGenesisBlock()
	case ctx.Bool(MintMeFlag.Name):
		genesis = params.DefaultMintMeGenesisBlock()
	case ctx.Bool(KilnFlag.Name):
		genesis = params.DefaultKilnGenesisBlock()
=======
		genesis = core.DefaultGoerliGenesisBlock()
>>>>>>> 18b641b0
	case ctx.Bool(DeveloperFlag.Name):
		Fatalf("Developer chains are ephemeral")
	}
	return genesis
}

func MakeGenesis(ctx *cli.Context) *genesisT.Genesis {
	if ctx.Bool(DeveloperFlag.Name) || ctx.Bool(DeveloperPoWFlag.Name) {
		Fatalf("Developer chains are ephemeral")
	}
	return genesisForCtxChainConfig(ctx)
}

// MakeChain creates a chain manager from set command line flags.
func MakeChain(ctx *cli.Context, stack *node.Node, readonly bool) (*core.BlockChain, ethdb.Database) {
	var (
		gspec   = MakeGenesis(ctx)
		chainDb = MakeChainDatabase(ctx, stack, readonly)
	)
	cliqueConfig, err := core.LoadCliqueConfig(chainDb, gspec)
	if err != nil {
		Fatalf("%v", err)
	}
	ethashConfig := ethconfig.Defaults.Ethash
	if ctx.Bool(FakePoWFlag.Name) {
<<<<<<< HEAD
		ethashConf.PowMode = ethash.ModeFake
	} else if ctx.Bool(FakePoWPoissonFlag.Name) {
		ethashConf.PowMode = ethash.ModePoissonFake
=======
		ethashConfig.PowMode = ethash.ModeFake
>>>>>>> 18b641b0
	}
	engine := ethconfig.CreateConsensusEngine(stack, &ethashConfig, cliqueConfig, nil, false, chainDb)
	if gcmode := ctx.String(GCModeFlag.Name); gcmode != "full" && gcmode != "archive" {
		Fatalf("--%s must be either 'full' or 'archive'", GCModeFlag.Name)
	}
	cache := &core.CacheConfig{
		TrieCleanLimit:      ethconfig.Defaults.TrieCleanCache,
		TrieCleanNoPrefetch: ctx.Bool(CacheNoPrefetchFlag.Name),
		TrieDirtyLimit:      ethconfig.Defaults.TrieDirtyCache,
		TrieDirtyDisabled:   ctx.String(GCModeFlag.Name) == "archive",
		TrieTimeLimit:       ethconfig.Defaults.TrieTimeout,
		SnapshotLimit:       ethconfig.Defaults.SnapshotCache,
		Preimages:           ctx.Bool(CachePreimagesFlag.Name),
	}
	if cache.TrieDirtyDisabled && !cache.Preimages {
		cache.Preimages = true
		log.Info("Enabling recording of key preimages since archive mode is used")
	}
	if !ctx.Bool(SnapshotFlag.Name) {
		cache.SnapshotLimit = 0 // Disabled
	}
	// If we're in readonly, do not bother generating snapshot data.
	if readonly {
		cache.SnapshotNoBuild = true
	}

	if ctx.IsSet(CacheFlag.Name) || ctx.IsSet(CacheTrieFlag.Name) {
		cache.TrieCleanLimit = ctx.Int(CacheFlag.Name) * ctx.Int(CacheTrieFlag.Name) / 100
	}
	if ctx.IsSet(CacheFlag.Name) || ctx.IsSet(CacheGCFlag.Name) {
		cache.TrieDirtyLimit = ctx.Int(CacheFlag.Name) * ctx.Int(CacheGCFlag.Name) / 100
	}
	vmcfg := vm.Config{EnablePreimageRecording: ctx.Bool(VMEnableDebugFlag.Name)}

	// Disable transaction indexing/unindexing by default.
	chain, err := core.NewBlockChain(chainDb, cache, gspec, nil, engine, vmcfg, nil, nil)
	if err != nil {
		Fatalf("Can't create BlockChain: %v", err)
	}
	return chain, chainDb
}

// MakeConsolePreloads retrieves the absolute paths for the console JavaScript
// scripts to preload before starting.
func MakeConsolePreloads(ctx *cli.Context) []string {
	// Skip preloading if there's nothing to preload
	if ctx.String(PreloadJSFlag.Name) == "" {
		return nil
	}
	// Otherwise resolve absolute paths and return them
	var preloads []string

	for _, file := range strings.Split(ctx.String(PreloadJSFlag.Name), ",") {
		preloads = append(preloads, strings.TrimSpace(file))
	}
	return preloads
}<|MERGE_RESOLUTION|>--- conflicted
+++ resolved
@@ -40,12 +40,9 @@
 	"github.com/ethereum/go-ethereum/accounts/keystore"
 	"github.com/ethereum/go-ethereum/common"
 	"github.com/ethereum/go-ethereum/common/fdlimit"
-<<<<<<< HEAD
 
 	"github.com/ethereum/go-ethereum/consensus"
-=======
 	"github.com/ethereum/go-ethereum/common/hexutil"
->>>>>>> 18b641b0
 	"github.com/ethereum/go-ethereum/consensus/ethash"
 	"github.com/ethereum/go-ethereum/core"
 	"github.com/ethereum/go-ethereum/core/rawdb"
@@ -79,12 +76,9 @@
 	"github.com/ethereum/go-ethereum/p2p/nat"
 	"github.com/ethereum/go-ethereum/p2p/netutil"
 	"github.com/ethereum/go-ethereum/params"
-<<<<<<< HEAD
+	"github.com/ethereum/go-ethereum/rlp"
 	"github.com/ethereum/go-ethereum/params/types/genesisT"
 	"github.com/ethereum/go-ethereum/params/vars"
-=======
-	"github.com/ethereum/go-ethereum/rlp"
->>>>>>> 18b641b0
 	"github.com/ethereum/go-ethereum/rpc"
 	pcsclite "github.com/gballet/go-libpcsclite"
 	gopsutil "github.com/shirou/gopsutil/mem"
@@ -174,19 +168,11 @@
 		Usage:    "Ethereum mainnet",
 		Category: flags.EthCategory,
 	}
-<<<<<<< HEAD
-	RopstenFlag = &cli.BoolFlag{
-		Name:     "ropsten",
-		Usage:    "Ropsten network: pre-configured proof-of-stake test network",
-		Category: flags.EthCategory,
-	}
 	MintMeFlag = &cli.BoolFlag{
 		Name:     "mintme",
 		Usage:    "MintMe.com Coin mainnet: pre-configured MintMe.com Coin mainnet",
 		Category: flags.EthCategory,
 	}
-=======
->>>>>>> 18b641b0
 	RinkebyFlag = &cli.BoolFlag{
 		Name:     "rinkeby",
 		Usage:    "Rinkeby network: pre-configured proof-of-authority test network",
@@ -1092,8 +1078,6 @@
 		RinkebyFlag,
 		GoerliFlag,
 		SepoliaFlag,
-<<<<<<< HEAD
-		KilnFlag,
 		MordorFlag,
 		KottiFlag,
 	}
@@ -1103,11 +1087,6 @@
 		ClassicFlag,
 		MintMeFlag,
 	}, TestnetFlags...)
-=======
-	}
-	// NetworkFlags is the flag group of all built-in supported networks.
-	NetworkFlags = append([]cli.Flag{MainnetFlag}, TestnetFlags...)
->>>>>>> 18b641b0
 
 	// DatabasePathFlags is the flag group of all database path flags.
 	DatabasePathFlags = []cli.Flag{
@@ -1129,20 +1108,7 @@
 // then a subdirectory of the specified datadir will be used.
 func MakeDataDir(ctx *cli.Context) string {
 	if path := ctx.String(DataDirFlag.Name); path != "" {
-<<<<<<< HEAD
 		return dataDirPathForCtxChainConfig(ctx, path)
-=======
-		if ctx.Bool(RinkebyFlag.Name) {
-			return filepath.Join(path, "rinkeby")
-		}
-		if ctx.Bool(GoerliFlag.Name) {
-			return filepath.Join(path, "goerli")
-		}
-		if ctx.Bool(SepoliaFlag.Name) {
-			return filepath.Join(path, "sepolia")
-		}
-		return path
->>>>>>> 18b641b0
 	}
 	Fatalf("Cannot determine default data directory, please set manually (--%s)", DataDirFlag.Name)
 	return ""
@@ -1188,15 +1154,12 @@
 	switch {
 	case ctx.IsSet(BootnodesFlag.Name):
 		urls = SplitAndTrim(ctx.String(BootnodesFlag.Name))
-<<<<<<< HEAD
 	case ctx.Bool(ClassicFlag.Name):
 		urls = params.ClassicBootnodes
+	case ctx.Bool(MintMeFlag.Name):
+		urls = params.MintMeBootnodes
 	case ctx.Bool(MordorFlag.Name):
 		urls = params.MordorBootnodes
-	case ctx.Bool(RopstenFlag.Name):
-		urls = params.RopstenBootnodes
-=======
->>>>>>> 18b641b0
 	case ctx.Bool(SepoliaFlag.Name):
 		urls = params.SepoliaBootnodes
 	case ctx.Bool(RinkebyFlag.Name):
@@ -1205,13 +1168,6 @@
 		urls = params.KottiBootnodes
 	case ctx.Bool(GoerliFlag.Name):
 		urls = params.GoerliBootnodes
-<<<<<<< HEAD
-	case ctx.Bool(MintMeFlag.Name):
-		urls = params.MintMeBootnodes
-	case ctx.Bool(KilnFlag.Name):
-		urls = params.KilnBootnodes
-=======
->>>>>>> 18b641b0
 	}
 
 	// don't apply defaults if BootstrapNodes is already set
@@ -1728,30 +1684,9 @@
 
 	case ctx.Bool(DeveloperFlag.Name) || ctx.Bool(DeveloperPoWFlag.Name):
 		cfg.DataDir = "" // unless explicitly requested, use memory databases
-<<<<<<< HEAD
-
-	case ctx.Bool(RopstenFlag.Name) && cfg.DataDir == vars.DefaultDataDir():
-
-		// Maintain compatibility with older Geth configurations storing the
-		// Ropsten database in `testnet` instead of `ropsten`.
-		legacyPath := filepath.Join(vars.DefaultDataDir(), "testnet")
-		if common.FileExist(legacyPath) {
-			log.Warn("Using the deprecated `testnet` datadir. Future versions will store the Ropsten chain in `ropsten`.")
-			cfg.DataDir = legacyPath
-		} else {
-			cfg.DataDir = filepath.Join(vars.DefaultDataDir(), "ropsten")
-		}
 
 	case cfg.DataDir == vars.DefaultDataDir():
 		cfg.DataDir = dataDirPathForCtxChainConfig(ctx, vars.DefaultDataDir())
-=======
-	case ctx.Bool(RinkebyFlag.Name) && cfg.DataDir == node.DefaultDataDir():
-		cfg.DataDir = filepath.Join(node.DefaultDataDir(), "rinkeby")
-	case ctx.Bool(GoerliFlag.Name) && cfg.DataDir == node.DefaultDataDir():
-		cfg.DataDir = filepath.Join(node.DefaultDataDir(), "goerli")
-	case ctx.Bool(SepoliaFlag.Name) && cfg.DataDir == node.DefaultDataDir():
-		cfg.DataDir = filepath.Join(node.DefaultDataDir(), "sepolia")
->>>>>>> 18b641b0
 	}
 }
 
@@ -1988,11 +1923,7 @@
 // SetEthConfig applies eth-related command line flags to the config.
 func SetEthConfig(ctx *cli.Context, stack *node.Node, cfg *ethconfig.Config) {
 	// Avoid conflicting network flags
-<<<<<<< HEAD
-	CheckExclusive(ctx, DeveloperFlag, DeveloperPoWFlag, MainnetFlag, RopstenFlag, RinkebyFlag, GoerliFlag, SepoliaFlag, ClassicFlag, KottiFlag, MordorFlag, MintMeFlag, KilnFlag)
-=======
-	CheckExclusive(ctx, MainnetFlag, DeveloperFlag, RinkebyFlag, GoerliFlag, SepoliaFlag)
->>>>>>> 18b641b0
+	CheckExclusive(ctx, MainnetFlag, DeveloperFlag, DeveloperPoWFlag, RinkebyFlag, GoerliFlag, SepoliaFlag, ClassicFlag, KottiFlag, MordorFlag, MintMeFlag)
 	CheckExclusive(ctx, LightServeFlag, SyncModeFlag, "light")
 	CheckExclusive(ctx, DeveloperFlag, DeveloperPoWFlag, ExternalSignerFlag) // Can't use both ephemeral unlocked and external signer
 	if ctx.String(GCModeFlag.Name) == "archive" && ctx.Uint64(TxLookupLimitFlag.Name) != 0 {
@@ -2003,23 +1934,7 @@
 	if ctx.IsSet(LightServeFlag.Name) && ctx.Uint64(TxLookupLimitFlag.Name) != 0 {
 		log.Warn("LES server cannot serve old transaction status and cannot connect below les/4 protocol version if transaction lookup index is limited")
 	}
-<<<<<<< HEAD
-	// todo(rjl493456442) make it available for les server
-	// Ancient tx indices pruning is not available for les server now
-	// since light client relies on the server for transaction status query.
-	CheckExclusive(ctx, LightServeFlag, TxLookupLimitFlag)
-
-	CheckExclusive(ctx, DeveloperPoWFlag, DeveloperPeriodFlag, FakePoWFlag)
-	CheckExclusive(ctx, FakePoWFlag, FakePoWPoissonFlag)
-
-	var ks *keystore.KeyStore
-	if keystores := stack.AccountManager().Backends(keystore.KeyStoreType); len(keystores) > 0 {
-		ks = keystores[0].(*keystore.KeyStore)
-	}
-	setEtherbase(ctx, ks, cfg)
-=======
 	setEtherbase(ctx, cfg)
->>>>>>> 18b641b0
 	setGPO(ctx, &cfg.GPO, ctx.String(SyncModeFlag.Name) == "light")
 	setTxPool(ctx, &cfg.TxPool)
 	setEthash(ctx, cfg)
@@ -2219,11 +2134,6 @@
 	switch {
 	case ctx.Bool(MainnetFlag.Name):
 		SetDNSDiscoveryDefaults(cfg, params.MainnetGenesisHash)
-<<<<<<< HEAD
-	case ctx.Bool(RopstenFlag.Name):
-		SetDNSDiscoveryDefaults(cfg, params.RopstenGenesisHash)
-=======
->>>>>>> 18b641b0
 	case ctx.Bool(SepoliaFlag.Name):
 		cfg.Genesis = params.DefaultSepoliaGenesisBlock()
 		SetDNSDiscoveryDefaults(cfg, params.SepoliaGenesisHash)
@@ -2241,7 +2151,6 @@
 		SetDNSDiscoveryDefaults(cfg, params.RinkebyGenesisHash)
 	case ctx.Bool(GoerliFlag.Name):
 		SetDNSDiscoveryDefaults(cfg, params.GoerliGenesisHash)
-<<<<<<< HEAD
 	case ctx.Bool(ClassicFlag.Name):
 		SetDNSDiscoveryDefaults2(cfg, params.ClassicDNSNetwork1)
 	case ctx.Bool(KottiFlag.Name):
@@ -2249,17 +2158,16 @@
 	case ctx.Bool(MordorFlag.Name):
 		SetDNSDiscoveryDefaults2(cfg, params.MordorDNSNetwork1)
 	case ctx.Bool(KilnFlag.Name):
-		cfg.Genesis = params.DefaultKilnGenesisBlock()
+		if !ctx.IsSet(NetworkIdFlag.Name) {
+			cfg.NetworkId = 1337802
+		}
+		cfg.Genesis = core.DefaultKilnGenesisBlock()
 		SetDNSDiscoveryDefaults(cfg, params.KilnGenesisHash)
 	default:
 		// No --<chain> flag was given.
 	}
 
 	if ctx.Bool(DeveloperFlag.Name) || ctx.Bool(DeveloperPoWFlag.Name) {
-		// Dev-mode overrides NetworkID, as promised.
-=======
-	case ctx.Bool(DeveloperFlag.Name):
->>>>>>> 18b641b0
 		if !ctx.IsSet(NetworkIdFlag.Name) {
 			cfg.NetworkId = 1337
 		}
@@ -2542,7 +2450,40 @@
 	return chainDb
 }
 
-<<<<<<< HEAD
+func IsNetworkPreset(ctx *cli.Context) bool {
+	for _, flag := range NetworkFlags {
+		bFlag, _ := flag.(*cli.BoolFlag)
+		if ctx.IsSet(bFlag.Name) {
+			return true
+		}
+	}
+	return false
+}
+
+func DialRPCWithHeaders(endpoint string, headers []string) (*rpc.Client, error) {
+	if endpoint == "" {
+		return nil, errors.New("endpoint must be specified")
+	}
+	if strings.HasPrefix(endpoint, "rpc:") || strings.HasPrefix(endpoint, "ipc:") {
+		// Backwards compatibility with geth < 1.5 which required
+		// these prefixes.
+		endpoint = endpoint[4:]
+	}
+	var opts []rpc.ClientOption
+	if len(headers) > 0 {
+		var customHeaders = make(http.Header)
+		for _, h := range headers {
+			kv := strings.Split(h, ":")
+			if len(kv) != 2 {
+				return nil, fmt.Errorf("invalid http header directive: %q", h)
+			}
+			customHeaders.Add(kv[0], kv[1])
+		}
+		opts = append(opts, rpc.WithHeaders(customHeaders))
+	}
+	return rpc.DialOptions(context.Background(), endpoint, opts...)
+}
+
 // genesisForCtxChainConfig returns the corresponding Genesis for a non-default flag chain value.
 // If no --<chain> flag is set in the global context, a nil value is returned.
 // It does not handle genesis for --dev mode, since that mode includes but also exceeds
@@ -2556,49 +2497,6 @@
 		genesis = params.DefaultClassicGenesisBlock()
 	case ctx.Bool(MordorFlag.Name):
 		genesis = params.DefaultMordorGenesisBlock()
-	case ctx.Bool(RopstenFlag.Name):
-		genesis = params.DefaultRopstenGenesisBlock()
-=======
-func IsNetworkPreset(ctx *cli.Context) bool {
-	for _, flag := range NetworkFlags {
-		bFlag, _ := flag.(*cli.BoolFlag)
-		if ctx.IsSet(bFlag.Name) {
-			return true
-		}
-	}
-	return false
-}
-
-func DialRPCWithHeaders(endpoint string, headers []string) (*rpc.Client, error) {
-	if endpoint == "" {
-		return nil, errors.New("endpoint must be specified")
-	}
-	if strings.HasPrefix(endpoint, "rpc:") || strings.HasPrefix(endpoint, "ipc:") {
-		// Backwards compatibility with geth < 1.5 which required
-		// these prefixes.
-		endpoint = endpoint[4:]
-	}
-	var opts []rpc.ClientOption
-	if len(headers) > 0 {
-		var customHeaders = make(http.Header)
-		for _, h := range headers {
-			kv := strings.Split(h, ":")
-			if len(kv) != 2 {
-				return nil, fmt.Errorf("invalid http header directive: %q", h)
-			}
-			customHeaders.Add(kv[0], kv[1])
-		}
-		opts = append(opts, rpc.WithHeaders(customHeaders))
-	}
-	return rpc.DialOptions(context.Background(), endpoint, opts...)
-}
-
-func MakeGenesis(ctx *cli.Context) *core.Genesis {
-	var genesis *core.Genesis
-	switch {
-	case ctx.Bool(MainnetFlag.Name):
-		genesis = core.DefaultGenesisBlock()
->>>>>>> 18b641b0
 	case ctx.Bool(SepoliaFlag.Name):
 		genesis = params.DefaultSepoliaGenesisBlock()
 	case ctx.Bool(RinkebyFlag.Name):
@@ -2606,15 +2504,9 @@
 	case ctx.Bool(KottiFlag.Name):
 		genesis = params.DefaultKottiGenesisBlock()
 	case ctx.Bool(GoerliFlag.Name):
-<<<<<<< HEAD
 		genesis = params.DefaultGoerliGenesisBlock()
 	case ctx.Bool(MintMeFlag.Name):
 		genesis = params.DefaultMintMeGenesisBlock()
-	case ctx.Bool(KilnFlag.Name):
-		genesis = params.DefaultKilnGenesisBlock()
-=======
-		genesis = core.DefaultGoerliGenesisBlock()
->>>>>>> 18b641b0
 	case ctx.Bool(DeveloperFlag.Name):
 		Fatalf("Developer chains are ephemeral")
 	}
@@ -2627,6 +2519,7 @@
 	}
 	return genesisForCtxChainConfig(ctx)
 }
+
 
 // MakeChain creates a chain manager from set command line flags.
 func MakeChain(ctx *cli.Context, stack *node.Node, readonly bool) (*core.BlockChain, ethdb.Database) {
@@ -2640,13 +2533,9 @@
 	}
 	ethashConfig := ethconfig.Defaults.Ethash
 	if ctx.Bool(FakePoWFlag.Name) {
-<<<<<<< HEAD
 		ethashConf.PowMode = ethash.ModeFake
 	} else if ctx.Bool(FakePoWPoissonFlag.Name) {
 		ethashConf.PowMode = ethash.ModePoissonFake
-=======
-		ethashConfig.PowMode = ethash.ModeFake
->>>>>>> 18b641b0
 	}
 	engine := ethconfig.CreateConsensusEngine(stack, &ethashConfig, cliqueConfig, nil, false, chainDb)
 	if gcmode := ctx.String(GCModeFlag.Name); gcmode != "full" && gcmode != "archive" {
