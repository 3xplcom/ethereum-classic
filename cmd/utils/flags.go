// Copyright 2015 The go-ethereum Authors
// This file is part of go-ethereum.
//
// go-ethereum is free software: you can redistribute it and/or modify
// it under the terms of the GNU General Public License as published by
// the Free Software Foundation, either version 3 of the License, or
// (at your option) any later version.
//
// go-ethereum is distributed in the hope that it will be useful,
// but WITHOUT ANY WARRANTY; without even the implied warranty of
// MERCHANTABILITY or FITNESS FOR A PARTICULAR PURPOSE. See the
// GNU General Public License for more details.
//
// You should have received a copy of the GNU General Public License
// along with go-ethereum. If not, see <http://www.gnu.org/licenses/>.

// Package utils contains internal helper functions for go-ethereum commands.
package utils

import (
	"bytes"
	"context"
	"crypto/ecdsa"
	"encoding/hex"
	"errors"
	"fmt"
	"math"
	"math/big"
	"net"
	"net/http"
	"os"
	"os/user"
	"path/filepath"
	"runtime"
	godebug "runtime/debug"
	"strconv"
	"strings"
	"time"

	"github.com/ethereum/go-ethereum/accounts"
	"github.com/ethereum/go-ethereum/accounts/keystore"
	"github.com/ethereum/go-ethereum/common"
	"github.com/ethereum/go-ethereum/common/fdlimit"
	"github.com/ethereum/go-ethereum/consensus/ethash"
	"github.com/ethereum/go-ethereum/consensus/lyra2"

	"github.com/ethereum/go-ethereum/common/hexutil"
	"github.com/ethereum/go-ethereum/core"
	"github.com/ethereum/go-ethereum/core/rawdb"
	"github.com/ethereum/go-ethereum/core/txpool/legacypool"
	"github.com/ethereum/go-ethereum/core/types"
	"github.com/ethereum/go-ethereum/core/vm"
	"github.com/ethereum/go-ethereum/crypto"
	"github.com/ethereum/go-ethereum/crypto/kzg4844"
	"github.com/ethereum/go-ethereum/eth"
	ethcatalyst "github.com/ethereum/go-ethereum/eth/catalyst"
	"github.com/ethereum/go-ethereum/eth/downloader"
	"github.com/ethereum/go-ethereum/eth/ethconfig"
	"github.com/ethereum/go-ethereum/eth/filters"
	"github.com/ethereum/go-ethereum/eth/gasprice"
	"github.com/ethereum/go-ethereum/eth/tracers"
	"github.com/ethereum/go-ethereum/ethdb"
	"github.com/ethereum/go-ethereum/ethdb/remotedb"
	"github.com/ethereum/go-ethereum/ethstats"
	"github.com/ethereum/go-ethereum/graphql"
	"github.com/ethereum/go-ethereum/internal/ethapi"
	"github.com/ethereum/go-ethereum/internal/flags"
	"github.com/ethereum/go-ethereum/les"
	lescatalyst "github.com/ethereum/go-ethereum/les/catalyst"
	"github.com/ethereum/go-ethereum/log"
	"github.com/ethereum/go-ethereum/metrics"
	"github.com/ethereum/go-ethereum/metrics/exp"
	"github.com/ethereum/go-ethereum/metrics/influxdb"
	"github.com/ethereum/go-ethereum/miner"
	"github.com/ethereum/go-ethereum/node"
	"github.com/ethereum/go-ethereum/p2p"
	"github.com/ethereum/go-ethereum/p2p/enode"
	"github.com/ethereum/go-ethereum/p2p/nat"
	"github.com/ethereum/go-ethereum/p2p/netutil"
	"github.com/ethereum/go-ethereum/params"
	"github.com/ethereum/go-ethereum/params/types/genesisT"
	"github.com/ethereum/go-ethereum/params/vars"
	"github.com/ethereum/go-ethereum/rlp"
	"github.com/ethereum/go-ethereum/rpc"
	pcsclite "github.com/gballet/go-libpcsclite"
	gopsutil "github.com/shirou/gopsutil/mem"
	"github.com/urfave/cli/v2"
)

// These are all the command line flags we support.
// If you add to this list, please remember to include the
// flag in the appropriate command definition.
//
// The flags are defined here so their names and help texts
// are the same for all commands.

var (
	// General settings
	DataDirFlag = &flags.DirectoryFlag{
		Name:     "datadir",
		Usage:    "Data directory for the databases and keystore",
		Value:    flags.DirectoryString(vars.DefaultDataDir()),
		Category: flags.EthCategory,
	}
	RemoteDBFlag = &cli.StringFlag{
		Name:     "remotedb",
		Usage:    "URL for remote database",
		Category: flags.LoggingCategory,
	}
	DBEngineFlag = &cli.StringFlag{
		Name:     "db.engine",
		Usage:    "Backing database implementation to use ('pebble' or 'leveldb')",
		Value:    node.DefaultConfig.DBEngine,
		Category: flags.EthCategory,
	}
	AncientFlag = &flags.DirectoryFlag{
		Name:     "datadir.ancient",
		Usage:    "Root directory for ancient data (default = inside chaindata)",
		Category: flags.EthCategory,
	}
	MinFreeDiskSpaceFlag = &flags.DirectoryFlag{
		Name:     "datadir.minfreedisk",
		Usage:    "Minimum free disk space in MB, once reached triggers auto shut down (default = --cache.gc converted to MB, 0 = disabled)",
		Category: flags.EthCategory,
	}
	KeyStoreDirFlag = &flags.DirectoryFlag{
		Name:     "keystore",
		Usage:    "Directory for the keystore (default = inside the datadir)",
		Category: flags.AccountCategory,
	}
	USBFlag = &cli.BoolFlag{
		Name:     "usb",
		Usage:    "Enable monitoring and management of USB hardware wallets",
		Category: flags.AccountCategory,
	}
	USBPathIDFlag = &cli.Uint64Flag{
		Name:  "usb.pathid",
		Usage: "Specify USB path ID per SLIP-0044 (1=all testnets, 60=ETH mainnet, 61=ETC mainnet)",
	}
	SmartCardDaemonPathFlag = &cli.StringFlag{
		Name:     "pcscdpath",
		Usage:    "Path to the smartcard daemon (pcscd) socket file",
		Value:    pcsclite.PCSCDSockName,
		Category: flags.AccountCategory,
	}
	NetworkIdFlag = &cli.Uint64Flag{
		Name:     "networkid",
		Usage:    "Explicitly set network id (integer)(For testnets: use --goerli, --sepolia instead)",
		Value:    ethconfig.Defaults.NetworkId,
		Category: flags.EthCategory,
	}
	EthProtocolsFlag = &cli.StringFlag{
		Name:     "eth.protocols",
		Usage:    "Sets the Ethereum Protocol versions (first is primary)",
		Category: flags.EthCategory,
		Value: strings.Join(func() (strings []string) {
			for _, s := range ethconfig.Defaults.ProtocolVersions {
				strings = append(strings, strconv.Itoa(int(s)))
			}
			return
		}(), ","),
	}
	ClassicFlag = &cli.BoolFlag{
		Name:     "classic",
		Usage:    "Ethereum Classic network: pre-configured Ethereum Classic mainnet",
		Category: flags.EthCategory,
	}
	MainnetFlag = &cli.BoolFlag{
		Name:     "mainnet",
		Usage:    "Ethereum mainnet",
		Category: flags.EthCategory,
	}
<<<<<<< HEAD
	MintMeFlag = &cli.BoolFlag{
		Name:     "mintme",
		Usage:    "MintMe.com Coin mainnet: pre-configured MintMe.com Coin mainnet",
		Category: flags.EthCategory,
	}
	RinkebyFlag = &cli.BoolFlag{
		Name:     "rinkeby",
		Usage:    "Rinkeby network: pre-configured proof-of-authority test network",
		Category: flags.EthCategory,
	}
	MordorFlag = &cli.BoolFlag{
		Name:     "mordor",
		Usage:    "Mordor network: Ethereum Classic's cross-client proof-of-work test network",
		Category: flags.EthCategory,
	}
=======
>>>>>>> a7e358d0
	GoerliFlag = &cli.BoolFlag{
		Name:     "goerli",
		Usage:    "Görli network: pre-configured proof-of-authority test network",
		Category: flags.EthCategory,
	}
	SepoliaFlag = &cli.BoolFlag{
		Name:     "sepolia",
		Usage:    "Sepolia network: pre-configured proof-of-work test network",
		Category: flags.EthCategory,
	}

	// Dev mode
	DeveloperFlag = &cli.BoolFlag{
		Name:     "dev",
		Usage:    "Ephemeral proof-of-authority network with a pre-funded developer account, mining enabled",
		Category: flags.DevCategory,
	}
	DeveloperPeriodFlag = &cli.Uint64Flag{
		Name:     "dev.period",
		Usage:    "Block period for proof-of-authority network to use in developer mode (0 = mine only if transaction pending)",
		Category: flags.DevCategory,
	}
	DeveloperPoWFlag = &cli.BoolFlag{
		Name:     "dev.pow",
		Usage:    "Ephemeral proof-of-work network with a pre-funded developer account, mining enabled",
		Category: flags.DevCategory,
	}
	DeveloperGasLimitFlag = &cli.Uint64Flag{
		Name:     "dev.gaslimit",
		Usage:    "Initial block gas limit",
		Value:    11500000,
		Category: flags.DevCategory,
	}

	IdentityFlag = &cli.StringFlag{
		Name:     "identity",
		Usage:    "Custom node name",
		Category: flags.NetworkingCategory,
	}
	DocRootFlag = &flags.DirectoryFlag{
		Name:     "docroot",
		Usage:    "Document Root for HTTPClient file scheme",
		Value:    flags.DirectoryString(flags.HomeDir()),
		Category: flags.APICategory,
	}
	ExitWhenSyncedFlag = &cli.BoolFlag{
		Name:     "exitwhensynced",
		Usage:    "Exits after block synchronisation completes",
		Category: flags.EthCategory,
	}

	// Dump command options.
	IterativeOutputFlag = &cli.BoolFlag{
		Name:  "iterative",
		Usage: "Print streaming JSON iteratively, delimited by newlines",
		Value: true,
	}
	ExcludeStorageFlag = &cli.BoolFlag{
		Name:  "nostorage",
		Usage: "Exclude storage entries (save db lookups)",
	}
	IncludeIncompletesFlag = &cli.BoolFlag{
		Name:  "incompletes",
		Usage: "Include accounts for which we don't have the address (missing preimage)",
	}
	ExcludeCodeFlag = &cli.BoolFlag{
		Name:  "nocode",
		Usage: "Exclude contract code (save db lookups)",
	}
	StartKeyFlag = &cli.StringFlag{
		Name:  "start",
		Usage: "Start position. Either a hash or address",
		Value: "0x0000000000000000000000000000000000000000000000000000000000000000",
	}
	DumpLimitFlag = &cli.Uint64Flag{
		Name:  "limit",
		Usage: "Max number of elements (0 = no limit)",
		Value: 0,
	}

	defaultSyncMode = ethconfig.Defaults.SyncMode
	SyncModeFlag    = &flags.TextMarshalerFlag{
		Name:     "syncmode",
		Usage:    `Blockchain sync mode ("snap", "full" or "light")`,
		Value:    &defaultSyncMode,
		Category: flags.EthCategory,
	}
	GCModeFlag = &cli.StringFlag{
		Name:     "gcmode",
		Usage:    `Blockchain garbage collection mode ("full", "archive")`,
		Value:    "full",
		Category: flags.EthCategory,
	}
	SnapshotFlag = &cli.BoolFlag{
		Name:     "snapshot",
		Usage:    `Enables snapshot-database mode (default = enable)`,
		Value:    true,
		Category: flags.EthCategory,
	}
	TxLookupLimitFlag = &cli.Uint64Flag{
		Name:     "txlookuplimit",
		Usage:    "Number of recent blocks to maintain transactions index for (default = about one year, 0 = entire chain)",
		Value:    ethconfig.Defaults.TxLookupLimit,
		Category: flags.EthCategory,
	}
	LightKDFFlag = &cli.BoolFlag{
		Name:     "lightkdf",
		Usage:    "Reduce key-derivation RAM & CPU usage at some expense of KDF strength",
		Category: flags.AccountCategory,
	}
	EthRequiredBlocksFlag = &cli.StringFlag{
		Name:     "eth.requiredblocks",
		Usage:    "Comma separated block number-to-hash mappings to require for peering (<number>=<hash>)",
		Category: flags.EthCategory,
	}
	BloomFilterSizeFlag = &cli.Uint64Flag{
		Name:     "bloomfilter.size",
		Usage:    "Megabytes of memory allocated to bloom-filter for pruning",
		Value:    2048,
		Category: flags.EthCategory,
	}
	OverrideShanghai = &cli.Uint64Flag{
		Name:     "override.shanghai",
		Usage:    "Manually specify the Shanghai fork timestamp, overriding the bundled setting",
		Category: flags.EthCategory,
	}
	OverrideVerkle = &cli.Uint64Flag{
		Name:     "override.verkle",
		Usage:    "Manually specify the Verkle fork timestamp, overriding the bundled setting",
		Category: flags.EthCategory,
	}
	// Light server and client settings
	LightServeFlag = &cli.IntFlag{
		Name:     "light.serve",
		Usage:    "Maximum percentage of time allowed for serving LES requests (multi-threaded processing allows values over 100)",
		Value:    ethconfig.Defaults.LightServ,
		Category: flags.LightCategory,
	}
	LightIngressFlag = &cli.IntFlag{
		Name:     "light.ingress",
		Usage:    "Incoming bandwidth limit for serving light clients (kilobytes/sec, 0 = unlimited)",
		Value:    ethconfig.Defaults.LightIngress,
		Category: flags.LightCategory,
	}
	LightEgressFlag = &cli.IntFlag{
		Name:     "light.egress",
		Usage:    "Outgoing bandwidth limit for serving light clients (kilobytes/sec, 0 = unlimited)",
		Value:    ethconfig.Defaults.LightEgress,
		Category: flags.LightCategory,
	}
	LightMaxPeersFlag = &cli.IntFlag{
		Name:     "light.maxpeers",
		Usage:    "Maximum number of light clients to serve, or light servers to attach to",
		Value:    ethconfig.Defaults.LightPeers,
		Category: flags.LightCategory,
	}
	UltraLightServersFlag = &cli.StringFlag{
		Name:     "ulc.servers",
		Usage:    "List of trusted ultra-light servers",
		Value:    strings.Join(ethconfig.Defaults.UltraLightServers, ","),
		Category: flags.LightCategory,
	}
	UltraLightFractionFlag = &cli.IntFlag{
		Name:     "ulc.fraction",
		Usage:    "Minimum % of trusted ultra-light servers required to announce a new head",
		Value:    ethconfig.Defaults.UltraLightFraction,
		Category: flags.LightCategory,
	}
	UltraLightOnlyAnnounceFlag = &cli.BoolFlag{
		Name:     "ulc.onlyannounce",
		Usage:    "Ultra light server sends announcements only",
		Category: flags.LightCategory,
	}
	LightNoPruneFlag = &cli.BoolFlag{
		Name:     "light.nopruning",
		Usage:    "Disable ancient light chain data pruning",
		Category: flags.LightCategory,
	}
	LightNoSyncServeFlag = &cli.BoolFlag{
		Name:     "light.nosyncserve",
		Usage:    "Enables serving light clients before syncing",
		Category: flags.LightCategory,
	}

	// Ethash settings
	EthashCacheDirFlag = &flags.DirectoryFlag{
		Name:     "ethash.cachedir",
		Usage:    "Directory to store the ethash verification caches (default = inside the datadir)",
		Category: flags.EthashCategory,
	}
	EthashCachesInMemoryFlag = &cli.IntFlag{
		Name:     "ethash.cachesinmem",
		Usage:    "Number of recent ethash caches to keep in memory (16MB each)",
		Value:    ethconfig.Defaults.Ethash.CachesInMem,
		Category: flags.EthashCategory,
	}
	EthashCachesOnDiskFlag = &cli.IntFlag{
		Name:     "ethash.cachesondisk",
		Usage:    "Number of recent ethash caches to keep on disk (16MB each)",
		Value:    ethconfig.Defaults.Ethash.CachesOnDisk,
		Category: flags.EthashCategory,
	}
	EthashCachesLockMmapFlag = &cli.BoolFlag{
		Name:     "ethash.cacheslockmmap",
		Usage:    "Lock memory maps of recent ethash caches",
		Category: flags.EthashCategory,
	}
	EthashDatasetDirFlag = &flags.DirectoryFlag{
		Name:     "ethash.dagdir",
		Usage:    "Directory to store the ethash mining DAGs",
		Value:    flags.DirectoryString(ethconfig.Defaults.Ethash.DatasetDir),
		Category: flags.EthashCategory,
	}
	EthashDatasetsInMemoryFlag = &cli.IntFlag{
		Name:     "ethash.dagsinmem",
		Usage:    "Number of recent ethash mining DAGs to keep in memory (1+GB each)",
		Value:    ethconfig.Defaults.Ethash.DatasetsInMem,
		Category: flags.EthashCategory,
	}
	EthashDatasetsOnDiskFlag = &cli.IntFlag{
		Name:     "ethash.dagsondisk",
		Usage:    "Number of recent ethash mining DAGs to keep on disk (1+GB each)",
		Value:    ethconfig.Defaults.Ethash.DatasetsOnDisk,
		Category: flags.EthashCategory,
	}
	EthashDatasetsLockMmapFlag = &cli.BoolFlag{
		Name:     "ethash.dagslockmmap",
		Usage:    "Lock memory maps for recent ethash mining DAGs",
		Category: flags.EthashCategory,
	}
	EthashEpochLengthFlag = &cli.Int64Flag{
		Name:     "epoch.length",
		Usage:    "Sets epoch length for makecache & makedag commands",
		Value:    30000,
		Category: flags.EthashCategory,
	}

	// Transaction pool settings
	TxPoolLocalsFlag = &cli.StringFlag{
		Name:     "txpool.locals",
		Usage:    "Comma separated accounts to treat as locals (no flush, priority inclusion)",
		Category: flags.TxPoolCategory,
	}
	TxPoolNoLocalsFlag = &cli.BoolFlag{
		Name:     "txpool.nolocals",
		Usage:    "Disables price exemptions for locally submitted transactions",
		Category: flags.TxPoolCategory,
	}
	TxPoolJournalFlag = &cli.StringFlag{
		Name:     "txpool.journal",
		Usage:    "Disk journal for local transaction to survive node restarts",
		Value:    ethconfig.Defaults.TxPool.Journal,
		Category: flags.TxPoolCategory,
	}
	TxPoolRejournalFlag = &cli.DurationFlag{
		Name:     "txpool.rejournal",
		Usage:    "Time interval to regenerate the local transaction journal",
		Value:    ethconfig.Defaults.TxPool.Rejournal,
		Category: flags.TxPoolCategory,
	}
	TxPoolPriceLimitFlag = &cli.Uint64Flag{
		Name:     "txpool.pricelimit",
		Usage:    "Minimum gas price tip to enforce for acceptance into the pool",
		Value:    ethconfig.Defaults.TxPool.PriceLimit,
		Category: flags.TxPoolCategory,
	}
	TxPoolPriceBumpFlag = &cli.Uint64Flag{
		Name:     "txpool.pricebump",
		Usage:    "Price bump percentage to replace an already existing transaction",
		Value:    ethconfig.Defaults.TxPool.PriceBump,
		Category: flags.TxPoolCategory,
	}
	TxPoolAccountSlotsFlag = &cli.Uint64Flag{
		Name:     "txpool.accountslots",
		Usage:    "Minimum number of executable transaction slots guaranteed per account",
		Value:    ethconfig.Defaults.TxPool.AccountSlots,
		Category: flags.TxPoolCategory,
	}
	TxPoolGlobalSlotsFlag = &cli.Uint64Flag{
		Name:     "txpool.globalslots",
		Usage:    "Maximum number of executable transaction slots for all accounts",
		Value:    ethconfig.Defaults.TxPool.GlobalSlots,
		Category: flags.TxPoolCategory,
	}
	TxPoolAccountQueueFlag = &cli.Uint64Flag{
		Name:     "txpool.accountqueue",
		Usage:    "Maximum number of non-executable transaction slots permitted per account",
		Value:    ethconfig.Defaults.TxPool.AccountQueue,
		Category: flags.TxPoolCategory,
	}
	TxPoolGlobalQueueFlag = &cli.Uint64Flag{
		Name:     "txpool.globalqueue",
		Usage:    "Maximum number of non-executable transaction slots for all accounts",
		Value:    ethconfig.Defaults.TxPool.GlobalQueue,
		Category: flags.TxPoolCategory,
	}
	TxPoolLifetimeFlag = &cli.DurationFlag{
		Name:     "txpool.lifetime",
		Usage:    "Maximum amount of time non-executable transaction are queued",
		Value:    ethconfig.Defaults.TxPool.Lifetime,
		Category: flags.TxPoolCategory,
	}
	// Blob transaction pool settings
	BlobPoolDataDirFlag = &cli.StringFlag{
		Name:     "blobpool.datadir",
		Usage:    "Data directory to store blob transactions in",
		Value:    ethconfig.Defaults.BlobPool.Datadir,
		Category: flags.BlobPoolCategory,
	}
	BlobPoolDataCapFlag = &cli.Uint64Flag{
		Name:     "blobpool.datacap",
		Usage:    "Disk space to allocate for pending blob transactions (soft limit)",
		Value:    ethconfig.Defaults.BlobPool.Datacap,
		Category: flags.BlobPoolCategory,
	}
	BlobPoolPriceBumpFlag = &cli.Uint64Flag{
		Name:     "blobpool.pricebump",
		Usage:    "Price bump percentage to replace an already existing blob transaction",
		Value:    ethconfig.Defaults.BlobPool.PriceBump,
		Category: flags.BlobPoolCategory,
	}
	// Performance tuning settings
	CacheFlag = &cli.IntFlag{
		Name:     "cache",
		Usage:    "Megabytes of memory allocated to internal caching (default = 4096 mainnet full node, 128 light mode)",
		Value:    1024,
		Category: flags.PerfCategory,
	}
	CacheDatabaseFlag = &cli.IntFlag{
		Name:     "cache.database",
		Usage:    "Percentage of cache memory allowance to use for database io",
		Value:    50,
		Category: flags.PerfCategory,
	}
	CacheTrieFlag = &cli.IntFlag{
		Name:     "cache.trie",
		Usage:    "Percentage of cache memory allowance to use for trie caching (default = 15% full mode, 30% archive mode)",
		Value:    15,
		Category: flags.PerfCategory,
	}
	CacheGCFlag = &cli.IntFlag{
		Name:     "cache.gc",
		Usage:    "Percentage of cache memory allowance to use for trie pruning (default = 25% full mode, 0% archive mode)",
		Value:    25,
		Category: flags.PerfCategory,
	}
	CacheSnapshotFlag = &cli.IntFlag{
		Name:     "cache.snapshot",
		Usage:    "Percentage of cache memory allowance to use for snapshot caching (default = 10% full mode, 20% archive mode)",
		Value:    10,
		Category: flags.PerfCategory,
	}
	CacheNoPrefetchFlag = &cli.BoolFlag{
		Name:     "cache.noprefetch",
		Usage:    "Disable heuristic state prefetch during block import (less CPU and disk IO, more time waiting for data)",
		Category: flags.PerfCategory,
	}
	CachePreimagesFlag = &cli.BoolFlag{
		Name:     "cache.preimages",
		Usage:    "Enable recording the SHA3/keccak preimages of trie keys",
		Category: flags.PerfCategory,
	}
	CacheLogSizeFlag = &cli.IntFlag{
		Name:     "cache.blocklogs",
		Usage:    "Size (in number of blocks) of the log cache for filtering",
		Category: flags.PerfCategory,
		Value:    ethconfig.Defaults.FilterLogCacheSize,
	}
	FDLimitFlag = &cli.IntFlag{
		Name:     "fdlimit",
		Usage:    "Raise the open file descriptor resource limit (default = system fd limit)",
		Category: flags.PerfCategory,
	}
	CryptoKZGFlag = &cli.StringFlag{
		Name:     "crypto.kzg",
		Usage:    "KZG library implementation to use; gokzg (recommended) or ckzg",
		Value:    "gokzg",
		Category: flags.PerfCategory,
	}

	// Miner settings
	MiningEnabledFlag = &cli.BoolFlag{
		Name:     "mine",
		Usage:    "Enable mining",
		Category: flags.MinerCategory,
	}
	MinerThreadsFlag = &cli.IntFlag{
		Name:     "miner.threads",
		Usage:    "Number of CPU threads to use for mining",
		Value:    0,
		Category: flags.MinerCategory,
	}
	MinerNotifyFlag = &cli.StringFlag{
		Name:     "miner.notify",
		Usage:    "Comma separated HTTP URL list to notify of new work packages",
		Category: flags.MinerCategory,
	}
	MinerNotifyFullFlag = &cli.BoolFlag{
		Name:     "miner.notify.full",
		Usage:    "Notify with pending block headers instead of work packages",
		Category: flags.MinerCategory,
	}
	MinerGasLimitFlag = &cli.Uint64Flag{
		Name:     "miner.gaslimit",
		Usage:    "Target gas ceiling for mined blocks",
		Value:    ethconfig.Defaults.Miner.GasCeil,
		Category: flags.MinerCategory,
	}
	MinerGasPriceFlag = &flags.BigFlag{
		Name:     "miner.gasprice",
		Usage:    "Minimum gas price for mining a transaction",
		Value:    ethconfig.Defaults.Miner.GasPrice,
		Category: flags.MinerCategory,
	}
	MinerEtherbaseFlag = &cli.StringFlag{
		Name:     "miner.etherbase",
		Usage:    "0x prefixed public address for block mining rewards",
		Category: flags.MinerCategory,
	}
	MinerExtraDataFlag = &cli.StringFlag{
		Name:     "miner.extradata",
		Usage:    "Block extra data set by the miner (default = client version)",
		Category: flags.MinerCategory,
	}
	MinerRecommitIntervalFlag = &cli.DurationFlag{
		Name:     "miner.recommit",
		Usage:    "Time interval to recreate the block being mined",
		Value:    ethconfig.Defaults.Miner.Recommit,
		Category: flags.MinerCategory,
	}
	MinerNoVerifyFlag = &cli.BoolFlag{
		Name:     "miner.noverify",
		Usage:    "Disable remote sealing verification",
		Category: flags.MinerCategory,
	}
	MinerNewPayloadTimeout = &cli.DurationFlag{
		Name:     "miner.newpayload-timeout",
		Usage:    "Specify the maximum time allowance for creating a new payload",
		Value:    ethconfig.Defaults.Miner.NewPayloadTimeout,
		Category: flags.MinerCategory,
	}

	// Account settings
	UnlockedAccountFlag = &cli.StringFlag{
		Name:     "unlock",
		Usage:    "Comma separated list of accounts to unlock",
		Value:    "",
		Category: flags.AccountCategory,
	}
	PasswordFileFlag = &cli.PathFlag{
		Name:      "password",
		Usage:     "Password file to use for non-interactive password input",
		TakesFile: true,
		Category:  flags.AccountCategory,
	}
	ExternalSignerFlag = &cli.StringFlag{
		Name:     "signer",
		Usage:    "External signer (url or path to ipc file)",
		Value:    "",
		Category: flags.AccountCategory,
	}
	InsecureUnlockAllowedFlag = &cli.BoolFlag{
		Name:     "allow-insecure-unlock",
		Usage:    "Allow insecure account unlocking when account-related RPCs are exposed by http",
		Category: flags.AccountCategory,
	}

	// EVM settings
	VMEnableDebugFlag = &cli.BoolFlag{
		Name:     "vmdebug",
		Usage:    "Record information useful for VM and contract debugging",
		Category: flags.VMCategory,
	}

	// API options.
	RPCGlobalGasCapFlag = &cli.Uint64Flag{
		Name:     "rpc.gascap",
		Usage:    "Sets a cap on gas that can be used in eth_call/estimateGas (0=infinite)",
		Value:    ethconfig.Defaults.RPCGasCap,
		Category: flags.APICategory,
	}
	RPCGlobalEVMTimeoutFlag = &cli.DurationFlag{
		Name:     "rpc.evmtimeout",
		Usage:    "Sets a timeout used for eth_call (0=infinite)",
		Value:    ethconfig.Defaults.RPCEVMTimeout,
		Category: flags.APICategory,
	}
	RPCGlobalTxFeeCapFlag = &cli.Float64Flag{
		Name:     "rpc.txfeecap",
		Usage:    "Sets a cap on transaction fee (in ether) that can be sent via the RPC APIs (0 = no cap)",
		Value:    ethconfig.Defaults.RPCTxFeeCap,
		Category: flags.APICategory,
	}
	// Authenticated RPC HTTP settings
	AuthListenFlag = &cli.StringFlag{
		Name:     "authrpc.addr",
		Usage:    "Listening address for authenticated APIs",
		Value:    node.DefaultConfig.AuthAddr,
		Category: flags.APICategory,
	}
	AuthPortFlag = &cli.IntFlag{
		Name:     "authrpc.port",
		Usage:    "Listening port for authenticated APIs",
		Value:    node.DefaultConfig.AuthPort,
		Category: flags.APICategory,
	}
	AuthVirtualHostsFlag = &cli.StringFlag{
		Name:     "authrpc.vhosts",
		Usage:    "Comma separated list of virtual hostnames from which to accept requests (server enforced). Accepts '*' wildcard.",
		Value:    strings.Join(node.DefaultConfig.AuthVirtualHosts, ","),
		Category: flags.APICategory,
	}
	JWTSecretFlag = &flags.DirectoryFlag{
		Name:     "authrpc.jwtsecret",
		Usage:    "Path to a JWT secret to use for authenticated RPC endpoints",
		Category: flags.APICategory,
	}

	// Logging and debug settings
	EthStatsURLFlag = &cli.StringFlag{
		Name:     "ethstats",
		Usage:    "Reporting URL of a ethstats service (nodename:secret@host:port)",
		Category: flags.MetricsCategory,
	}
	FakePoWFlag = &cli.BoolFlag{
		Name:     "fakepow",
		Usage:    "Disables proof-of-work verification",
		Category: flags.LoggingCategory, // FIXME(meowsbits) Logging, really? Not Developer?
	}
	FakePoWPoissonFlag = &cli.BoolFlag{
		Name:     "fakepow.poisson",
		Usage:    "Disables proof-of-work verification and adds mining delay (Poisson) based on --miner.threads",
		Category: flags.LoggingCategory,
	}
	NoCompactionFlag = &cli.BoolFlag{
		Name:     "nocompaction",
		Usage:    "Disables db compaction after import",
		Category: flags.LoggingCategory,
	}

	// MISC settings
	SyncTargetFlag = &cli.PathFlag{
		Name:      "synctarget",
		Usage:     `File for containing the hex-encoded block-rlp as sync target(dev feature)`,
		TakesFile: true,
		Category:  flags.MiscCategory,
	}

	// RPC settings
	IPCDisabledFlag = &cli.BoolFlag{
		Name:     "ipcdisable",
		Usage:    "Disable the IPC-RPC server",
		Category: flags.APICategory,
	}
	IPCPathFlag = &flags.DirectoryFlag{
		Name:     "ipcpath",
		Usage:    "Filename for IPC socket/pipe within the datadir (explicit paths escape it)",
		Category: flags.APICategory,
	}
	HTTPEnabledFlag = &cli.BoolFlag{
		Name:     "http",
		Usage:    "Enable the HTTP-RPC server",
		Category: flags.APICategory,
	}
	HTTPListenAddrFlag = &cli.StringFlag{
		Name:     "http.addr",
		Usage:    "HTTP-RPC server listening interface",
		Value:    node.DefaultHTTPHost,
		Category: flags.APICategory,
	}
	HTTPPortFlag = &cli.IntFlag{
		Name:     "http.port",
		Usage:    "HTTP-RPC server listening port",
		Value:    node.DefaultHTTPPort,
		Category: flags.APICategory,
	}
	HTTPCORSDomainFlag = &cli.StringFlag{
		Name:     "http.corsdomain",
		Usage:    "Comma separated list of domains from which to accept cross origin requests (browser enforced)",
		Value:    "",
		Category: flags.APICategory,
	}
	HTTPVirtualHostsFlag = &cli.StringFlag{
		Name:     "http.vhosts",
		Usage:    "Comma separated list of virtual hostnames from which to accept requests (server enforced). Accepts '*' wildcard.",
		Value:    strings.Join(node.DefaultConfig.HTTPVirtualHosts, ","),
		Category: flags.APICategory,
	}
	HTTPApiFlag = &cli.StringFlag{
		Name:     "http.api",
		Usage:    "API's offered over the HTTP-RPC interface",
		Value:    "",
		Category: flags.APICategory,
	}
	HTTPPathPrefixFlag = &cli.StringFlag{
		Name:     "http.rpcprefix",
		Usage:    "HTTP path path prefix on which JSON-RPC is served. Use '/' to serve on all paths.",
		Value:    "",
		Category: flags.APICategory,
	}
	GraphQLEnabledFlag = &cli.BoolFlag{
		Name:     "graphql",
		Usage:    "Enable GraphQL on the HTTP-RPC server. Note that GraphQL can only be started if an HTTP server is started as well.",
		Category: flags.APICategory,
	}
	GraphQLCORSDomainFlag = &cli.StringFlag{
		Name:     "graphql.corsdomain",
		Usage:    "Comma separated list of domains from which to accept cross origin requests (browser enforced)",
		Value:    "",
		Category: flags.APICategory,
	}
	GraphQLVirtualHostsFlag = &cli.StringFlag{
		Name:     "graphql.vhosts",
		Usage:    "Comma separated list of virtual hostnames from which to accept requests (server enforced). Accepts '*' wildcard.",
		Value:    strings.Join(node.DefaultConfig.GraphQLVirtualHosts, ","),
		Category: flags.APICategory,
	}
	WSEnabledFlag = &cli.BoolFlag{
		Name:     "ws",
		Usage:    "Enable the WS-RPC server",
		Category: flags.APICategory,
	}
	WSListenAddrFlag = &cli.StringFlag{
		Name:     "ws.addr",
		Usage:    "WS-RPC server listening interface",
		Value:    node.DefaultWSHost,
		Category: flags.APICategory,
	}
	WSPortFlag = &cli.IntFlag{
		Name:     "ws.port",
		Usage:    "WS-RPC server listening port",
		Value:    node.DefaultWSPort,
		Category: flags.APICategory,
	}
	WSApiFlag = &cli.StringFlag{
		Name:     "ws.api",
		Usage:    "API's offered over the WS-RPC interface",
		Value:    "",
		Category: flags.APICategory,
	}
	WSAllowedOriginsFlag = &cli.StringFlag{
		Name:     "ws.origins",
		Usage:    "Origins from which to accept websockets requests",
		Value:    "",
		Category: flags.APICategory,
	}
	WSPathPrefixFlag = &cli.StringFlag{
		Name:     "ws.rpcprefix",
		Usage:    "HTTP path prefix on which JSON-RPC is served. Use '/' to serve on all paths.",
		Value:    "",
		Category: flags.APICategory,
	}
	ExecFlag = &cli.StringFlag{
		Name:     "exec",
		Usage:    "Execute JavaScript statement",
		Category: flags.APICategory,
	}
	PreloadJSFlag = &cli.StringFlag{
		Name:     "preload",
		Usage:    "Comma separated list of JavaScript files to preload into the console",
		Category: flags.APICategory,
	}
	AllowUnprotectedTxs = &cli.BoolFlag{
		Name:     "rpc.allow-unprotected-txs",
		Usage:    "Allow for unprotected (non EIP155 signed) transactions to be submitted via RPC",
		Category: flags.APICategory,
	}
	BatchRequestLimit = &cli.IntFlag{
		Name:     "rpc.batch-request-limit",
		Usage:    "Maximum number of requests in a batch",
		Value:    node.DefaultConfig.BatchRequestLimit,
		Category: flags.APICategory,
	}
	BatchResponseMaxSize = &cli.IntFlag{
		Name:     "rpc.batch-response-max-size",
		Usage:    "Maximum number of bytes returned from a batched call",
		Value:    node.DefaultConfig.BatchResponseMaxSize,
		Category: flags.APICategory,
	}
	EnablePersonal = &cli.BoolFlag{
		Name:     "rpc.enabledeprecatedpersonal",
		Usage:    "Enables the (deprecated) personal namespace",
		Category: flags.APICategory,
	}

	// Network Settings
	MaxPeersFlag = &cli.IntFlag{
		Name:     "maxpeers",
		Usage:    "Maximum number of network peers (network disabled if set to 0)",
		Value:    node.DefaultConfig.P2P.MaxPeers,
		Category: flags.NetworkingCategory,
	}
	MaxPendingPeersFlag = &cli.IntFlag{
		Name:     "maxpendpeers",
		Usage:    "Maximum number of pending connection attempts (defaults used if set to 0)",
		Value:    node.DefaultConfig.P2P.MaxPendingPeers,
		Category: flags.NetworkingCategory,
	}
	ListenPortFlag = &cli.IntFlag{
		Name:     "port",
		Usage:    "Network listening port",
		Value:    30303,
		Category: flags.NetworkingCategory,
	}
	BootnodesFlag = &cli.StringFlag{
		Name:     "bootnodes",
		Usage:    "Comma separated enode URLs for P2P discovery bootstrap",
		Value:    "",
		Category: flags.NetworkingCategory,
	}
	NodeKeyFileFlag = &cli.StringFlag{
		Name:     "nodekey",
		Usage:    "P2P node key file",
		Category: flags.NetworkingCategory,
	}
	NodeKeyHexFlag = &cli.StringFlag{
		Name:     "nodekeyhex",
		Usage:    "P2P node key as hex (for testing)",
		Category: flags.NetworkingCategory,
	}
	NATFlag = &cli.StringFlag{
		Name:     "nat",
		Usage:    "NAT port mapping mechanism (any|none|upnp|pmp|pmp:<IP>|extip:<IP>)",
		Value:    "any",
		Category: flags.NetworkingCategory,
	}
	NoDiscoverFlag = &cli.BoolFlag{
		Name:     "nodiscover",
		Usage:    "Disables the peer discovery mechanism (manual peer addition)",
		Category: flags.NetworkingCategory,
	}
	DiscoveryV4Flag = &cli.BoolFlag{
		Name:     "discovery.v4",
		Aliases:  []string{"discv4"},
		Usage:    "Enables the V4 discovery mechanism",
		Category: flags.NetworkingCategory,
		Value:    true,
	}
	DiscoveryV5Flag = &cli.BoolFlag{
		Name:     "discovery.v5",
		Aliases:  []string{"discv5"},
		Usage:    "Enables the experimental RLPx V5 (Topic Discovery) mechanism",
		Category: flags.NetworkingCategory,
	}
	NetrestrictFlag = &cli.StringFlag{
		Name:     "netrestrict",
		Usage:    "Restricts network communication to the given IP networks (CIDR masks)",
		Category: flags.NetworkingCategory,
	}
	DNSDiscoveryFlag = &cli.StringFlag{
		Name:     "discovery.dns",
		Usage:    "Sets DNS discovery entry points (use \"\" to disable DNS)",
		Category: flags.NetworkingCategory,
	}
	DiscoveryPortFlag = &cli.IntFlag{
		Name:     "discovery.port",
		Usage:    "Use a custom UDP port for P2P discovery",
		Value:    30303,
		Category: flags.NetworkingCategory,
	}

	// Console
	JSpathFlag = &flags.DirectoryFlag{
		Name:     "jspath",
		Usage:    "JavaScript root path for `loadScript`",
		Value:    flags.DirectoryString("."),
		Category: flags.APICategory,
	}
	HttpHeaderFlag = &cli.StringSliceFlag{
		Name:     "header",
		Aliases:  []string{"H"},
		Usage:    "Pass custom headers to the RPC server when using --" + RemoteDBFlag.Name + " or the geth attach console. This flag can be given multiple times.",
		Category: flags.APICategory,
	}

	// Gas price oracle settings
	GpoBlocksFlag = &cli.IntFlag{
		Name:     "gpo.blocks",
		Usage:    "Number of recent blocks to check for gas prices",
		Value:    ethconfig.Defaults.GPO.Blocks,
		Category: flags.GasPriceCategory,
	}
	GpoPercentileFlag = &cli.IntFlag{
		Name:     "gpo.percentile",
		Usage:    "Suggested gas price is the given percentile of a set of recent transaction gas prices",
		Value:    ethconfig.Defaults.GPO.Percentile,
		Category: flags.GasPriceCategory,
	}
	GpoMaxGasPriceFlag = &cli.Int64Flag{
		Name:     "gpo.maxprice",
		Usage:    "Maximum transaction priority fee (or gasprice before London fork) to be recommended by gpo",
		Value:    ethconfig.Defaults.GPO.MaxPrice.Int64(),
		Category: flags.GasPriceCategory,
	}
	GpoIgnoreGasPriceFlag = &cli.Int64Flag{
		Name:     "gpo.ignoreprice",
		Usage:    "Gas price below which gpo will ignore transactions",
		Value:    ethconfig.Defaults.GPO.IgnorePrice.Int64(),
		Category: flags.GasPriceCategory,
	}

	// Metrics flags
	MetricsEnabledFlag = &cli.BoolFlag{
		Name:     "metrics",
		Usage:    "Enable metrics collection and reporting",
		Category: flags.MetricsCategory,
	}
	MetricsEnabledExpensiveFlag = &cli.BoolFlag{
		Name:     "metrics.expensive",
		Usage:    "Enable expensive metrics collection and reporting",
		Category: flags.MetricsCategory,
	}

	// MetricsHTTPFlag defines the endpoint for a stand-alone metrics HTTP endpoint.
	// Since the pprof service enables sensitive/vulnerable behavior, this allows a user
	// to enable a public-OK metrics endpoint without having to worry about ALSO exposing
	// other profiling behavior or information.
	MetricsHTTPFlag = &cli.StringFlag{
		Name:     "metrics.addr",
		Usage:    `Enable stand-alone metrics HTTP server listening interface.`,
		Category: flags.MetricsCategory,
	}
	MetricsPortFlag = &cli.IntFlag{
		Name: "metrics.port",
		Usage: `Metrics HTTP server listening port.
Please note that --` + MetricsHTTPFlag.Name + ` must be set to start the server.`,
		Value:    metrics.DefaultConfig.Port,
		Category: flags.MetricsCategory,
	}
	MetricsEnableInfluxDBFlag = &cli.BoolFlag{
		Name:     "metrics.influxdb",
		Usage:    "Enable metrics export/push to an external InfluxDB database",
		Category: flags.MetricsCategory,
	}
	MetricsInfluxDBEndpointFlag = &cli.StringFlag{
		Name:     "metrics.influxdb.endpoint",
		Usage:    "InfluxDB API endpoint to report metrics to",
		Value:    metrics.DefaultConfig.InfluxDBEndpoint,
		Category: flags.MetricsCategory,
	}
	MetricsInfluxDBDatabaseFlag = &cli.StringFlag{
		Name:     "metrics.influxdb.database",
		Usage:    "InfluxDB database name to push reported metrics to",
		Value:    metrics.DefaultConfig.InfluxDBDatabase,
		Category: flags.MetricsCategory,
	}
	MetricsInfluxDBUsernameFlag = &cli.StringFlag{
		Name:     "metrics.influxdb.username",
		Usage:    "Username to authorize access to the database",
		Value:    metrics.DefaultConfig.InfluxDBUsername,
		Category: flags.MetricsCategory,
	}
	MetricsInfluxDBPasswordFlag = &cli.StringFlag{
		Name:     "metrics.influxdb.password",
		Usage:    "Password to authorize access to the database",
		Value:    metrics.DefaultConfig.InfluxDBPassword,
		Category: flags.MetricsCategory,
	}
	// Tags are part of every measurement sent to InfluxDB. Queries on tags are faster in InfluxDB.
	// For example `host` tag could be used so that we can group all nodes and average a measurement
	// across all of them, but also so that we can select a specific node and inspect its measurements.
	// https://docs.influxdata.com/influxdb/v1.4/concepts/key_concepts/#tag-key
	MetricsInfluxDBTagsFlag = &cli.StringFlag{
		Name:     "metrics.influxdb.tags",
		Usage:    "Comma-separated InfluxDB tags (key/values) attached to all measurements",
		Value:    metrics.DefaultConfig.InfluxDBTags,
		Category: flags.MetricsCategory,
	}
	EWASMInterpreterFlag = &cli.StringFlag{
		Name:  "vm.ewasm",
		Usage: "External ewasm configuration (default = built-in interpreter)",
		Value: "",
	}
	EVMInterpreterFlag = &cli.StringFlag{
		Name:  "vm.evm",
		Usage: "External EVM configuration (default = built-in interpreter)",
		Value: "",
	}
	ECBP1100Flag = &cli.Uint64Flag{
		Name:  "ecbp1100",
		Usage: "Configure ECBP-1100 (MESS) block activation number",
		Value: math.MaxUint64,
	}
	ECBP1100NoDisableFlag = &cli.BoolFlag{
		Name:  "ecbp1100.nodisable",
		Usage: "Short-circuit ECBP-1100 (MESS) disable mechanisms; (yields a permanent-once-activated state, deactivating auto-shutoff mechanisms)",
	}

	MetricsEnableInfluxDBV2Flag = &cli.BoolFlag{
		Name:     "metrics.influxdbv2",
		Usage:    "Enable metrics export/push to an external InfluxDB v2 database",
		Category: flags.MetricsCategory,
	}

	MetricsInfluxDBTokenFlag = &cli.StringFlag{
		Name:     "metrics.influxdb.token",
		Usage:    "Token to authorize access to the database (v2 only)",
		Value:    metrics.DefaultConfig.InfluxDBToken,
		Category: flags.MetricsCategory,
	}

	MetricsInfluxDBBucketFlag = &cli.StringFlag{
		Name:     "metrics.influxdb.bucket",
		Usage:    "InfluxDB bucket name to push reported metrics to (v2 only)",
		Value:    metrics.DefaultConfig.InfluxDBBucket,
		Category: flags.MetricsCategory,
	}

	MetricsInfluxDBOrganizationFlag = &cli.StringFlag{
		Name:     "metrics.influxdb.organization",
		Usage:    "InfluxDB organization name (v2 only)",
		Value:    metrics.DefaultConfig.InfluxDBOrganization,
		Category: flags.MetricsCategory,
	}
)

var (
	// TestnetFlags is the flag group of all built-in supported testnets.
	TestnetFlags = []cli.Flag{
		GoerliFlag,
		SepoliaFlag,
		MordorFlag,
	}
	// NetworkFlags is the flag group of all built-in supported networks.
	NetworkFlags = append([]cli.Flag{
		MainnetFlag,
		ClassicFlag,
		MintMeFlag,
	}, TestnetFlags...)

	// DatabasePathFlags is the flag group of all database path flags.
	DatabasePathFlags = []cli.Flag{
		DataDirFlag,
		AncientFlag,
		RemoteDBFlag,
		HttpHeaderFlag,
	}
)

func init() {
	if rawdb.PebbleEnabled {
		DatabasePathFlags = append(DatabasePathFlags, DBEngineFlag)
	}
}

// MakeDataDir retrieves the currently requested data directory, terminating
// if none (or the empty string) is specified. If the node is starting a testnet,
// then a subdirectory of the specified datadir will be used.
func MakeDataDir(ctx *cli.Context) string {
	if path := ctx.String(DataDirFlag.Name); path != "" {
<<<<<<< HEAD
		return dataDirPathForCtxChainConfig(ctx, path)
=======
		if ctx.Bool(GoerliFlag.Name) {
			return filepath.Join(path, "goerli")
		}
		if ctx.Bool(SepoliaFlag.Name) {
			return filepath.Join(path, "sepolia")
		}
		return path
>>>>>>> a7e358d0
	}
	Fatalf("Cannot determine default data directory, please set manually (--%s)", DataDirFlag.Name)
	return ""
}

// setNodeKey creates a node key from set command line flags, either loading it
// from a file or as a specified hex value. If neither flags were provided, this
// method returns nil and an emphemeral key is to be generated.
func setNodeKey(ctx *cli.Context, cfg *p2p.Config) {
	var (
		hex  = ctx.String(NodeKeyHexFlag.Name)
		file = ctx.String(NodeKeyFileFlag.Name)
		key  *ecdsa.PrivateKey
		err  error
	)
	switch {
	case file != "" && hex != "":
		Fatalf("Options %q and %q are mutually exclusive", NodeKeyFileFlag.Name, NodeKeyHexFlag.Name)
	case file != "":
		if key, err = crypto.LoadECDSA(file); err != nil {
			Fatalf("Option %q: %v", NodeKeyFileFlag.Name, err)
		}
		cfg.PrivateKey = key
	case hex != "":
		if key, err = crypto.HexToECDSA(hex); err != nil {
			Fatalf("Option %q: %v", NodeKeyHexFlag.Name, err)
		}
		cfg.PrivateKey = key
	}
}

// setNodeUserIdent creates the user identifier from CLI flags.
func setNodeUserIdent(ctx *cli.Context, cfg *node.Config) {
	if identity := ctx.String(IdentityFlag.Name); len(identity) > 0 {
		cfg.UserIdent = identity
	}
}

// setBootstrapNodes creates a list of bootstrap nodes from the command line
// flags, reverting to pre-configured ones if none have been specified.
func setBootstrapNodes(ctx *cli.Context, cfg *p2p.Config) {
	urls := params.MainnetBootnodes
	switch {
	case ctx.IsSet(BootnodesFlag.Name):
		urls = SplitAndTrim(ctx.String(BootnodesFlag.Name))
	case ctx.Bool(ClassicFlag.Name):
		urls = params.ClassicBootnodes
	case ctx.Bool(MintMeFlag.Name):
		urls = params.MintMeBootnodes
	case ctx.Bool(MordorFlag.Name):
		urls = params.MordorBootnodes
	case ctx.Bool(SepoliaFlag.Name):
		urls = params.SepoliaBootnodes
	case ctx.Bool(GoerliFlag.Name):
		urls = params.GoerliBootnodes
	}

	// don't apply defaults if BootstrapNodes is already set
	if cfg.BootstrapNodes != nil {
		return
	}

	cfg.BootstrapNodes = make([]*enode.Node, 0, len(urls))
	for _, url := range urls {
		if url != "" {
			node, err := enode.Parse(enode.ValidSchemes, url)
			if err != nil {
				log.Crit("Bootstrap URL invalid", "enode", url, "err", err)
				continue
			}
			cfg.BootstrapNodes = append(cfg.BootstrapNodes, node)
		}
	}
}

// setBootstrapNodesV5 creates a list of bootstrap nodes from the command line
// flags, reverting to pre-configured ones if none have been specified.
func setBootstrapNodesV5(ctx *cli.Context, cfg *p2p.Config) {
	urls := params.V5Bootnodes
	switch {
	case ctx.IsSet(BootnodesFlag.Name):
		urls = SplitAndTrim(ctx.String(BootnodesFlag.Name))
	case ctx.IsSet(ClassicFlag.Name):
		urls = params.ClassicBootnodes
	case ctx.IsSet(MordorFlag.Name):
		urls = params.MordorBootnodes
	case ctx.Bool(RinkebyFlag.Name):
		urls = params.RinkebyBootnodes
	case ctx.Bool(GoerliFlag.Name):
		urls = params.GoerliBootnodes
	case ctx.Bool(MintMeFlag.Name):
		urls = params.MintMeBootnodes
	case cfg.BootstrapNodesV5 != nil:
		return // already set, don't apply defaults.
	}

	cfg.BootstrapNodesV5 = make([]*enode.Node, 0, len(urls))
	for _, url := range urls {
		if url != "" {
			node, err := enode.Parse(enode.ValidSchemes, url)
			if err != nil {
				log.Error("Bootstrap URL invalid", "enode", url, "err", err)
				continue
			}
			cfg.BootstrapNodesV5 = append(cfg.BootstrapNodesV5, node)
		}
	}
}

// setListenAddress creates TCP/UDP listening address strings from set command
// line flags
func setListenAddress(ctx *cli.Context, cfg *p2p.Config) {
	if ctx.IsSet(ListenPortFlag.Name) {
		cfg.ListenAddr = fmt.Sprintf(":%d", ctx.Int(ListenPortFlag.Name))
	}
	if ctx.IsSet(DiscoveryPortFlag.Name) {
		cfg.DiscAddr = fmt.Sprintf(":%d", ctx.Int(DiscoveryPortFlag.Name))
	}
}

// setNAT creates a port mapper from command line flags.
func setNAT(ctx *cli.Context, cfg *p2p.Config) {
	if ctx.IsSet(NATFlag.Name) {
		natif, err := nat.Parse(ctx.String(NATFlag.Name))
		if err != nil {
			Fatalf("Option %s: %v", NATFlag.Name, err)
		}
		cfg.NAT = natif
	}
}

// SplitAndTrim splits input separated by a comma
// and trims excessive white space from the substrings.
func SplitAndTrim(input string) (ret []string) {
	l := strings.Split(input, ",")
	for _, r := range l {
		if r = strings.TrimSpace(r); r != "" {
			ret = append(ret, r)
		}
	}
	return ret
}

// setHTTP creates the HTTP RPC listener interface string from the set
// command line flags, returning empty if the HTTP endpoint is disabled.
func setHTTP(ctx *cli.Context, cfg *node.Config) {
	if ctx.Bool(HTTPEnabledFlag.Name) && cfg.HTTPHost == "" {
		cfg.HTTPHost = "127.0.0.1"
		if ctx.IsSet(HTTPListenAddrFlag.Name) {
			cfg.HTTPHost = ctx.String(HTTPListenAddrFlag.Name)
		}
	}

	if ctx.IsSet(HTTPPortFlag.Name) {
		cfg.HTTPPort = ctx.Int(HTTPPortFlag.Name)
	}

	if ctx.IsSet(AuthListenFlag.Name) {
		cfg.AuthAddr = ctx.String(AuthListenFlag.Name)
	}

	if ctx.IsSet(AuthPortFlag.Name) {
		cfg.AuthPort = ctx.Int(AuthPortFlag.Name)
	}

	if ctx.IsSet(AuthVirtualHostsFlag.Name) {
		cfg.AuthVirtualHosts = SplitAndTrim(ctx.String(AuthVirtualHostsFlag.Name))
	}

	if ctx.IsSet(HTTPCORSDomainFlag.Name) {
		cfg.HTTPCors = SplitAndTrim(ctx.String(HTTPCORSDomainFlag.Name))
	}

	if ctx.IsSet(HTTPApiFlag.Name) {
		cfg.HTTPModules = SplitAndTrim(ctx.String(HTTPApiFlag.Name))
	}

	if ctx.IsSet(HTTPVirtualHostsFlag.Name) {
		cfg.HTTPVirtualHosts = SplitAndTrim(ctx.String(HTTPVirtualHostsFlag.Name))
	}

	if ctx.IsSet(HTTPPathPrefixFlag.Name) {
		cfg.HTTPPathPrefix = ctx.String(HTTPPathPrefixFlag.Name)
	}
	if ctx.IsSet(AllowUnprotectedTxs.Name) {
		cfg.AllowUnprotectedTxs = ctx.Bool(AllowUnprotectedTxs.Name)
	}

	if ctx.IsSet(BatchRequestLimit.Name) {
		cfg.BatchRequestLimit = ctx.Int(BatchRequestLimit.Name)
	}

	if ctx.IsSet(BatchResponseMaxSize.Name) {
		cfg.BatchResponseMaxSize = ctx.Int(BatchResponseMaxSize.Name)
	}
}

// setGraphQL creates the GraphQL listener interface string from the set
// command line flags, returning empty if the GraphQL endpoint is disabled.
func setGraphQL(ctx *cli.Context, cfg *node.Config) {
	if ctx.IsSet(GraphQLCORSDomainFlag.Name) {
		cfg.GraphQLCors = SplitAndTrim(ctx.String(GraphQLCORSDomainFlag.Name))
	}
	if ctx.IsSet(GraphQLVirtualHostsFlag.Name) {
		cfg.GraphQLVirtualHosts = SplitAndTrim(ctx.String(GraphQLVirtualHostsFlag.Name))
	}
}

// setWS creates the WebSocket RPC listener interface string from the set
// command line flags, returning empty if the HTTP endpoint is disabled.
func setWS(ctx *cli.Context, cfg *node.Config) {
	if ctx.Bool(WSEnabledFlag.Name) && cfg.WSHost == "" {
		cfg.WSHost = "127.0.0.1"
		if ctx.IsSet(WSListenAddrFlag.Name) {
			cfg.WSHost = ctx.String(WSListenAddrFlag.Name)
		}
	}
	if ctx.IsSet(WSPortFlag.Name) {
		cfg.WSPort = ctx.Int(WSPortFlag.Name)
	}

	if ctx.IsSet(WSAllowedOriginsFlag.Name) {
		cfg.WSOrigins = SplitAndTrim(ctx.String(WSAllowedOriginsFlag.Name))
	}

	if ctx.IsSet(WSApiFlag.Name) {
		cfg.WSModules = SplitAndTrim(ctx.String(WSApiFlag.Name))
	}

	if ctx.IsSet(WSPathPrefixFlag.Name) {
		cfg.WSPathPrefix = ctx.String(WSPathPrefixFlag.Name)
	}
}

// setIPC creates an IPC path configuration from the set command line flags,
// returning an empty string if IPC was explicitly disabled, or the set path.
func setIPC(ctx *cli.Context, cfg *node.Config) {
	CheckExclusive(ctx, IPCDisabledFlag, IPCPathFlag)
	switch {
	case ctx.Bool(IPCDisabledFlag.Name):
		cfg.IPCPath = ""
	case ctx.IsSet(IPCPathFlag.Name):
		cfg.IPCPath = ctx.String(IPCPathFlag.Name)
	}
}

// setLes configures the les server and ultra light client settings from the command line flags.
func setLes(ctx *cli.Context, cfg *ethconfig.Config) {
	if ctx.IsSet(LightServeFlag.Name) {
		cfg.LightServ = ctx.Int(LightServeFlag.Name)
	}
	if ctx.IsSet(LightIngressFlag.Name) {
		cfg.LightIngress = ctx.Int(LightIngressFlag.Name)
	}
	if ctx.IsSet(LightEgressFlag.Name) {
		cfg.LightEgress = ctx.Int(LightEgressFlag.Name)
	}
	if ctx.IsSet(LightMaxPeersFlag.Name) {
		cfg.LightPeers = ctx.Int(LightMaxPeersFlag.Name)
	}
	if ctx.IsSet(UltraLightServersFlag.Name) {
		cfg.UltraLightServers = strings.Split(ctx.String(UltraLightServersFlag.Name), ",")
	}
	if ctx.IsSet(UltraLightFractionFlag.Name) {
		cfg.UltraLightFraction = ctx.Int(UltraLightFractionFlag.Name)
	}
	if cfg.UltraLightFraction <= 0 && cfg.UltraLightFraction > 100 {
		log.Error("Ultra light fraction is invalid", "had", cfg.UltraLightFraction, "updated", ethconfig.Defaults.UltraLightFraction)
		cfg.UltraLightFraction = ethconfig.Defaults.UltraLightFraction
	}
	if ctx.IsSet(UltraLightOnlyAnnounceFlag.Name) {
		cfg.UltraLightOnlyAnnounce = ctx.Bool(UltraLightOnlyAnnounceFlag.Name)
	}
	if ctx.IsSet(LightNoPruneFlag.Name) {
		cfg.LightNoPrune = ctx.Bool(LightNoPruneFlag.Name)
	}
	if ctx.IsSet(LightNoSyncServeFlag.Name) {
		cfg.LightNoSyncServe = ctx.Bool(LightNoSyncServeFlag.Name)
	}
}

// MakeDatabaseHandles raises out the number of allowed file handles per process
// for Geth and returns half of the allowance to assign to the database.
func MakeDatabaseHandles(max int) int {
	limit, err := fdlimit.Maximum()
	if err != nil {
		Fatalf("Failed to retrieve file descriptor allowance: %v", err)
	}
	switch {
	case max == 0:
		// User didn't specify a meaningful value, use system limits
	case max < 128:
		// User specified something unhealthy, just use system defaults
		log.Error("File descriptor limit invalid (<128)", "had", max, "updated", limit)
	case max > limit:
		// User requested more than the OS allows, notify that we can't allocate it
		log.Warn("Requested file descriptors denied by OS", "req", max, "limit", limit)
	default:
		// User limit is meaningful and within allowed range, use that
		limit = max
	}
	raised, err := fdlimit.Raise(uint64(limit))
	if err != nil {
		Fatalf("Failed to raise file descriptor allowance: %v", err)
	}
	return int(raised / 2) // Leave half for networking and other stuff
}

// MakeAddress converts an account specified directly as a hex encoded string or
// a key index in the key store to an internal account representation.
func MakeAddress(ks *keystore.KeyStore, account string) (accounts.Account, error) {
	// If the specified account is a valid address, return it
	if common.IsHexAddress(account) {
		return accounts.Account{Address: common.HexToAddress(account)}, nil
	}
	// Otherwise try to interpret the account as a keystore index
	index, err := strconv.Atoi(account)
	if err != nil || index < 0 {
		return accounts.Account{}, fmt.Errorf("invalid account address or index %q", account)
	}
	log.Warn("-------------------------------------------------------------------")
	log.Warn("Referring to accounts by order in the keystore folder is dangerous!")
	log.Warn("This functionality is deprecated and will be removed in the future!")
	log.Warn("Please use explicit addresses! (can search via `geth account list`)")
	log.Warn("-------------------------------------------------------------------")

	accs := ks.Accounts()
	if len(accs) <= index {
		return accounts.Account{}, fmt.Errorf("index %d higher than number of accounts %d", index, len(accs))
	}
	return accs[index], nil
}

// setEtherbase retrieves the etherbase from the directly specified command line flags.
func setEtherbase(ctx *cli.Context, cfg *ethconfig.Config) {
	if !ctx.IsSet(MinerEtherbaseFlag.Name) {
		return
	}
	addr := ctx.String(MinerEtherbaseFlag.Name)
	if strings.HasPrefix(addr, "0x") || strings.HasPrefix(addr, "0X") {
		addr = addr[2:]
	}
	b, err := hex.DecodeString(addr)
	if err != nil || len(b) != common.AddressLength {
		Fatalf("-%s: invalid etherbase address %q", MinerEtherbaseFlag.Name, addr)
		return
	}
	cfg.Miner.Etherbase = common.BytesToAddress(b)
}

// MakePasswordList reads password lines from the file specified by the global --password flag.
func MakePasswordList(ctx *cli.Context) []string {
	path := ctx.Path(PasswordFileFlag.Name)
	if path == "" {
		return nil
	}
	text, err := os.ReadFile(path)
	if err != nil {
		Fatalf("Failed to read password file: %v", err)
	}
	lines := strings.Split(string(text), "\n")
	// Sanitise DOS line endings.
	for i := range lines {
		lines[i] = strings.TrimRight(lines[i], "\r")
	}
	return lines
}

func SetP2PConfig(ctx *cli.Context, cfg *p2p.Config) {
	setNodeKey(ctx, cfg)
	setNAT(ctx, cfg)
	setListenAddress(ctx, cfg)
	setBootstrapNodes(ctx, cfg)
	setBootstrapNodesV5(ctx, cfg)

	lightClient := ctx.String(SyncModeFlag.Name) == "light"
	lightServer := (ctx.Int(LightServeFlag.Name) != 0)

	lightPeers := ctx.Int(LightMaxPeersFlag.Name)
	if lightClient && !ctx.IsSet(LightMaxPeersFlag.Name) {
		// dynamic default - for clients we use 1/10th of the default for servers
		lightPeers /= 10
	}

	if ctx.IsSet(MaxPeersFlag.Name) {
		cfg.MaxPeers = ctx.Int(MaxPeersFlag.Name)
		if lightServer && !ctx.IsSet(LightMaxPeersFlag.Name) {
			cfg.MaxPeers += lightPeers
		}
	} else {
		if lightServer {
			cfg.MaxPeers += lightPeers
		}
		if lightClient && ctx.IsSet(LightMaxPeersFlag.Name) && cfg.MaxPeers < lightPeers {
			cfg.MaxPeers = lightPeers
		}
	}
	if !(lightClient || lightServer) {
		lightPeers = 0
	}
	ethPeers := cfg.MaxPeers - lightPeers
	if lightClient {
		ethPeers = 0
	}
	log.Info("Maximum peer count", "ETH", ethPeers, "LES", lightPeers, "total", cfg.MaxPeers)

	if ctx.IsSet(MaxPendingPeersFlag.Name) {
		cfg.MaxPendingPeers = ctx.Int(MaxPendingPeersFlag.Name)
	}
	if ctx.IsSet(NoDiscoverFlag.Name) || lightClient {
		cfg.NoDiscovery = true
	}

	// Disallow --nodiscover when used in conjunction with light mode.
	if (lightClient || lightServer) && ctx.Bool(NoDiscoverFlag.Name) {
		Fatalf("Cannot use --" + NoDiscoverFlag.Name + " in light client or light server mode")
	}
	CheckExclusive(ctx, DiscoveryV4Flag, NoDiscoverFlag)
	CheckExclusive(ctx, DiscoveryV5Flag, NoDiscoverFlag)
	cfg.DiscoveryV4 = ctx.Bool(DiscoveryV4Flag.Name)
	cfg.DiscoveryV5 = ctx.Bool(DiscoveryV5Flag.Name)

	// If we're running a light client or server, force enable the v5 peer discovery.
	if lightClient || lightServer {
		cfg.DiscoveryV5 = true
	}

	if netrestrict := ctx.String(NetrestrictFlag.Name); netrestrict != "" {
		list, err := netutil.ParseNetlist(netrestrict)
		if err != nil {
			Fatalf("Option %q: %v", NetrestrictFlag.Name, err)
		}
		cfg.NetRestrict = list
	}

	if ctx.Bool(DeveloperFlag.Name) || ctx.Bool(DeveloperPoWFlag.Name) {
		// --dev mode can't use p2p networking.
		cfg.MaxPeers = 0
		cfg.ListenAddr = ""
		cfg.NoDial = true
		cfg.NoDiscovery = true
		cfg.DiscoveryV5 = false
	}
}

// SetNodeConfig applies node-related command line flags to the config.
func SetNodeConfig(ctx *cli.Context, cfg *node.Config) {
	SetP2PConfig(ctx, &cfg.P2P)
	setIPC(ctx, cfg)
	setHTTP(ctx, cfg)
	setGraphQL(ctx, cfg)
	setWS(ctx, cfg)
	setNodeUserIdent(ctx, cfg)
	SetDataDir(ctx, cfg)
	setSmartCard(ctx, cfg)

	if ctx.IsSet(JWTSecretFlag.Name) {
		cfg.JWTSecret = ctx.String(JWTSecretFlag.Name)
	}

	if ctx.IsSet(EnablePersonal.Name) {
		cfg.EnablePersonal = true
	}

	if ctx.IsSet(ExternalSignerFlag.Name) {
		cfg.ExternalSigner = ctx.String(ExternalSignerFlag.Name)
	}

	if ctx.IsSet(KeyStoreDirFlag.Name) {
		cfg.KeyStoreDir = ctx.String(KeyStoreDirFlag.Name)
	}
	if ctx.IsSet(DeveloperFlag.Name) {
		cfg.UseLightweightKDF = true
	}
	if ctx.IsSet(LightKDFFlag.Name) {
		cfg.UseLightweightKDF = ctx.Bool(LightKDFFlag.Name)
	}
	if ctx.IsSet(NoUSBFlag.Name) || cfg.NoUSB {
		log.Warn("Option nousb is deprecated and USB is deactivated by default. Use --usb to enable")
	}
	if ctx.IsSet(USBFlag.Name) {
		cfg.USB = ctx.Bool(USBFlag.Name)

		// We handle configuration of HD paths only if --usb is set to a truthy value.
		if cfg.USB {
			// Flag --usb.pathid allows configuration for arbitrary SLIP-0044 values.
			if ctx.IsSet(USBPathIDFlag.Name) {
				pathID := ctx.Uint64(USBPathIDFlag.Name)
				if pathID > math.MaxUint32 {
					Fatalf("Invalid USB path ID (exceeds uint32): %d", pathID)
				}
				accounts.SetCoinTypeConfiguration(uint32(pathID))
				log.Info("Using custom HD derivation path", "pathid", uint32(pathID), "basepath", accounts.DefaultBaseDerivationPath)
			} else {
				// Set default hd path based on --chain configuration flags, if any.
				// Set default derivation path to a testnet value if we're configuring for a testnet.
				for _, f := range TestnetFlags {
					name := f.Names()[0] // This won't overflow because the flags always have a Name, because they are defined as --name.
					if ctx.IsSet(name) && ctx.Bool(name) {
						accounts.SetCoinTypeConfiguration(accounts.BIP0044CoinTypeTestnet)
						log.Info("Using testnet HD derivation path", "basepath", accounts.DefaultBaseDerivationPath)
						break
					}
				}

				// Configure the HD derivation path for Ethereum Classic (ETC) if
				// the client is configuring for ETC.
				// This will not conflict with the testnet configuration handling above
				// because we trust that the network configuration flags are checked to
				// be exclusive.
				if ctx.IsSet(ClassicFlag.Name) && ctx.Bool(ClassicFlag.Name) {
					accounts.SetCoinTypeConfiguration(accounts.BIP0044CoinTypeEtherClassic)
					log.Info("Using Ethereum Classic (ETC) HD derivation path", "basepath", accounts.DefaultBaseDerivationPath)
				}
			}
		}
	}
	if ctx.IsSet(InsecureUnlockAllowedFlag.Name) {
		cfg.InsecureUnlockAllowed = ctx.Bool(InsecureUnlockAllowedFlag.Name)
	}
	if ctx.IsSet(DBEngineFlag.Name) {
		dbEngine := ctx.String(DBEngineFlag.Name)
		if dbEngine != "leveldb" && dbEngine != "pebble" {
			Fatalf("Invalid choice for db.engine '%s', allowed 'leveldb' or 'pebble'", dbEngine)
		}
		log.Info(fmt.Sprintf("Using %s as db engine", dbEngine))
		cfg.DBEngine = dbEngine
	}
}

func setSmartCard(ctx *cli.Context, cfg *node.Config) {
	// Skip enabling smartcards if no path is set
	path := ctx.String(SmartCardDaemonPathFlag.Name)
	if path == "" {
		return
	}
	// Sanity check that the smartcard path is valid
	fi, err := os.Stat(path)
	if err != nil {
		log.Info("Smartcard socket not found, disabling", "err", err)
		return
	}
	if fi.Mode()&os.ModeType != os.ModeSocket {
		log.Error("Invalid smartcard daemon path", "path", path, "type", fi.Mode().String())
		return
	}
	// Smartcard daemon path exists and is a socket, enable it
	cfg.SmartCardDaemonPath = path
}

func dataDirPathForCtxChainConfig(ctx *cli.Context, baseDataDirPath string) string {
	switch {
	case ctx.Bool(ClassicFlag.Name):
		return filepath.Join(baseDataDirPath, "classic")
	case ctx.Bool(MordorFlag.Name):
		return filepath.Join(baseDataDirPath, "mordor")
	case ctx.Bool(RinkebyFlag.Name):
		return filepath.Join(baseDataDirPath, "rinkeby")
	case ctx.Bool(GoerliFlag.Name):
		return filepath.Join(baseDataDirPath, "goerli")
	case ctx.Bool(SepoliaFlag.Name):
		return filepath.Join(baseDataDirPath, "sepolia")
	case ctx.Bool(MintMeFlag.Name):
		return filepath.Join(baseDataDirPath, "mintme")
	}
	return baseDataDirPath
}

func SetDataDir(ctx *cli.Context, cfg *node.Config) {
	switch {
	case ctx.IsSet(DataDirFlag.Name):
		cfg.DataDir = ctx.String(DataDirFlag.Name)

	case ctx.Bool(DeveloperFlag.Name) || ctx.Bool(DeveloperPoWFlag.Name):
		cfg.DataDir = "" // unless explicitly requested, use memory databases
<<<<<<< HEAD

	case cfg.DataDir == vars.DefaultDataDir():
		cfg.DataDir = dataDirPathForCtxChainConfig(ctx, vars.DefaultDataDir())
=======
	case ctx.Bool(GoerliFlag.Name) && cfg.DataDir == node.DefaultDataDir():
		cfg.DataDir = filepath.Join(node.DefaultDataDir(), "goerli")
	case ctx.Bool(SepoliaFlag.Name) && cfg.DataDir == node.DefaultDataDir():
		cfg.DataDir = filepath.Join(node.DefaultDataDir(), "sepolia")
>>>>>>> a7e358d0
	}
}

func setGPO(ctx *cli.Context, cfg *gasprice.Config, light bool) {
	// If we are running the light client, apply another group
	// settings for gas oracle.
	if light {
		*cfg = ethconfig.LightClientGPO
	}
	if ctx.IsSet(GpoBlocksFlag.Name) {
		cfg.Blocks = ctx.Int(GpoBlocksFlag.Name)
	}
	if ctx.IsSet(GpoPercentileFlag.Name) {
		cfg.Percentile = ctx.Int(GpoPercentileFlag.Name)
	}
	if ctx.IsSet(GpoMaxGasPriceFlag.Name) {
		cfg.MaxPrice = big.NewInt(ctx.Int64(GpoMaxGasPriceFlag.Name))
	}
	if ctx.IsSet(GpoIgnoreGasPriceFlag.Name) {
		cfg.IgnorePrice = big.NewInt(ctx.Int64(GpoIgnoreGasPriceFlag.Name))
	}
}

func setTxPool(ctx *cli.Context, cfg *legacypool.Config) {
	if ctx.IsSet(TxPoolLocalsFlag.Name) {
		locals := strings.Split(ctx.String(TxPoolLocalsFlag.Name), ",")
		for _, account := range locals {
			if trimmed := strings.TrimSpace(account); !common.IsHexAddress(trimmed) {
				Fatalf("Invalid account in --txpool.locals: %s", trimmed)
			} else {
				cfg.Locals = append(cfg.Locals, common.HexToAddress(account))
			}
		}
	}
	if ctx.IsSet(TxPoolNoLocalsFlag.Name) {
		cfg.NoLocals = ctx.Bool(TxPoolNoLocalsFlag.Name)
	}
	if ctx.IsSet(TxPoolJournalFlag.Name) {
		cfg.Journal = ctx.String(TxPoolJournalFlag.Name)
	}
	if ctx.IsSet(TxPoolRejournalFlag.Name) {
		cfg.Rejournal = ctx.Duration(TxPoolRejournalFlag.Name)
	}
	if ctx.IsSet(TxPoolPriceLimitFlag.Name) {
		cfg.PriceLimit = ctx.Uint64(TxPoolPriceLimitFlag.Name)
	}
	if ctx.IsSet(TxPoolPriceBumpFlag.Name) {
		cfg.PriceBump = ctx.Uint64(TxPoolPriceBumpFlag.Name)
	}
	if ctx.IsSet(TxPoolAccountSlotsFlag.Name) {
		cfg.AccountSlots = ctx.Uint64(TxPoolAccountSlotsFlag.Name)
	}
	if ctx.IsSet(TxPoolGlobalSlotsFlag.Name) {
		cfg.GlobalSlots = ctx.Uint64(TxPoolGlobalSlotsFlag.Name)
	}
	if ctx.IsSet(TxPoolAccountQueueFlag.Name) {
		cfg.AccountQueue = ctx.Uint64(TxPoolAccountQueueFlag.Name)
	}
	if ctx.IsSet(TxPoolGlobalQueueFlag.Name) {
		cfg.GlobalQueue = ctx.Uint64(TxPoolGlobalQueueFlag.Name)
	}
	if ctx.IsSet(TxPoolLifetimeFlag.Name) {
		cfg.Lifetime = ctx.Duration(TxPoolLifetimeFlag.Name)
	}
}

func homeDir() string {
	if home := os.Getenv("HOME"); home != "" {
		return home
	}
	if usr, err := user.Current(); err == nil {
		return usr.HomeDir
	}
	return ""
}

func setEthashDatasetDir(ctx *cli.Context, cfg *ethconfig.Config) {
	switch {
	case ctx.IsSet(EthashDatasetDirFlag.Name):
		cfg.Ethash.DatasetDir = ctx.String(EthashDatasetDirFlag.Name)

	case (ctx.Bool(ClassicFlag.Name) || ctx.Bool(MordorFlag.Name)) && cfg.Ethash.DatasetDir == ethconfig.Defaults.Ethash.DatasetDir:
		// ECIP-1099 is set, use etchash dir for DAGs instead
		home := homeDir()

		if runtime.GOOS == "darwin" {
			cfg.Ethash.DatasetDir = filepath.Join(home, "Library", "Etchash")
		} else if runtime.GOOS == "windows" {
			localappdata := os.Getenv("LOCALAPPDATA")
			if localappdata != "" {
				cfg.Ethash.DatasetDir = filepath.Join(localappdata, "Etchash")
			} else {
				cfg.Ethash.DatasetDir = filepath.Join(home, "AppData", "Local", "Etchash")
			}
		} else {
			cfg.Ethash.DatasetDir = filepath.Join(home, ".etchash")
		}
	}
}

func setEthashCacheDir(ctx *cli.Context, cfg *eth.Config) {
	switch {
	case ctx.IsSet(EthashCacheDirFlag.Name):
		cfg.Ethash.CacheDir = ctx.String(EthashCacheDirFlag.Name)

	case (ctx.Bool(ClassicFlag.Name) || ctx.Bool(MordorFlag.Name)) && cfg.Ethash.CacheDir == ethconfig.Defaults.Ethash.CacheDir:
		// ECIP-1099 is set, use etchash dir for caches instead
		cfg.Ethash.CacheDir = "etchash"
	}
}

func setEthash(ctx *cli.Context, cfg *eth.Config) {
	// ECIP-1099
	setEthashCacheDir(ctx, cfg)
	setEthashDatasetDir(ctx, cfg)

	if ctx.Bool(FakePoWPoissonFlag.Name) {
		cfg.Ethash.PowMode = ethash.ModePoissonFake
	}
	if ctx.IsSet(EthashCachesInMemoryFlag.Name) {
		cfg.Ethash.CachesInMem = ctx.Int(EthashCachesInMemoryFlag.Name)
	}
	if ctx.IsSet(EthashCachesOnDiskFlag.Name) {
		cfg.Ethash.CachesOnDisk = ctx.Int(EthashCachesOnDiskFlag.Name)
	}
	if ctx.IsSet(EthashCachesLockMmapFlag.Name) {
		cfg.Ethash.CachesLockMmap = ctx.Bool(EthashCachesLockMmapFlag.Name)
	}
	if ctx.IsSet(EthashDatasetsInMemoryFlag.Name) {
		cfg.Ethash.DatasetsInMem = ctx.Int(EthashDatasetsInMemoryFlag.Name)
	}
	if ctx.IsSet(EthashDatasetsOnDiskFlag.Name) {
		cfg.Ethash.DatasetsOnDisk = ctx.Int(EthashDatasetsOnDiskFlag.Name)
	}
	if ctx.IsSet(EthashDatasetsLockMmapFlag.Name) {
		cfg.Ethash.DatasetsLockMmap = ctx.Bool(EthashDatasetsLockMmapFlag.Name)
	}
}

func setMiner(ctx *cli.Context, cfg *miner.Config) {
	if ctx.IsSet(MinerNotifyFlag.Name) {
		cfg.Notify = strings.Split(ctx.String(MinerNotifyFlag.Name), ",")
	}
	cfg.NotifyFull = ctx.Bool(MinerNotifyFullFlag.Name)
	if ctx.IsSet(MinerExtraDataFlag.Name) {
		cfg.ExtraData = []byte(ctx.String(MinerExtraDataFlag.Name))
	}
	if ctx.IsSet(MinerGasLimitFlag.Name) {
		cfg.GasCeil = ctx.Uint64(MinerGasLimitFlag.Name)
	}
	if ctx.IsSet(MinerGasPriceFlag.Name) {
		cfg.GasPrice = flags.GlobalBig(ctx, MinerGasPriceFlag.Name)
	}
	if ctx.IsSet(MinerRecommitIntervalFlag.Name) {
		cfg.Recommit = ctx.Duration(MinerRecommitIntervalFlag.Name)
	}
	if ctx.IsSet(MinerNoVerifyFlag.Name) {
		cfg.Noverify = ctx.Bool(MinerNoVerifyFlag.Name)
	}
	if ctx.IsSet(MinerNewPayloadTimeout.Name) {
		cfg.NewPayloadTimeout = ctx.Duration(MinerNewPayloadTimeout.Name)
	}
}

func setRequiredBlocks(ctx *cli.Context, cfg *ethconfig.Config) {
	requiredBlocks := ctx.String(EthRequiredBlocksFlag.Name)
	if requiredBlocks == "" {
		if ctx.IsSet(LegacyWhitelistFlag.Name) {
			log.Warn("The flag --whitelist is deprecated and will be removed, please use --eth.requiredblocks")
			requiredBlocks = ctx.String(LegacyWhitelistFlag.Name)
		} else {
			return
		}
	}
	cfg.RequiredBlocks = make(map[uint64]common.Hash)
	for _, entry := range strings.Split(requiredBlocks, ",") {
		parts := strings.Split(entry, "=")
		if len(parts) != 2 {
			Fatalf("Invalid required block entry: %s", entry)
		}
		number, err := strconv.ParseUint(parts[0], 0, 64)
		if err != nil {
			Fatalf("Invalid required block number %s: %v", parts[0], err)
		}
		var hash common.Hash
		if err = hash.UnmarshalText([]byte(parts[1])); err != nil {
			Fatalf("Invalid required block hash %s: %v", parts[1], err)
		}
		cfg.RequiredBlocks[number] = hash
	}
}

// CheckExclusive verifies that only a single instance of the provided flags was
// set by the user. Each flag might optionally be followed by a string type to
// specialize it further.
func CheckExclusive(ctx *cli.Context, args ...interface{}) {
	set := make([]string, 0, 1)
	for i := 0; i < len(args); i++ {
		// Make sure the next argument is a flag and skip if not set
		flag, ok := args[i].(cli.Flag)
		if !ok {
			panic(fmt.Sprintf("invalid argument, not cli.Flag type: %T", args[i]))
		}
		// Check if next arg extends current and expand its name if so
		name := flag.Names()[0]

		if i+1 < len(args) {
			switch option := args[i+1].(type) {
			case string:
				// Extended flag check, make sure value set doesn't conflict with passed in option
				if ctx.String(flag.Names()[0]) == option {
					name += "=" + option
					set = append(set, "--"+name)
				}
				// shift arguments and continue
				i++
				continue

			case cli.Flag:
			default:
				panic(fmt.Sprintf("invalid argument, not cli.Flag or string extension: %T", args[i+1]))
			}
		}
		// Mark the flag if it's set
		if ctx.IsSet(flag.Names()[0]) {
			set = append(set, "--"+name)
		}
	}
	if len(set) > 1 {
		Fatalf("Flags %v can't be used at the same time", strings.Join(set, ", "))
	}
}

// SetEthConfig applies eth-related command line flags to the config.
func SetEthConfig(ctx *cli.Context, stack *node.Node, cfg *ethconfig.Config) {
	// Avoid conflicting network flags
<<<<<<< HEAD
	CheckExclusive(ctx, MainnetFlag, DeveloperFlag, DeveloperPoWFlag, RinkebyFlag, GoerliFlag, SepoliaFlag, ClassicFlag, MordorFlag, MintMeFlag)
=======
	CheckExclusive(ctx, MainnetFlag, DeveloperFlag, GoerliFlag, SepoliaFlag)
>>>>>>> a7e358d0
	CheckExclusive(ctx, LightServeFlag, SyncModeFlag, "light")
	CheckExclusive(ctx, DeveloperFlag, DeveloperPoWFlag, ExternalSignerFlag) // Can't use both ephemeral unlocked and external signer
	if ctx.String(GCModeFlag.Name) == "archive" && ctx.Uint64(TxLookupLimitFlag.Name) != 0 {
		CheckExclusive(ctx, GCModeFlag, "archive", TxLookupLimitFlag)
		ctx.Set(TxLookupLimitFlag.Name, "0")
		log.Warn("Disable transaction unindexing for archive node")
	}
	if ctx.IsSet(LightServeFlag.Name) && ctx.Uint64(TxLookupLimitFlag.Name) != 0 {
		log.Warn("LES server cannot serve old transaction status and cannot connect below les/4 protocol version if transaction lookup index is limited")
	}
	setEtherbase(ctx, cfg)
	setGPO(ctx, &cfg.GPO, ctx.String(SyncModeFlag.Name) == "light")
	setTxPool(ctx, &cfg.TxPool)
	setEthash(ctx, cfg)
	setMiner(ctx, &cfg.Miner)
	setRequiredBlocks(ctx, cfg)
	setLes(ctx, cfg)

	// Cap the cache allowance and tune the garbage collector
	mem, err := gopsutil.VirtualMemory()
	if err == nil {
		if 32<<(^uintptr(0)>>63) == 32 && mem.Total > 2*1024*1024*1024 {
			log.Warn("Lowering memory allowance on 32bit arch", "available", mem.Total/1024/1024, "addressable", 2*1024)
			mem.Total = 2 * 1024 * 1024 * 1024
		}
		allowance := int(mem.Total / 1024 / 1024 / 3)
		if cache := ctx.Int(CacheFlag.Name); cache > allowance {
			log.Warn("Sanitizing cache to Go's GC limits", "provided", cache, "updated", allowance)
			ctx.Set(CacheFlag.Name, strconv.Itoa(allowance))
		}
	}
	// Ensure Go's GC ignores the database cache for trigger percentage
	cache := ctx.Int(CacheFlag.Name)
	gogc := math.Max(20, math.Min(100, 100/(float64(cache)/1024)))

	log.Debug("Sanitizing Go's GC trigger", "percent", int(gogc))
	godebug.SetGCPercent(int(gogc))

	if ctx.IsSet(SyncModeFlag.Name) {
		cfg.SyncMode = *flags.GlobalTextMarshaler(ctx, SyncModeFlag.Name).(*downloader.SyncMode)
	}

	if ctx.IsSet(CacheFlag.Name) || ctx.IsSet(CacheDatabaseFlag.Name) {
		cfg.DatabaseCache = ctx.Int(CacheFlag.Name) * ctx.Int(CacheDatabaseFlag.Name) / 100
	}
	cfg.DatabaseHandles = MakeDatabaseHandles(ctx.Int(FDLimitFlag.Name))
	if ctx.IsSet(AncientFlag.Name) {
		cfg.DatabaseFreezer = ctx.String(AncientFlag.Name)
	}

	if gcmode := ctx.String(GCModeFlag.Name); gcmode != "full" && gcmode != "archive" {
		Fatalf("--%s must be either 'full' or 'archive'", GCModeFlag.Name)
	}
	if ctx.IsSet(GCModeFlag.Name) {
		cfg.NoPruning = ctx.String(GCModeFlag.Name) == "archive"
	}
	if ctx.IsSet(CacheNoPrefetchFlag.Name) {
		cfg.NoPrefetch = ctx.Bool(CacheNoPrefetchFlag.Name)
	}
	// Read the value from the flag no matter if it's set or not.
	cfg.Preimages = ctx.Bool(CachePreimagesFlag.Name)
	if cfg.NoPruning && !cfg.Preimages {
		cfg.Preimages = true
		log.Info("Enabling recording of key preimages since archive mode is used")
	}
	if ctx.IsSet(TxLookupLimitFlag.Name) {
		cfg.TxLookupLimit = ctx.Uint64(TxLookupLimitFlag.Name)
	}
	if ctx.IsSet(CacheFlag.Name) || ctx.IsSet(CacheTrieFlag.Name) {
		cfg.TrieCleanCache = ctx.Int(CacheFlag.Name) * ctx.Int(CacheTrieFlag.Name) / 100
	}
	if ctx.IsSet(CacheFlag.Name) || ctx.IsSet(CacheGCFlag.Name) {
		cfg.TrieDirtyCache = ctx.Int(CacheFlag.Name) * ctx.Int(CacheGCFlag.Name) / 100
	}
	if ctx.IsSet(CacheFlag.Name) || ctx.IsSet(CacheSnapshotFlag.Name) {
		cfg.SnapshotCache = ctx.Int(CacheFlag.Name) * ctx.Int(CacheSnapshotFlag.Name) / 100
	}
	if ctx.IsSet(CacheLogSizeFlag.Name) {
		cfg.FilterLogCacheSize = ctx.Int(CacheLogSizeFlag.Name)
	}
	if !ctx.Bool(SnapshotFlag.Name) {
		// If snap-sync is requested, this flag is also required
		if cfg.SyncMode == downloader.SnapSync {
			log.Info("Snap sync requested, enabling --snapshot")
		} else {
			cfg.TrieCleanCache += cfg.SnapshotCache
			cfg.SnapshotCache = 0 // Disabled
		}
	}
	if ctx.IsSet(DocRootFlag.Name) {
		cfg.DocRoot = ctx.String(DocRootFlag.Name)
	}
	if ctx.IsSet(VMEnableDebugFlag.Name) {
		// TODO(fjl): force-enable this in --dev mode
		cfg.EnablePreimageRecording = ctx.Bool(VMEnableDebugFlag.Name)
	}

	if ctx.IsSet(RPCGlobalGasCapFlag.Name) {
		cfg.RPCGasCap = ctx.Uint64(RPCGlobalGasCapFlag.Name)
	}

	if ctx.IsSet(EWASMInterpreterFlag.Name) {
		cfg.EWASMInterpreter = ctx.String(EWASMInterpreterFlag.Name)
		vm.InitEVMCEwasm(cfg.EWASMInterpreter)
	}

	if ctx.IsSet(EVMInterpreterFlag.Name) {
		cfg.EVMInterpreter = ctx.String(EVMInterpreterFlag.Name)
		vm.InitEVMCEVM(cfg.EVMInterpreter)
	}
	if ctx.IsSet(RPCGlobalGasCapFlag.Name) {
		cfg.RPCGasCap = ctx.Uint64(RPCGlobalGasCapFlag.Name)
	}
	if cfg.RPCGasCap != 0 {
		log.Info("Set global gas cap", "cap", cfg.RPCGasCap)
	} else {
		log.Info("Global gas cap disabled")
	}
	if ctx.IsSet(RPCGlobalEVMTimeoutFlag.Name) {
		cfg.RPCEVMTimeout = ctx.Duration(RPCGlobalEVMTimeoutFlag.Name)
	}
	if ctx.IsSet(RPCGlobalTxFeeCapFlag.Name) {
		cfg.RPCTxFeeCap = ctx.Float64(RPCGlobalTxFeeCapFlag.Name)
	}
	if ctx.IsSet(NoDiscoverFlag.Name) {
		cfg.EthDiscoveryURLs, cfg.SnapDiscoveryURLs = []string{}, []string{}
	} else if ctx.IsSet(DNSDiscoveryFlag.Name) {
		urls := ctx.String(DNSDiscoveryFlag.Name)
		if urls == "" {
			cfg.EthDiscoveryURLs = []string{}
		} else {
			cfg.EthDiscoveryURLs = SplitAndTrim(urls)
		}
	}
	// Override any default configs for hard coded networks.

	// Override genesis configuration if a --<chain> flag.
	if !ctx.Bool(DeveloperFlag.Name) && !ctx.Bool(DeveloperPoWFlag.Name) {
		if gen := genesisForCtxChainConfig(ctx); gen != nil {
			cfg.Genesis = gen
		}
	}

	// Establish NetworkID.
	// If dev-mode is used, then NetworkID will be overridden.
	if ctx.IsSet(NetworkIdFlag.Name) {
		cfg.NetworkId = ctx.Uint64(NetworkIdFlag.Name)
	} else if cfg.Genesis != nil {
		cfg.NetworkId = *cfg.Genesis.GetNetworkID()
	}

	// Set the supported ETH Protocol Versions
	supportedProtocolVersions := ethconfig.Defaults.ProtocolVersions
	if cfg.Genesis != nil {
		supportedProtocolVersions = cfg.Genesis.GetSupportedProtocolVersions()
	}

	configuredProtocolVersions := SplitAndTrim(ctx.String(EthProtocolsFlag.Name))
	if len(configuredProtocolVersions) == 0 {
		Fatalf("--%s must be comma separated list of %s", EthProtocolsFlag.Name, strings.Join(strings.Fields(fmt.Sprint(supportedProtocolVersions)), ","))
	}

	// Since EthProtocolsFlag defines a default value that is the ethconfig.Defaults slice,
	// we can always parse and act on this value whether or not the user sets the flag.
	// Since our logic here will append to the parameterized 'cfg' value ProtocolVersions field,
	// we need to make sure that that value starts empty.
	cfg.ProtocolVersions = []uint{}

	seenVersions := map[uint]interface{}{}
	for _, versionString := range configuredProtocolVersions {
		version, err := strconv.ParseUint(versionString, 10, 0)
		if err != nil {
			Fatalf("--%s has invalid value \"%v\" with error: %v", EthProtocolsFlag.Name, versionString, err)
		}

		if _, duplicate := seenVersions[uint(version)]; duplicate {
			Fatalf("--%s has duplicate version of %v", EthProtocolsFlag.Name, versionString)
		}

		isValid := false
		for _, proto := range supportedProtocolVersions {
			if proto == uint(version) {
				isValid = true
				seenVersions[uint(version)] = nil
				break
			}
		}

		if !isValid {
			Fatalf("--%s invalid version value: %d, must be one of %s", EthProtocolsFlag.Name, version, strings.Join(strings.Fields(fmt.Sprint(supportedProtocolVersions)), ","))
		}
		cfg.ProtocolVersions = append(cfg.ProtocolVersions, uint(version))
	}
	log.Info("Configured Ethereum protocol versions", "capabilities", cfg.ProtocolVersions)

	// Set DNS discovery defaults for hard coded networks with DNS defaults.
	// core-geth: NetworkID is configured several stanzas above, based on the returned genesis GetNetworkID() value.
	// GetNetworkID is a configurator method which will either return a custom json:- field NetworkID if set for
	// the config, or it'll return the ChainID if the NetworkID is not explicitly set.
	// This behavior matches practical expectations for how network id and chain id are normally defined.
	switch {
	case ctx.Bool(MainnetFlag.Name):
		SetDNSDiscoveryDefaults(cfg, params.MainnetGenesisHash)
	case ctx.Bool(SepoliaFlag.Name):
		cfg.Genesis = params.DefaultSepoliaGenesisBlock()
		SetDNSDiscoveryDefaults(cfg, params.SepoliaGenesisHash)
<<<<<<< HEAD
	case ctx.Bool(RinkebyFlag.Name):
		log.Warn("")
		log.Warn("--------------------------------------------------------------------------------")
		log.Warn("Please note, Rinkeby has been deprecated. It will still work for the time being,")
		log.Warn("but there will be no further hard-forks shipped for it.")
		log.Warn("The network will be permanently halted in Q2/Q3 of 2023.")
		log.Warn("For the most future proof testnet, choose Sepolia as")
		log.Warn("your replacement environment (--sepolia instead of --rinkeby).")
		log.Warn("--------------------------------------------------------------------------------")
		log.Warn("")

		SetDNSDiscoveryDefaults(cfg, params.RinkebyGenesisHash)
=======
>>>>>>> a7e358d0
	case ctx.Bool(GoerliFlag.Name):
		SetDNSDiscoveryDefaults(cfg, params.GoerliGenesisHash)
	case ctx.Bool(ClassicFlag.Name):
		SetDNSDiscoveryDefaults2(cfg, params.ClassicDNSNetwork1)
	case ctx.Bool(MordorFlag.Name):
		SetDNSDiscoveryDefaults2(cfg, params.MordorDNSNetwork1)
	default:
		// No --<chain> flag was given.
	}

	if ctx.Bool(DeveloperFlag.Name) || ctx.Bool(DeveloperPoWFlag.Name) {
		if !ctx.IsSet(NetworkIdFlag.Name) {
			cfg.NetworkId = 1337
		}
		cfg.SyncMode = downloader.FullSync
		// Create new developer account or reuse existing one
		var (
			developer  accounts.Account
			passphrase string
			err        error
		)
		if list := MakePasswordList(ctx); len(list) > 0 {
			// Just take the first value. Although the function returns a possible multiple values and
			// some usages iterate through them as attempts, that doesn't make sense in this setting,
			// when we're definitely concerned with only one account.
			passphrase = list[0]
		}

		// Unlock the developer account by local keystore.
		var ks *keystore.KeyStore
		if keystores := stack.AccountManager().Backends(keystore.KeyStoreType); len(keystores) > 0 {
			ks = keystores[0].(*keystore.KeyStore)
		}
		if ks == nil {
			Fatalf("Keystore is not available")
		}

		// Figure out the dev account address.
		// setEtherbase has been called above, configuring the miner address from command line flags.
		if cfg.Miner.Etherbase != (common.Address{}) {
			developer = accounts.Account{Address: cfg.Miner.Etherbase}
		} else if accs := ks.Accounts(); len(accs) > 0 {
			developer = ks.Accounts()[0]
		} else {
			developer, err = ks.NewAccount(passphrase)
			if err != nil {
				Fatalf("Failed to create developer account: %v", err)
			}
		}
		// Make sure the address is configured as fee recipient, otherwise
		// the miner will fail to start.
		cfg.Miner.Etherbase = developer.Address

		if err := ks.Unlock(developer, passphrase); err != nil {
			Fatalf("Failed to unlock developer account: %v", err)
		}
		log.Info("Using developer account", "address", developer.Address)

		// Create a new developer genesis block or reuse existing one
<<<<<<< HEAD
		cfg.Genesis = params.DeveloperGenesisBlock(uint64(ctx.Int(DeveloperPeriodFlag.Name)), ctx.Uint64(DeveloperGasLimitFlag.Name), developer.Address, ctx.Bool(DeveloperPoWFlag.Name))
=======
		cfg.Genesis = core.DeveloperGenesisBlock(ctx.Uint64(DeveloperGasLimitFlag.Name), developer.Address)
>>>>>>> a7e358d0
		if ctx.IsSet(DataDirFlag.Name) {
			// If datadir doesn't exist we need to open db in write-mode
			// so leveldb can create files.
			readonly := true
			if !common.FileExist(stack.ResolvePath("chaindata")) {
				readonly = false
			}
			// Check if we have an already initialized chain and fall back to
			// that if so. Otherwise we need to generate a new genesis spec.
			chaindb := MakeChainDatabase(ctx, stack, readonly)
			if rawdb.ReadCanonicalHash(chaindb, 0) != (common.Hash{}) {
				cfg.Genesis = nil // fallback to db content
			}
			chaindb.Close()
		}
		if !ctx.IsSet(MinerGasPriceFlag.Name) {
			cfg.Miner.GasPrice = big.NewInt(1)
		}
	}
	// Set any dangling config values
	if ctx.String(CryptoKZGFlag.Name) != "gokzg" && ctx.String(CryptoKZGFlag.Name) != "ckzg" {
		Fatalf("--%s flag must be 'gokzg' or 'ckzg'", CryptoKZGFlag.Name)
	}
	log.Info("Initializing the KZG library", "backend", ctx.String(CryptoKZGFlag.Name))
	if err := kzg4844.UseCKZG(ctx.String(CryptoKZGFlag.Name) == "ckzg"); err != nil {
		Fatalf("Failed to set KZG library implementation to %s: %v", ctx.String(CryptoKZGFlag.Name), err)
	}
}

// SetDNSDiscoveryDefaults2 configures DNS discovery with the given URL if no URLs are set.
func SetDNSDiscoveryDefaults2(cfg *ethconfig.Config, url string) {
	if cfg.EthDiscoveryURLs != nil {
		return
	}
	if cfg.SyncMode == downloader.LightSync {
		url = strings.Replace(url, "@all.", "@les.", 1)
	}
	cfg.EthDiscoveryURLs = []string{url}
	cfg.SnapDiscoveryURLs = cfg.EthDiscoveryURLs
}

// SetDNSDiscoveryDefaults configures DNS discovery with the given URL if
// no URLs are set.
func SetDNSDiscoveryDefaults(cfg *ethconfig.Config, genesis common.Hash) {
	if cfg.EthDiscoveryURLs != nil {
		return // already set through flags/config
	}
	protocol := "all"
	if cfg.SyncMode == downloader.LightSync {
		protocol = "les"
	}
	if url := params.KnownDNSNetwork(genesis, protocol); url != "" {
		cfg.EthDiscoveryURLs = []string{url}
		cfg.SnapDiscoveryURLs = cfg.EthDiscoveryURLs
	}
}

// RegisterEthService adds an Ethereum client to the stack.
// The second return value is the full node instance, which may be nil if the
// node is running as a light client.
func RegisterEthService(stack *node.Node, cfg *ethconfig.Config) (ethapi.Backend, *eth.Ethereum) {
	if cfg.SyncMode == downloader.LightSync {
		backend, err := les.New(stack, cfg)
		if err != nil {
			Fatalf("Failed to register the Ethereum service: %v", err)
		}
		stack.RegisterAPIs(tracers.APIs(backend.ApiBackend))
		if err := lescatalyst.Register(stack, backend); err != nil {
			Fatalf("Failed to register the Engine API service: %v", err)
		}
		return backend.ApiBackend, nil
	}
	backend, err := eth.New(stack, cfg)
	if err != nil {
		Fatalf("Failed to register the Ethereum service: %v", err)
	}
	if cfg.LightServ > 0 {
		_, err := les.NewLesServer(stack, backend, cfg)
		if err != nil {
			Fatalf("Failed to create the LES server: %v", err)
		}
	}
	stack.RegisterAPIs(tracers.APIs(backend.APIBackend))
	return backend.APIBackend, backend
}

// RegisterEthStatsService configures the Ethereum Stats daemon and adds it to the node.
func RegisterEthStatsService(stack *node.Node, backend ethapi.Backend, url string) {
	if err := ethstats.New(stack, backend, backend.Engine(), url); err != nil {
		Fatalf("Failed to register the Ethereum Stats service: %v", err)
	}
}

// RegisterGraphQLService adds the GraphQL API to the node.
func RegisterGraphQLService(stack *node.Node, backend ethapi.Backend, filterSystem *filters.FilterSystem, cfg *node.Config) {
	err := graphql.New(stack, backend, filterSystem, cfg.GraphQLCors, cfg.GraphQLVirtualHosts)
	if err != nil {
		Fatalf("Failed to register the GraphQL service: %v", err)
	}
}

// RegisterFilterAPI adds the eth log filtering RPC API to the node.
func RegisterFilterAPI(stack *node.Node, backend ethapi.Backend, ethcfg *ethconfig.Config) *filters.FilterSystem {
	isLightClient := ethcfg.SyncMode == downloader.LightSync
	filterSystem := filters.NewFilterSystem(backend, filters.Config{
		LogCacheSize: ethcfg.FilterLogCacheSize,
	})
	stack.RegisterAPIs([]rpc.API{{
		Namespace: "eth",
		Service:   filters.NewFilterAPI(filterSystem, isLightClient),
	}})
	return filterSystem
}

// RegisterFullSyncTester adds the full-sync tester service into node.
func RegisterFullSyncTester(stack *node.Node, eth *eth.Ethereum, path string) {
	blob, err := os.ReadFile(path)
	if err != nil {
		Fatalf("Failed to read block file: %v", err)
	}
	rlpBlob, err := hexutil.Decode(string(bytes.TrimRight(blob, "\r\n")))
	if err != nil {
		Fatalf("Failed to decode block blob: %v", err)
	}
	var block types.Block
	if err := rlp.DecodeBytes(rlpBlob, &block); err != nil {
		Fatalf("Failed to decode block: %v", err)
	}
	ethcatalyst.RegisterFullSyncTester(stack, eth, &block)
	log.Info("Registered full-sync tester", "number", block.NumberU64(), "hash", block.Hash())
}

func SetupMetrics(ctx *cli.Context) {
	if metrics.Enabled {
		log.Info("Enabling metrics collection")

		var (
			enableExport   = ctx.Bool(MetricsEnableInfluxDBFlag.Name)
			enableExportV2 = ctx.Bool(MetricsEnableInfluxDBV2Flag.Name)
		)

		if enableExport || enableExportV2 {
			CheckExclusive(ctx, MetricsEnableInfluxDBFlag, MetricsEnableInfluxDBV2Flag)

			v1FlagIsSet := ctx.IsSet(MetricsInfluxDBUsernameFlag.Name) ||
				ctx.IsSet(MetricsInfluxDBPasswordFlag.Name)

			v2FlagIsSet := ctx.IsSet(MetricsInfluxDBTokenFlag.Name) ||
				ctx.IsSet(MetricsInfluxDBOrganizationFlag.Name) ||
				ctx.IsSet(MetricsInfluxDBBucketFlag.Name)

			if enableExport && v2FlagIsSet {
				Fatalf("Flags --influxdb.metrics.organization, --influxdb.metrics.token, --influxdb.metrics.bucket are only available for influxdb-v2")
			} else if enableExportV2 && v1FlagIsSet {
				Fatalf("Flags --influxdb.metrics.username, --influxdb.metrics.password are only available for influxdb-v1")
			}
		}

		var (
			endpoint = ctx.String(MetricsInfluxDBEndpointFlag.Name)
			database = ctx.String(MetricsInfluxDBDatabaseFlag.Name)
			username = ctx.String(MetricsInfluxDBUsernameFlag.Name)
			password = ctx.String(MetricsInfluxDBPasswordFlag.Name)

			token        = ctx.String(MetricsInfluxDBTokenFlag.Name)
			bucket       = ctx.String(MetricsInfluxDBBucketFlag.Name)
			organization = ctx.String(MetricsInfluxDBOrganizationFlag.Name)
		)

		if enableExport {
			tagsMap := SplitTagsFlag(ctx.String(MetricsInfluxDBTagsFlag.Name))

			log.Info("Enabling metrics export to InfluxDB")

			go influxdb.InfluxDBWithTags(metrics.DefaultRegistry, 10*time.Second, endpoint, database, username, password, "geth.", tagsMap)
		} else if enableExportV2 {
			tagsMap := SplitTagsFlag(ctx.String(MetricsInfluxDBTagsFlag.Name))

			log.Info("Enabling metrics export to InfluxDB (v2)")

			go influxdb.InfluxDBV2WithTags(metrics.DefaultRegistry, 10*time.Second, endpoint, token, bucket, organization, "geth.", tagsMap)
		}

		if ctx.IsSet(MetricsHTTPFlag.Name) {
			address := net.JoinHostPort(ctx.String(MetricsHTTPFlag.Name), fmt.Sprintf("%d", ctx.Int(MetricsPortFlag.Name)))
			log.Info("Enabling stand-alone metrics HTTP endpoint", "address", address)
			exp.Setup(address)
		} else if ctx.IsSet(MetricsPortFlag.Name) {
			log.Warn(fmt.Sprintf("--%s specified without --%s, metrics server will not start.", MetricsPortFlag.Name, MetricsHTTPFlag.Name))
		}
	}
}

func SplitTagsFlag(tagsFlag string) map[string]string {
	tags := strings.Split(tagsFlag, ",")
	tagsMap := map[string]string{}

	for _, t := range tags {
		if t != "" {
			kv := strings.Split(t, "=")

			if len(kv) == 2 {
				tagsMap[kv[0]] = kv[1]
			}
		}
	}

	return tagsMap
}

// MakeChainDatabase open an LevelDB using the flags passed to the client and will hard crash if it fails.
func MakeChainDatabase(ctx *cli.Context, stack *node.Node, readonly bool) ethdb.Database {
	var (
		cache   = ctx.Int(CacheFlag.Name) * ctx.Int(CacheDatabaseFlag.Name) / 100
		handles = MakeDatabaseHandles(ctx.Int(FDLimitFlag.Name))

		err     error
		chainDb ethdb.Database
	)
	switch {
	case ctx.IsSet(RemoteDBFlag.Name):
		log.Info("Using remote db", "url", ctx.String(RemoteDBFlag.Name), "headers", len(ctx.StringSlice(HttpHeaderFlag.Name)))
		client, err := DialRPCWithHeaders(ctx.String(RemoteDBFlag.Name), ctx.StringSlice(HttpHeaderFlag.Name))
		if err != nil {
			break
		}
		chainDb = remotedb.New(client)
	case ctx.String(SyncModeFlag.Name) == "light":
		chainDb, err = stack.OpenDatabase("lightchaindata", cache, handles, "", readonly)
	default:
		chainDb, err = stack.OpenDatabaseWithFreezer("chaindata", cache, handles, ctx.String(AncientFlag.Name), "", readonly)
	}
	if err != nil {
		Fatalf("Could not open database: %v", err)
	}
	return chainDb
}

func IsNetworkPreset(ctx *cli.Context) bool {
	for _, flag := range NetworkFlags {
		bFlag, _ := flag.(*cli.BoolFlag)
		if ctx.IsSet(bFlag.Name) {
			return true
		}
	}
	return false
}

func DialRPCWithHeaders(endpoint string, headers []string) (*rpc.Client, error) {
	if endpoint == "" {
		return nil, errors.New("endpoint must be specified")
	}
	if strings.HasPrefix(endpoint, "rpc:") || strings.HasPrefix(endpoint, "ipc:") {
		// Backwards compatibility with geth < 1.5 which required
		// these prefixes.
		endpoint = endpoint[4:]
	}
	var opts []rpc.ClientOption
	if len(headers) > 0 {
		var customHeaders = make(http.Header)
		for _, h := range headers {
			kv := strings.Split(h, ":")
			if len(kv) != 2 {
				return nil, fmt.Errorf("invalid http header directive: %q", h)
			}
			customHeaders.Add(kv[0], kv[1])
		}
		opts = append(opts, rpc.WithHeaders(customHeaders))
	}
	return rpc.DialOptions(context.Background(), endpoint, opts...)
}

// genesisForCtxChainConfig returns the corresponding Genesis for a non-default flag chain value.
// If no --<chain> flag is set in the global context, a nil value is returned.
// It does not handle genesis for --dev mode, since that mode includes but also exceeds
// chain configuration.
func genesisForCtxChainConfig(ctx *cli.Context) *genesisT.Genesis {
	var genesis *genesisT.Genesis
	switch {
	case ctx.Bool(MainnetFlag.Name):
		genesis = params.DefaultGenesisBlock()
	case ctx.Bool(ClassicFlag.Name):
		genesis = params.DefaultClassicGenesisBlock()
	case ctx.Bool(MordorFlag.Name):
		genesis = params.DefaultMordorGenesisBlock()
	case ctx.Bool(SepoliaFlag.Name):
<<<<<<< HEAD
		genesis = params.DefaultSepoliaGenesisBlock()
	case ctx.Bool(RinkebyFlag.Name):
		genesis = params.DefaultRinkebyGenesisBlock()
=======
		genesis = core.DefaultSepoliaGenesisBlock()
>>>>>>> a7e358d0
	case ctx.Bool(GoerliFlag.Name):
		genesis = params.DefaultGoerliGenesisBlock()
	case ctx.Bool(MintMeFlag.Name):
		genesis = params.DefaultMintMeGenesisBlock()
	case ctx.Bool(DeveloperFlag.Name):
		Fatalf("Developer chains are ephemeral")
	}
	return genesis
}

func MakeGenesis(ctx *cli.Context) *genesisT.Genesis {
	if ctx.Bool(DeveloperFlag.Name) || ctx.Bool(DeveloperPoWFlag.Name) {
		Fatalf("Developer chains are ephemeral")
	}
	return genesisForCtxChainConfig(ctx)
}

// MakeChain creates a chain manager from set command line flags.
func MakeChain(ctx *cli.Context, stack *node.Node, readonly bool) (*core.BlockChain, ethdb.Database) {
	var (
		gspec   = MakeGenesis(ctx)
		chainDb = MakeChainDatabase(ctx, stack, readonly)
	)
	cliqueConfig, err := core.LoadCliqueConfig(chainDb, gspec)
	if err != nil {
		Fatalf("%v", err)
	}
	ethashConfig := ethconfig.Defaults.Ethash

	// ETC-specific configuration: ECIP1099 modifies the original Ethash algo, doubling the epoch size.
	if gspec != nil && gspec.Config != nil {
		ethashConfig.ECIP1099Block = gspec.GetEthashECIP1099Transition() // This will panic if the genesis config field is not nil.
	}

	var lyra2Config *lyra2.Config
	if ctx.Bool(MintMeFlag.Name) {
		lyra2Config = &lyra2.Config{}
	}

	// Toggle PoW modes at user request.
	if ctx.Bool(FakePoWFlag.Name) {
		ethashConfig.PowMode = ethash.ModeFake
	} else if ctx.Bool(FakePoWPoissonFlag.Name) {
		ethashConfig.PowMode = ethash.ModePoissonFake
	}

	engine := ethconfig.CreateConsensusEngine(stack, &ethashConfig, cliqueConfig, lyra2Config, nil, false, chainDb)
	if gcmode := ctx.String(GCModeFlag.Name); gcmode != "full" && gcmode != "archive" {
		Fatalf("--%s must be either 'full' or 'archive'", GCModeFlag.Name)
	}
	cache := &core.CacheConfig{
		TrieCleanLimit:      ethconfig.Defaults.TrieCleanCache,
		TrieCleanNoPrefetch: ctx.Bool(CacheNoPrefetchFlag.Name),
		TrieDirtyLimit:      ethconfig.Defaults.TrieDirtyCache,
		TrieDirtyDisabled:   ctx.String(GCModeFlag.Name) == "archive",
		TrieTimeLimit:       ethconfig.Defaults.TrieTimeout,
		SnapshotLimit:       ethconfig.Defaults.SnapshotCache,
		Preimages:           ctx.Bool(CachePreimagesFlag.Name),
	}
	if cache.TrieDirtyDisabled && !cache.Preimages {
		cache.Preimages = true
		log.Info("Enabling recording of key preimages since archive mode is used")
	}
	if !ctx.Bool(SnapshotFlag.Name) {
		cache.SnapshotLimit = 0 // Disabled
	}
	// If we're in readonly, do not bother generating snapshot data.
	if readonly {
		cache.SnapshotNoBuild = true
	}

	if ctx.IsSet(CacheFlag.Name) || ctx.IsSet(CacheTrieFlag.Name) {
		cache.TrieCleanLimit = ctx.Int(CacheFlag.Name) * ctx.Int(CacheTrieFlag.Name) / 100
	}
	if ctx.IsSet(CacheFlag.Name) || ctx.IsSet(CacheGCFlag.Name) {
		cache.TrieDirtyLimit = ctx.Int(CacheFlag.Name) * ctx.Int(CacheGCFlag.Name) / 100
	}
	vmcfg := vm.Config{EnablePreimageRecording: ctx.Bool(VMEnableDebugFlag.Name)}

	// Disable transaction indexing/unindexing by default.
	chain, err := core.NewBlockChain(chainDb, cache, gspec, nil, engine, vmcfg, nil, nil)
	if err != nil {
		Fatalf("Can't create BlockChain: %v", err)
	}
	return chain, chainDb
}

// MakeConsolePreloads retrieves the absolute paths for the console JavaScript
// scripts to preload before starting.
func MakeConsolePreloads(ctx *cli.Context) []string {
	// Skip preloading if there's nothing to preload
	if ctx.String(PreloadJSFlag.Name) == "" {
		return nil
	}
	// Otherwise resolve absolute paths and return them
	var preloads []string

	for _, file := range strings.Split(ctx.String(PreloadJSFlag.Name), ",") {
		preloads = append(preloads, strings.TrimSpace(file))
	}
	return preloads
}<|MERGE_RESOLUTION|>--- conflicted
+++ resolved
@@ -170,24 +170,16 @@
 		Usage:    "Ethereum mainnet",
 		Category: flags.EthCategory,
 	}
-<<<<<<< HEAD
 	MintMeFlag = &cli.BoolFlag{
 		Name:     "mintme",
 		Usage:    "MintMe.com Coin mainnet: pre-configured MintMe.com Coin mainnet",
 		Category: flags.EthCategory,
 	}
-	RinkebyFlag = &cli.BoolFlag{
-		Name:     "rinkeby",
-		Usage:    "Rinkeby network: pre-configured proof-of-authority test network",
-		Category: flags.EthCategory,
-	}
 	MordorFlag = &cli.BoolFlag{
 		Name:     "mordor",
 		Usage:    "Mordor network: Ethereum Classic's cross-client proof-of-work test network",
 		Category: flags.EthCategory,
 	}
-=======
->>>>>>> a7e358d0
 	GoerliFlag = &cli.BoolFlag{
 		Name:     "goerli",
 		Usage:    "Görli network: pre-configured proof-of-authority test network",
@@ -312,6 +304,11 @@
 	OverrideShanghai = &cli.Uint64Flag{
 		Name:     "override.shanghai",
 		Usage:    "Manually specify the Shanghai fork timestamp, overriding the bundled setting",
+		Category: flags.EthCategory,
+	}
+	OverrideCancun = &cli.Uint64Flag{
+		Name:     "override.cancun",
+		Usage:    "Manually specify the Cancun fork timestamp, overriding the bundled setting",
 		Category: flags.EthCategory,
 	}
 	OverrideVerkle = &cli.Uint64Flag{
@@ -1138,17 +1135,7 @@
 // then a subdirectory of the specified datadir will be used.
 func MakeDataDir(ctx *cli.Context) string {
 	if path := ctx.String(DataDirFlag.Name); path != "" {
-<<<<<<< HEAD
 		return dataDirPathForCtxChainConfig(ctx, path)
-=======
-		if ctx.Bool(GoerliFlag.Name) {
-			return filepath.Join(path, "goerli")
-		}
-		if ctx.Bool(SepoliaFlag.Name) {
-			return filepath.Join(path, "sepolia")
-		}
-		return path
->>>>>>> a7e358d0
 	}
 	Fatalf("Cannot determine default data directory, please set manually (--%s)", DataDirFlag.Name)
 	return ""
@@ -1705,8 +1692,6 @@
 		return filepath.Join(baseDataDirPath, "classic")
 	case ctx.Bool(MordorFlag.Name):
 		return filepath.Join(baseDataDirPath, "mordor")
-	case ctx.Bool(RinkebyFlag.Name):
-		return filepath.Join(baseDataDirPath, "rinkeby")
 	case ctx.Bool(GoerliFlag.Name):
 		return filepath.Join(baseDataDirPath, "goerli")
 	case ctx.Bool(SepoliaFlag.Name):
@@ -1724,16 +1709,9 @@
 
 	case ctx.Bool(DeveloperFlag.Name) || ctx.Bool(DeveloperPoWFlag.Name):
 		cfg.DataDir = "" // unless explicitly requested, use memory databases
-<<<<<<< HEAD
 
 	case cfg.DataDir == vars.DefaultDataDir():
 		cfg.DataDir = dataDirPathForCtxChainConfig(ctx, vars.DefaultDataDir())
-=======
-	case ctx.Bool(GoerliFlag.Name) && cfg.DataDir == node.DefaultDataDir():
-		cfg.DataDir = filepath.Join(node.DefaultDataDir(), "goerli")
-	case ctx.Bool(SepoliaFlag.Name) && cfg.DataDir == node.DefaultDataDir():
-		cfg.DataDir = filepath.Join(node.DefaultDataDir(), "sepolia")
->>>>>>> a7e358d0
 	}
 }
 
@@ -1970,11 +1948,7 @@
 // SetEthConfig applies eth-related command line flags to the config.
 func SetEthConfig(ctx *cli.Context, stack *node.Node, cfg *ethconfig.Config) {
 	// Avoid conflicting network flags
-<<<<<<< HEAD
-	CheckExclusive(ctx, MainnetFlag, DeveloperFlag, DeveloperPoWFlag, RinkebyFlag, GoerliFlag, SepoliaFlag, ClassicFlag, MordorFlag, MintMeFlag)
-=======
-	CheckExclusive(ctx, MainnetFlag, DeveloperFlag, GoerliFlag, SepoliaFlag)
->>>>>>> a7e358d0
+	CheckExclusive(ctx, MainnetFlag, DeveloperFlag, DeveloperPoWFlag, GoerliFlag, SepoliaFlag, ClassicFlag, MordorFlag, MintMeFlag)
 	CheckExclusive(ctx, LightServeFlag, SyncModeFlag, "light")
 	CheckExclusive(ctx, DeveloperFlag, DeveloperPoWFlag, ExternalSignerFlag) // Can't use both ephemeral unlocked and external signer
 	if ctx.String(GCModeFlag.Name) == "archive" && ctx.Uint64(TxLookupLimitFlag.Name) != 0 {
@@ -2181,21 +2155,6 @@
 	case ctx.Bool(SepoliaFlag.Name):
 		cfg.Genesis = params.DefaultSepoliaGenesisBlock()
 		SetDNSDiscoveryDefaults(cfg, params.SepoliaGenesisHash)
-<<<<<<< HEAD
-	case ctx.Bool(RinkebyFlag.Name):
-		log.Warn("")
-		log.Warn("--------------------------------------------------------------------------------")
-		log.Warn("Please note, Rinkeby has been deprecated. It will still work for the time being,")
-		log.Warn("but there will be no further hard-forks shipped for it.")
-		log.Warn("The network will be permanently halted in Q2/Q3 of 2023.")
-		log.Warn("For the most future proof testnet, choose Sepolia as")
-		log.Warn("your replacement environment (--sepolia instead of --rinkeby).")
-		log.Warn("--------------------------------------------------------------------------------")
-		log.Warn("")
-
-		SetDNSDiscoveryDefaults(cfg, params.RinkebyGenesisHash)
-=======
->>>>>>> a7e358d0
 	case ctx.Bool(GoerliFlag.Name):
 		SetDNSDiscoveryDefaults(cfg, params.GoerliGenesisHash)
 	case ctx.Bool(ClassicFlag.Name):
@@ -2255,11 +2214,7 @@
 		log.Info("Using developer account", "address", developer.Address)
 
 		// Create a new developer genesis block or reuse existing one
-<<<<<<< HEAD
 		cfg.Genesis = params.DeveloperGenesisBlock(uint64(ctx.Int(DeveloperPeriodFlag.Name)), ctx.Uint64(DeveloperGasLimitFlag.Name), developer.Address, ctx.Bool(DeveloperPoWFlag.Name))
-=======
-		cfg.Genesis = core.DeveloperGenesisBlock(ctx.Uint64(DeveloperGasLimitFlag.Name), developer.Address)
->>>>>>> a7e358d0
 		if ctx.IsSet(DataDirFlag.Name) {
 			// If datadir doesn't exist we need to open db in write-mode
 			// so leveldb can create files.
@@ -2546,13 +2501,7 @@
 	case ctx.Bool(MordorFlag.Name):
 		genesis = params.DefaultMordorGenesisBlock()
 	case ctx.Bool(SepoliaFlag.Name):
-<<<<<<< HEAD
 		genesis = params.DefaultSepoliaGenesisBlock()
-	case ctx.Bool(RinkebyFlag.Name):
-		genesis = params.DefaultRinkebyGenesisBlock()
-=======
-		genesis = core.DefaultSepoliaGenesisBlock()
->>>>>>> a7e358d0
 	case ctx.Bool(GoerliFlag.Name):
 		genesis = params.DefaultGoerliGenesisBlock()
 	case ctx.Bool(MintMeFlag.Name):
