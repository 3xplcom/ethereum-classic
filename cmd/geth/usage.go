--- conflicted
+++ resolved
@@ -72,8 +72,6 @@
 			utils.NoUSBFlag,
 			utils.SmartCardDaemonPathFlag,
 			utils.NetworkIdFlag,
-<<<<<<< HEAD
-			utils.TestnetFlag,
 			utils.ClassicFlag,
 			utils.MordorFlag,
 			utils.SocialFlag,
@@ -81,8 +79,6 @@
 			utils.EthersocialFlag,
 			utils.RinkebyFlag,
 			utils.KottiFlag,
-=======
->>>>>>> 44a3b8c0
 			utils.GoerliFlag,
 			utils.RinkebyFlag,
 			utils.RopstenFlag,
