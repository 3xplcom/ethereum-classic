--- conflicted
+++ resolved
@@ -28,42 +28,6 @@
 	cli "gopkg.in/urfave/cli.v1"
 )
 
-<<<<<<< HEAD
-// AppHelpTemplate is the test template for the default, global app help topic.
-var AppHelpTemplate = `NAME:
-   {{.App.Name}} - {{.App.Usage}}
-
-   {{.App.Copyright}}
-
-USAGE:
-   {{.App.HelpName}} [options]{{if .App.Commands}} command [command options]{{end}} {{if .App.ArgsUsage}}{{.App.ArgsUsage}}{{else}}[arguments...]{{end}}
-   {{if .App.Version}}
-VERSION:
-   {{.App.Version}}
-   {{end}}{{if len .App.Authors}}
-AUTHOR(S):
-   {{range .App.Authors}}{{ . }}{{end}}
-   {{end}}{{if .App.Commands}}
-COMMANDS:
-   {{range .App.Commands}}{{join .Names ", "}}{{ "\t" }}{{.Usage}}
-   {{end}}{{end}}{{if .FlagGroups}}
-{{range .FlagGroups}}{{.Name}} OPTIONS:
-  {{range .Flags}}{{.}}
-  {{end}}
-{{end}}{{end}}{{if .App.Copyright }}
-COPYRIGHT:
-   {{.App.Copyright}}
-   {{end}}
-`
-
-// flagGroup is a collection of flags belonging to a single topic.
-type flagGroup struct {
-	Name  string
-	Flags []cli.Flag
-}
-
-=======
->>>>>>> 6c9f040e
 // AppHelpFlagGroups is the application flags, grouped by functionality.
 var AppHelpFlagGroups = []flags.FlagGroup{
 	{
