--- conflicted
+++ resolved
@@ -136,24 +136,18 @@
 		utils.VMEnableDebugFlag,
 		utils.NetworkIdFlag,
 		utils.EthStatsURLFlag,
-<<<<<<< HEAD
 		utils.FakePoWFlag,
 		utils.FakePoWPoissonFlag,
-=======
->>>>>>> e501b3b0
 		utils.NoCompactionFlag,
 		utils.GpoBlocksFlag,
 		utils.GpoPercentileFlag,
 		utils.GpoMaxGasPriceFlag,
 		utils.GpoIgnoreGasPriceFlag,
-<<<<<<< HEAD
 		utils.EWASMInterpreterFlag,
 		utils.EVMInterpreterFlag,
 		utils.MinerNotifyFullFlag,
 		utils.ECBP1100Flag,
 		utils.ECBP1100NoDisableFlag,
-=======
->>>>>>> e501b3b0
 		configFileFlag,
 	}, utils.NetworkFlags, utils.DatabasePathFlags)
 
