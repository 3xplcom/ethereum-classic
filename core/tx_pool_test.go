// Copyright 2015 The go-ethereum Authors
// This file is part of the go-ethereum library.
//
// The go-ethereum library is free software: you can redistribute it and/or modify
// it under the terms of the GNU Lesser General Public License as published by
// the Free Software Foundation, either version 3 of the License, or
// (at your option) any later version.
//
// The go-ethereum library is distributed in the hope that it will be useful,
// but WITHOUT ANY WARRANTY; without even the implied warranty of
// MERCHANTABILITY or FITNESS FOR A PARTICULAR PURPOSE. See the
// GNU Lesser General Public License for more details.
//
// You should have received a copy of the GNU Lesser General Public License
// along with the go-ethereum library. If not, see <http://www.gnu.org/licenses/>.

package core

import (
	"crypto/ecdsa"
	"errors"
	"fmt"
	"io/ioutil"
	"math/big"
	"math/rand"
	"os"
	"sync/atomic"
	"testing"
	"time"

	"github.com/ethereum/go-ethereum/common"
	"github.com/ethereum/go-ethereum/core/rawdb"
	"github.com/ethereum/go-ethereum/core/state"
	"github.com/ethereum/go-ethereum/core/types"
	"github.com/ethereum/go-ethereum/crypto"
	"github.com/ethereum/go-ethereum/event"
	"github.com/ethereum/go-ethereum/params"
	"github.com/ethereum/go-ethereum/params/types/ctypes"
	"github.com/ethereum/go-ethereum/params/vars"
	"github.com/ethereum/go-ethereum/trie"
)

var (
	// testTxPoolConfig is a transaction pool configuration without stateful disk
	// sideeffects used during testing.
	testTxPoolConfig TxPoolConfig

	// eip1559Config is a chain config with EIP-1559 enabled at block 0.
	eip1559Config ctypes.ChainConfigurator
)

func init() {
	testTxPoolConfig = DefaultTxPoolConfig
	testTxPoolConfig.Journal = ""

	cpy := *params.TestChainConfig
	eip1559Config = &cpy
	zero := uint64(0)
	eip1559Config.SetEIP2718Transition(&zero)
	eip1559Config.SetEIP1559Transition(&zero)
}

type testBlockChain struct {
	gasLimit      uint64 // must be first field for 64 bit alignment (atomic access)
	statedb       *state.StateDB
	chainHeadFeed *event.Feed
}

func (bc *testBlockChain) CurrentBlock() *types.Block {
	return types.NewBlock(&types.Header{
		GasLimit: atomic.LoadUint64(&bc.gasLimit),
	}, nil, nil, nil, trie.NewStackTrie(nil))
}

func (bc *testBlockChain) GetBlock(hash common.Hash, number uint64) *types.Block {
	return bc.CurrentBlock()
}

func (bc *testBlockChain) StateAt(common.Hash) (*state.StateDB, error) {
	return bc.statedb, nil
}

func (bc *testBlockChain) SubscribeChainHeadEvent(ch chan<- ChainHeadEvent) event.Subscription {
	return bc.chainHeadFeed.Subscribe(ch)
}

func transaction(nonce uint64, gaslimit uint64, key *ecdsa.PrivateKey) *types.Transaction {
	return pricedTransaction(nonce, gaslimit, big.NewInt(1), key)
}

func pricedTransaction(nonce uint64, gaslimit uint64, gasprice *big.Int, key *ecdsa.PrivateKey) *types.Transaction {
	tx, _ := types.SignTx(types.NewTransaction(nonce, common.Address{}, big.NewInt(100), gaslimit, gasprice, nil), types.HomesteadSigner{}, key)
	return tx
}

func pricedDataTransaction(nonce uint64, gaslimit uint64, gasprice *big.Int, key *ecdsa.PrivateKey, bytes uint64) *types.Transaction {
	data := make([]byte, bytes)
	rand.Read(data)

	tx, _ := types.SignTx(types.NewTransaction(nonce, common.Address{}, big.NewInt(0), gaslimit, gasprice, data), types.HomesteadSigner{}, key)
	return tx
}

func dynamicFeeTx(nonce uint64, gaslimit uint64, gasFee *big.Int, tip *big.Int, key *ecdsa.PrivateKey) *types.Transaction {
	tx, _ := types.SignNewTx(key, types.LatestSignerForChainID(params.TestChainConfig.ChainID), &types.DynamicFeeTx{
		ChainID:    params.TestChainConfig.ChainID,
		Nonce:      nonce,
		GasTipCap:  tip,
		GasFeeCap:  gasFee,
		Gas:        gaslimit,
		To:         &common.Address{},
		Value:      big.NewInt(100),
		Data:       nil,
		AccessList: nil,
	})
	return tx
}

func setupTxPool() (*TxPool, *ecdsa.PrivateKey) {
	return setupTxPoolWithConfig(params.TestChainConfig)
}

func setupTxPoolWithConfig(config ctypes.ChainConfigurator) (*TxPool, *ecdsa.PrivateKey) {
	statedb, _ := state.New(common.Hash{}, state.NewDatabase(rawdb.NewMemoryDatabase()), nil)
	blockchain := &testBlockChain{10000000, statedb, new(event.Feed)}

	key, _ := crypto.GenerateKey()
	pool := NewTxPool(testTxPoolConfig, config, blockchain)

	// wait for the pool to initialize
	<-pool.initDoneCh
	return pool, key
}

// validateTxPoolInternals checks various consistency invariants within the pool.
func validateTxPoolInternals(pool *TxPool) error {
	pool.mu.RLock()
	defer pool.mu.RUnlock()

	// Ensure the total transaction set is consistent with pending + queued
	pending, queued := pool.stats()
	if total := pool.all.Count(); total != pending+queued {
		return fmt.Errorf("total transaction count %d != %d pending + %d queued", total, pending, queued)
	}
	pool.priced.Reheap()
	priced, remote := pool.priced.urgent.Len()+pool.priced.floating.Len(), pool.all.RemoteCount()
	if priced != remote {
		return fmt.Errorf("total priced transaction count %d != %d", priced, remote)
	}
	// Ensure the next nonce to assign is the correct one
	for addr, txs := range pool.pending {
		// Find the last transaction
		var last uint64
		for nonce := range txs.txs.items {
			if last < nonce {
				last = nonce
			}
		}
		if nonce := pool.pendingNonces.get(addr); nonce != last+1 {
			return fmt.Errorf("pending nonce mismatch: have %v, want %v", nonce, last+1)
		}
	}
	return nil
}

// validateEvents checks that the correct number of transaction addition events
// were fired on the pool's event feed.
func validateEvents(events chan NewTxsEvent, count int) error {
	var received []*types.Transaction

	for len(received) < count {
		select {
		case ev := <-events:
			received = append(received, ev.Txs...)
		case <-time.After(time.Second):
			return fmt.Errorf("event #%d not fired", len(received))
		}
	}
	if len(received) > count {
		return fmt.Errorf("more than %d events fired: %v", count, received[count:])
	}
	select {
	case ev := <-events:
		return fmt.Errorf("more than %d events fired: %v", count, ev.Txs)

	case <-time.After(50 * time.Millisecond):
		// This branch should be "default", but it's a data race between goroutines,
		// reading the event channel and pushing into it, so better wait a bit ensuring
		// really nothing gets injected.
	}
	return nil
}

func deriveSender(tx *types.Transaction) (common.Address, error) {
	return types.Sender(types.HomesteadSigner{}, tx)
}

type testChain struct {
	*testBlockChain
	address common.Address
	trigger *bool
}

// testChain.State() is used multiple times to reset the pending state.
// when simulate is true it will create a state that indicates
// that tx0 and tx1 are included in the chain.
func (c *testChain) State() (*state.StateDB, error) {
	// delay "state change" by one. The tx pool fetches the
	// state multiple times and by delaying it a bit we simulate
	// a state change between those fetches.
	stdb := c.statedb
	if *c.trigger {
		c.statedb, _ = state.New(common.Hash{}, state.NewDatabase(rawdb.NewMemoryDatabase()), nil)
		// simulate that the new head block included tx0 and tx1
		c.statedb.SetNonce(c.address, 2)
		c.statedb.SetBalance(c.address, new(big.Int).SetUint64(vars.Ether))
		*c.trigger = false
	}
	return stdb, nil
}

// This test simulates a scenario where a new block is imported during a
// state reset and tests whether the pending state is in sync with the
// block head event that initiated the resetState().
func TestStateChangeDuringTransactionPoolReset(t *testing.T) {
	t.Parallel()

	var (
		key, _     = crypto.GenerateKey()
		address    = crypto.PubkeyToAddress(key.PublicKey)
		statedb, _ = state.New(common.Hash{}, state.NewDatabase(rawdb.NewMemoryDatabase()), nil)
		trigger    = false
	)

	// setup pool with 2 transaction in it
<<<<<<< HEAD
	statedb.SetBalance(address, new(big.Int).SetUint64(vars.Ether))
	blockchain := &testChain{&testBlockChain{statedb, 1000000000, new(event.Feed)}, address, &trigger}
=======
	statedb.SetBalance(address, new(big.Int).SetUint64(params.Ether))
	blockchain := &testChain{&testBlockChain{1000000000, statedb, new(event.Feed)}, address, &trigger}
>>>>>>> eae3b194

	tx0 := transaction(0, 100000, key)
	tx1 := transaction(1, 100000, key)

	pool := NewTxPool(testTxPoolConfig, params.TestChainConfig, blockchain)
	defer pool.Stop()

	nonce := pool.Nonce(address)
	if nonce != 0 {
		t.Fatalf("Invalid nonce, want 0, got %d", nonce)
	}

	pool.AddRemotesSync([]*types.Transaction{tx0, tx1})

	nonce = pool.Nonce(address)
	if nonce != 2 {
		t.Fatalf("Invalid nonce, want 2, got %d", nonce)
	}

	// trigger state change in the background
	trigger = true
	<-pool.requestReset(nil, nil)

	_, err := pool.Pending(false)
	if err != nil {
		t.Fatalf("Could not fetch pending transactions: %v", err)
	}
	nonce = pool.Nonce(address)
	if nonce != 2 {
		t.Fatalf("Invalid nonce, want 2, got %d", nonce)
	}
}

func testAddBalance(pool *TxPool, addr common.Address, amount *big.Int) {
	pool.mu.Lock()
	pool.currentState.AddBalance(addr, amount)
	pool.mu.Unlock()
}

func testSetNonce(pool *TxPool, addr common.Address, nonce uint64) {
	pool.mu.Lock()
	pool.currentState.SetNonce(addr, nonce)
	pool.mu.Unlock()
}

func TestInvalidTransactions(t *testing.T) {
	t.Parallel()

	pool, key := setupTxPool()
	defer pool.Stop()

	tx := transaction(0, 100, key)
	from, _ := deriveSender(tx)

	testAddBalance(pool, from, big.NewInt(1))
	if err := pool.AddRemote(tx); !errors.Is(err, ErrInsufficientFunds) {
		t.Error("expected", ErrInsufficientFunds)
	}

	balance := new(big.Int).Add(tx.Value(), new(big.Int).Mul(new(big.Int).SetUint64(tx.Gas()), tx.GasPrice()))
	testAddBalance(pool, from, balance)
	if err := pool.AddRemote(tx); !errors.Is(err, ErrIntrinsicGas) {
		t.Error("expected", ErrIntrinsicGas, "got", err)
	}

	testSetNonce(pool, from, 1)
	testAddBalance(pool, from, big.NewInt(0xffffffffffffff))
	tx = transaction(0, 100000, key)
	if err := pool.AddRemote(tx); !errors.Is(err, ErrNonceTooLow) {
		t.Error("expected", ErrNonceTooLow)
	}

	tx = transaction(1, 100000, key)
	pool.gasPrice = big.NewInt(1000)
	if err := pool.AddRemote(tx); err != ErrUnderpriced {
		t.Error("expected", ErrUnderpriced, "got", err)
	}
	if err := pool.AddLocal(tx); err != nil {
		t.Error("expected", nil, "got", err)
	}
}

func TestTransactionQueue(t *testing.T) {
	t.Parallel()

	pool, key := setupTxPool()
	defer pool.Stop()

	tx := transaction(0, 100, key)
	from, _ := deriveSender(tx)
	testAddBalance(pool, from, big.NewInt(1000))
	<-pool.requestReset(nil, nil)

	pool.enqueueTx(tx.Hash(), tx, false, true)
	<-pool.requestPromoteExecutables(newAccountSet(pool.signer, from))
	if len(pool.pending) != 1 {
		t.Error("expected valid txs to be 1 is", len(pool.pending))
	}

	tx = transaction(1, 100, key)
	from, _ = deriveSender(tx)
	testSetNonce(pool, from, 2)
	pool.enqueueTx(tx.Hash(), tx, false, true)

	<-pool.requestPromoteExecutables(newAccountSet(pool.signer, from))
	if _, ok := pool.pending[from].txs.items[tx.Nonce()]; ok {
		t.Error("expected transaction to be in tx pool")
	}
	if len(pool.queue) > 0 {
		t.Error("expected transaction queue to be empty. is", len(pool.queue))
	}
}

func TestTransactionQueue2(t *testing.T) {
	t.Parallel()

	pool, key := setupTxPool()
	defer pool.Stop()

	tx1 := transaction(0, 100, key)
	tx2 := transaction(10, 100, key)
	tx3 := transaction(11, 100, key)
	from, _ := deriveSender(tx1)
	testAddBalance(pool, from, big.NewInt(1000))
	pool.reset(nil, nil)

	pool.enqueueTx(tx1.Hash(), tx1, false, true)
	pool.enqueueTx(tx2.Hash(), tx2, false, true)
	pool.enqueueTx(tx3.Hash(), tx3, false, true)

	pool.promoteExecutables([]common.Address{from})
	if len(pool.pending) != 1 {
		t.Error("expected pending length to be 1, got", len(pool.pending))
	}
	if pool.queue[from].Len() != 2 {
		t.Error("expected len(queue) == 2, got", pool.queue[from].Len())
	}
}

func TestTransactionNegativeValue(t *testing.T) {
	t.Parallel()

	pool, key := setupTxPool()
	defer pool.Stop()

	tx, _ := types.SignTx(types.NewTransaction(0, common.Address{}, big.NewInt(-1), 100, big.NewInt(1), nil), types.HomesteadSigner{}, key)
	from, _ := deriveSender(tx)
	testAddBalance(pool, from, big.NewInt(1))
	if err := pool.AddRemote(tx); err != ErrNegativeValue {
		t.Error("expected", ErrNegativeValue, "got", err)
	}
}

func TestTransactionTipAboveFeeCap(t *testing.T) {
	t.Parallel()

	pool, key := setupTxPoolWithConfig(eip1559Config)
	defer pool.Stop()

	tx := dynamicFeeTx(0, 100, big.NewInt(1), big.NewInt(2), key)

	if err := pool.AddRemote(tx); err != ErrTipAboveFeeCap {
		t.Error("expected", ErrTipAboveFeeCap, "got", err)
	}
}

func TestTransactionVeryHighValues(t *testing.T) {
	t.Parallel()

	pool, key := setupTxPoolWithConfig(eip1559Config)
	defer pool.Stop()

	veryBigNumber := big.NewInt(1)
	veryBigNumber.Lsh(veryBigNumber, 300)

	tx := dynamicFeeTx(0, 100, big.NewInt(1), veryBigNumber, key)
	if err := pool.AddRemote(tx); err != ErrTipVeryHigh {
		t.Error("expected", ErrTipVeryHigh, "got", err)
	}

	tx2 := dynamicFeeTx(0, 100, veryBigNumber, big.NewInt(1), key)
	if err := pool.AddRemote(tx2); err != ErrFeeCapVeryHigh {
		t.Error("expected", ErrFeeCapVeryHigh, "got", err)
	}
}

func TestTransactionChainFork(t *testing.T) {
	t.Parallel()

	pool, key := setupTxPool()
	defer pool.Stop()

	addr := crypto.PubkeyToAddress(key.PublicKey)
	resetState := func() {
		statedb, _ := state.New(common.Hash{}, state.NewDatabase(rawdb.NewMemoryDatabase()), nil)
		statedb.AddBalance(addr, big.NewInt(100000000000000))

		pool.chain = &testBlockChain{1000000, statedb, new(event.Feed)}
		<-pool.requestReset(nil, nil)
	}
	resetState()

	tx := transaction(0, 100000, key)
	if _, err := pool.add(tx, false); err != nil {
		t.Error("didn't expect error", err)
	}
	pool.removeTx(tx.Hash(), true)

	// reset the pool's internal state
	resetState()
	if _, err := pool.add(tx, false); err != nil {
		t.Error("didn't expect error", err)
	}
}

func TestTransactionDoubleNonce(t *testing.T) {
	t.Parallel()

	pool, key := setupTxPool()
	defer pool.Stop()

	addr := crypto.PubkeyToAddress(key.PublicKey)
	resetState := func() {
		statedb, _ := state.New(common.Hash{}, state.NewDatabase(rawdb.NewMemoryDatabase()), nil)
		statedb.AddBalance(addr, big.NewInt(100000000000000))

		pool.chain = &testBlockChain{1000000, statedb, new(event.Feed)}
		<-pool.requestReset(nil, nil)
	}
	resetState()

	signer := types.HomesteadSigner{}
	tx1, _ := types.SignTx(types.NewTransaction(0, common.Address{}, big.NewInt(100), 100000, big.NewInt(1), nil), signer, key)
	tx2, _ := types.SignTx(types.NewTransaction(0, common.Address{}, big.NewInt(100), 1000000, big.NewInt(2), nil), signer, key)
	tx3, _ := types.SignTx(types.NewTransaction(0, common.Address{}, big.NewInt(100), 1000000, big.NewInt(1), nil), signer, key)

	// Add the first two transaction, ensure higher priced stays only
	if replace, err := pool.add(tx1, false); err != nil || replace {
		t.Errorf("first transaction insert failed (%v) or reported replacement (%v)", err, replace)
	}
	if replace, err := pool.add(tx2, false); err != nil || !replace {
		t.Errorf("second transaction insert failed (%v) or not reported replacement (%v)", err, replace)
	}
	<-pool.requestPromoteExecutables(newAccountSet(signer, addr))
	if pool.pending[addr].Len() != 1 {
		t.Error("expected 1 pending transactions, got", pool.pending[addr].Len())
	}
	if tx := pool.pending[addr].txs.items[0]; tx.Hash() != tx2.Hash() {
		t.Errorf("transaction mismatch: have %x, want %x", tx.Hash(), tx2.Hash())
	}

	// Add the third transaction and ensure it's not saved (smaller price)
	pool.add(tx3, false)
	<-pool.requestPromoteExecutables(newAccountSet(signer, addr))
	if pool.pending[addr].Len() != 1 {
		t.Error("expected 1 pending transactions, got", pool.pending[addr].Len())
	}
	if tx := pool.pending[addr].txs.items[0]; tx.Hash() != tx2.Hash() {
		t.Errorf("transaction mismatch: have %x, want %x", tx.Hash(), tx2.Hash())
	}
	// Ensure the total transaction count is correct
	if pool.all.Count() != 1 {
		t.Error("expected 1 total transactions, got", pool.all.Count())
	}
}

func TestTransactionMissingNonce(t *testing.T) {
	t.Parallel()

	pool, key := setupTxPool()
	defer pool.Stop()

	addr := crypto.PubkeyToAddress(key.PublicKey)
	testAddBalance(pool, addr, big.NewInt(100000000000000))
	tx := transaction(1, 100000, key)
	if _, err := pool.add(tx, false); err != nil {
		t.Error("didn't expect error", err)
	}
	if len(pool.pending) != 0 {
		t.Error("expected 0 pending transactions, got", len(pool.pending))
	}
	if pool.queue[addr].Len() != 1 {
		t.Error("expected 1 queued transaction, got", pool.queue[addr].Len())
	}
	if pool.all.Count() != 1 {
		t.Error("expected 1 total transactions, got", pool.all.Count())
	}
}

func TestTransactionNonceRecovery(t *testing.T) {
	t.Parallel()

	const n = 10
	pool, key := setupTxPool()
	defer pool.Stop()

	addr := crypto.PubkeyToAddress(key.PublicKey)
	testSetNonce(pool, addr, n)
	testAddBalance(pool, addr, big.NewInt(100000000000000))
	<-pool.requestReset(nil, nil)

	tx := transaction(n, 100000, key)
	if err := pool.AddRemote(tx); err != nil {
		t.Error(err)
	}
	// simulate some weird re-order of transactions and missing nonce(s)
	testSetNonce(pool, addr, n-1)
	<-pool.requestReset(nil, nil)
	if fn := pool.Nonce(addr); fn != n-1 {
		t.Errorf("expected nonce to be %d, got %d", n-1, fn)
	}
}

// Tests that if an account runs out of funds, any pending and queued transactions
// are dropped.
func TestTransactionDropping(t *testing.T) {
	t.Parallel()

	// Create a test account and fund it
	pool, key := setupTxPool()
	defer pool.Stop()

	account := crypto.PubkeyToAddress(key.PublicKey)
	testAddBalance(pool, account, big.NewInt(1000))

	// Add some pending and some queued transactions
	var (
		tx0  = transaction(0, 100, key)
		tx1  = transaction(1, 200, key)
		tx2  = transaction(2, 300, key)
		tx10 = transaction(10, 100, key)
		tx11 = transaction(11, 200, key)
		tx12 = transaction(12, 300, key)
	)
	pool.all.Add(tx0, false)
	pool.priced.Put(tx0, false)
	pool.promoteTx(account, tx0.Hash(), tx0)

	pool.all.Add(tx1, false)
	pool.priced.Put(tx1, false)
	pool.promoteTx(account, tx1.Hash(), tx1)

	pool.all.Add(tx2, false)
	pool.priced.Put(tx2, false)
	pool.promoteTx(account, tx2.Hash(), tx2)

	pool.enqueueTx(tx10.Hash(), tx10, false, true)
	pool.enqueueTx(tx11.Hash(), tx11, false, true)
	pool.enqueueTx(tx12.Hash(), tx12, false, true)

	// Check that pre and post validations leave the pool as is
	if pool.pending[account].Len() != 3 {
		t.Errorf("pending transaction mismatch: have %d, want %d", pool.pending[account].Len(), 3)
	}
	if pool.queue[account].Len() != 3 {
		t.Errorf("queued transaction mismatch: have %d, want %d", pool.queue[account].Len(), 3)
	}
	if pool.all.Count() != 6 {
		t.Errorf("total transaction mismatch: have %d, want %d", pool.all.Count(), 6)
	}
	<-pool.requestReset(nil, nil)
	if pool.pending[account].Len() != 3 {
		t.Errorf("pending transaction mismatch: have %d, want %d", pool.pending[account].Len(), 3)
	}
	if pool.queue[account].Len() != 3 {
		t.Errorf("queued transaction mismatch: have %d, want %d", pool.queue[account].Len(), 3)
	}
	if pool.all.Count() != 6 {
		t.Errorf("total transaction mismatch: have %d, want %d", pool.all.Count(), 6)
	}
	// Reduce the balance of the account, and check that invalidated transactions are dropped
	testAddBalance(pool, account, big.NewInt(-650))
	<-pool.requestReset(nil, nil)

	if _, ok := pool.pending[account].txs.items[tx0.Nonce()]; !ok {
		t.Errorf("funded pending transaction missing: %v", tx0)
	}
	if _, ok := pool.pending[account].txs.items[tx1.Nonce()]; !ok {
		t.Errorf("funded pending transaction missing: %v", tx0)
	}
	if _, ok := pool.pending[account].txs.items[tx2.Nonce()]; ok {
		t.Errorf("out-of-fund pending transaction present: %v", tx1)
	}
	if _, ok := pool.queue[account].txs.items[tx10.Nonce()]; !ok {
		t.Errorf("funded queued transaction missing: %v", tx10)
	}
	if _, ok := pool.queue[account].txs.items[tx11.Nonce()]; !ok {
		t.Errorf("funded queued transaction missing: %v", tx10)
	}
	if _, ok := pool.queue[account].txs.items[tx12.Nonce()]; ok {
		t.Errorf("out-of-fund queued transaction present: %v", tx11)
	}
	if pool.all.Count() != 4 {
		t.Errorf("total transaction mismatch: have %d, want %d", pool.all.Count(), 4)
	}
	// Reduce the block gas limit, check that invalidated transactions are dropped
	atomic.StoreUint64(&pool.chain.(*testBlockChain).gasLimit, 100)
	<-pool.requestReset(nil, nil)

	if _, ok := pool.pending[account].txs.items[tx0.Nonce()]; !ok {
		t.Errorf("funded pending transaction missing: %v", tx0)
	}
	if _, ok := pool.pending[account].txs.items[tx1.Nonce()]; ok {
		t.Errorf("over-gased pending transaction present: %v", tx1)
	}
	if _, ok := pool.queue[account].txs.items[tx10.Nonce()]; !ok {
		t.Errorf("funded queued transaction missing: %v", tx10)
	}
	if _, ok := pool.queue[account].txs.items[tx11.Nonce()]; ok {
		t.Errorf("over-gased queued transaction present: %v", tx11)
	}
	if pool.all.Count() != 2 {
		t.Errorf("total transaction mismatch: have %d, want %d", pool.all.Count(), 2)
	}
}

// Tests that if a transaction is dropped from the current pending pool (e.g. out
// of fund), all consecutive (still valid, but not executable) transactions are
// postponed back into the future queue to prevent broadcasting them.
func TestTransactionPostponing(t *testing.T) {
	t.Parallel()

	// Create the pool to test the postponing with
	statedb, _ := state.New(common.Hash{}, state.NewDatabase(rawdb.NewMemoryDatabase()), nil)
	blockchain := &testBlockChain{1000000, statedb, new(event.Feed)}

	pool := NewTxPool(testTxPoolConfig, params.TestChainConfig, blockchain)
	defer pool.Stop()

	// Create two test accounts to produce different gap profiles with
	keys := make([]*ecdsa.PrivateKey, 2)
	accs := make([]common.Address, len(keys))

	for i := 0; i < len(keys); i++ {
		keys[i], _ = crypto.GenerateKey()
		accs[i] = crypto.PubkeyToAddress(keys[i].PublicKey)

		testAddBalance(pool, crypto.PubkeyToAddress(keys[i].PublicKey), big.NewInt(50100))
	}
	// Add a batch consecutive pending transactions for validation
	txs := []*types.Transaction{}
	for i, key := range keys {

		for j := 0; j < 100; j++ {
			var tx *types.Transaction
			if (i+j)%2 == 0 {
				tx = transaction(uint64(j), 25000, key)
			} else {
				tx = transaction(uint64(j), 50000, key)
			}
			txs = append(txs, tx)
		}
	}
	for i, err := range pool.AddRemotesSync(txs) {
		if err != nil {
			t.Fatalf("tx %d: failed to add transactions: %v", i, err)
		}
	}
	// Check that pre and post validations leave the pool as is
	if pending := pool.pending[accs[0]].Len() + pool.pending[accs[1]].Len(); pending != len(txs) {
		t.Errorf("pending transaction mismatch: have %d, want %d", pending, len(txs))
	}
	if len(pool.queue) != 0 {
		t.Errorf("queued accounts mismatch: have %d, want %d", len(pool.queue), 0)
	}
	if pool.all.Count() != len(txs) {
		t.Errorf("total transaction mismatch: have %d, want %d", pool.all.Count(), len(txs))
	}
	<-pool.requestReset(nil, nil)
	if pending := pool.pending[accs[0]].Len() + pool.pending[accs[1]].Len(); pending != len(txs) {
		t.Errorf("pending transaction mismatch: have %d, want %d", pending, len(txs))
	}
	if len(pool.queue) != 0 {
		t.Errorf("queued accounts mismatch: have %d, want %d", len(pool.queue), 0)
	}
	if pool.all.Count() != len(txs) {
		t.Errorf("total transaction mismatch: have %d, want %d", pool.all.Count(), len(txs))
	}
	// Reduce the balance of the account, and check that transactions are reorganised
	for _, addr := range accs {
		testAddBalance(pool, addr, big.NewInt(-1))
	}
	<-pool.requestReset(nil, nil)

	// The first account's first transaction remains valid, check that subsequent
	// ones are either filtered out, or queued up for later.
	if _, ok := pool.pending[accs[0]].txs.items[txs[0].Nonce()]; !ok {
		t.Errorf("tx %d: valid and funded transaction missing from pending pool: %v", 0, txs[0])
	}
	if _, ok := pool.queue[accs[0]].txs.items[txs[0].Nonce()]; ok {
		t.Errorf("tx %d: valid and funded transaction present in future queue: %v", 0, txs[0])
	}
	for i, tx := range txs[1:100] {
		if i%2 == 1 {
			if _, ok := pool.pending[accs[0]].txs.items[tx.Nonce()]; ok {
				t.Errorf("tx %d: valid but future transaction present in pending pool: %v", i+1, tx)
			}
			if _, ok := pool.queue[accs[0]].txs.items[tx.Nonce()]; !ok {
				t.Errorf("tx %d: valid but future transaction missing from future queue: %v", i+1, tx)
			}
		} else {
			if _, ok := pool.pending[accs[0]].txs.items[tx.Nonce()]; ok {
				t.Errorf("tx %d: out-of-fund transaction present in pending pool: %v", i+1, tx)
			}
			if _, ok := pool.queue[accs[0]].txs.items[tx.Nonce()]; ok {
				t.Errorf("tx %d: out-of-fund transaction present in future queue: %v", i+1, tx)
			}
		}
	}
	// The second account's first transaction got invalid, check that all transactions
	// are either filtered out, or queued up for later.
	if pool.pending[accs[1]] != nil {
		t.Errorf("invalidated account still has pending transactions")
	}
	for i, tx := range txs[100:] {
		if i%2 == 1 {
			if _, ok := pool.queue[accs[1]].txs.items[tx.Nonce()]; !ok {
				t.Errorf("tx %d: valid but future transaction missing from future queue: %v", 100+i, tx)
			}
		} else {
			if _, ok := pool.queue[accs[1]].txs.items[tx.Nonce()]; ok {
				t.Errorf("tx %d: out-of-fund transaction present in future queue: %v", 100+i, tx)
			}
		}
	}
	if pool.all.Count() != len(txs)/2 {
		t.Errorf("total transaction mismatch: have %d, want %d", pool.all.Count(), len(txs)/2)
	}
}

// Tests that if the transaction pool has both executable and non-executable
// transactions from an origin account, filling the nonce gap moves all queued
// ones into the pending pool.
func TestTransactionGapFilling(t *testing.T) {
	t.Parallel()

	// Create a test account and fund it
	pool, key := setupTxPool()
	defer pool.Stop()

	account := crypto.PubkeyToAddress(key.PublicKey)
	testAddBalance(pool, account, big.NewInt(1000000))

	// Keep track of transaction events to ensure all executables get announced
	events := make(chan NewTxsEvent, testTxPoolConfig.AccountQueue+5)
	sub := pool.txFeed.Subscribe(events)
	defer sub.Unsubscribe()

	// Create a pending and a queued transaction with a nonce-gap in between
	pool.AddRemotesSync([]*types.Transaction{
		transaction(0, 100000, key),
		transaction(2, 100000, key),
	})
	pending, queued := pool.Stats()
	if pending != 1 {
		t.Fatalf("pending transactions mismatched: have %d, want %d", pending, 1)
	}
	if queued != 1 {
		t.Fatalf("queued transactions mismatched: have %d, want %d", queued, 1)
	}
	if err := validateEvents(events, 1); err != nil {
		t.Fatalf("original event firing failed: %v", err)
	}
	if err := validateTxPoolInternals(pool); err != nil {
		t.Fatalf("pool internal state corrupted: %v", err)
	}
	// Fill the nonce gap and ensure all transactions become pending
	if err := pool.addRemoteSync(transaction(1, 100000, key)); err != nil {
		t.Fatalf("failed to add gapped transaction: %v", err)
	}
	pending, queued = pool.Stats()
	if pending != 3 {
		t.Fatalf("pending transactions mismatched: have %d, want %d", pending, 3)
	}
	if queued != 0 {
		t.Fatalf("queued transactions mismatched: have %d, want %d", queued, 0)
	}
	if err := validateEvents(events, 2); err != nil {
		t.Fatalf("gap-filling event firing failed: %v", err)
	}
	if err := validateTxPoolInternals(pool); err != nil {
		t.Fatalf("pool internal state corrupted: %v", err)
	}
}

// Tests that if the transaction count belonging to a single account goes above
// some threshold, the higher transactions are dropped to prevent DOS attacks.
func TestTransactionQueueAccountLimiting(t *testing.T) {
	t.Parallel()

	// Create a test account and fund it
	pool, key := setupTxPool()
	defer pool.Stop()

	account := crypto.PubkeyToAddress(key.PublicKey)
	testAddBalance(pool, account, big.NewInt(1000000))

	// Keep queuing up transactions and make sure all above a limit are dropped
	for i := uint64(1); i <= testTxPoolConfig.AccountQueue+5; i++ {
		if err := pool.addRemoteSync(transaction(i, 100000, key)); err != nil {
			t.Fatalf("tx %d: failed to add transaction: %v", i, err)
		}
		if len(pool.pending) != 0 {
			t.Errorf("tx %d: pending pool size mismatch: have %d, want %d", i, len(pool.pending), 0)
		}
		if i <= testTxPoolConfig.AccountQueue {
			if pool.queue[account].Len() != int(i) {
				t.Errorf("tx %d: queue size mismatch: have %d, want %d", i, pool.queue[account].Len(), i)
			}
		} else {
			if pool.queue[account].Len() != int(testTxPoolConfig.AccountQueue) {
				t.Errorf("tx %d: queue limit mismatch: have %d, want %d", i, pool.queue[account].Len(), testTxPoolConfig.AccountQueue)
			}
		}
	}
	if pool.all.Count() != int(testTxPoolConfig.AccountQueue) {
		t.Errorf("total transaction mismatch: have %d, want %d", pool.all.Count(), testTxPoolConfig.AccountQueue)
	}
}

// Tests that if the transaction count belonging to multiple accounts go above
// some threshold, the higher transactions are dropped to prevent DOS attacks.
//
// This logic should not hold for local transactions, unless the local tracking
// mechanism is disabled.
func TestTransactionQueueGlobalLimiting(t *testing.T) {
	testTransactionQueueGlobalLimiting(t, false)
}
func TestTransactionQueueGlobalLimitingNoLocals(t *testing.T) {
	testTransactionQueueGlobalLimiting(t, true)
}

func testTransactionQueueGlobalLimiting(t *testing.T, nolocals bool) {
	t.Parallel()

	// Create the pool to test the limit enforcement with
	statedb, _ := state.New(common.Hash{}, state.NewDatabase(rawdb.NewMemoryDatabase()), nil)
	blockchain := &testBlockChain{1000000, statedb, new(event.Feed)}

	config := testTxPoolConfig
	config.NoLocals = nolocals
	config.GlobalQueue = config.AccountQueue*3 - 1 // reduce the queue limits to shorten test time (-1 to make it non divisible)

	pool := NewTxPool(config, params.TestChainConfig, blockchain)
	defer pool.Stop()

	// Create a number of test accounts and fund them (last one will be the local)
	keys := make([]*ecdsa.PrivateKey, 5)
	for i := 0; i < len(keys); i++ {
		keys[i], _ = crypto.GenerateKey()
		testAddBalance(pool, crypto.PubkeyToAddress(keys[i].PublicKey), big.NewInt(1000000))
	}
	local := keys[len(keys)-1]

	// Generate and queue a batch of transactions
	nonces := make(map[common.Address]uint64)

	txs := make(types.Transactions, 0, 3*config.GlobalQueue)
	for len(txs) < cap(txs) {
		key := keys[rand.Intn(len(keys)-1)] // skip adding transactions with the local account
		addr := crypto.PubkeyToAddress(key.PublicKey)

		txs = append(txs, transaction(nonces[addr]+1, 100000, key))
		nonces[addr]++
	}
	// Import the batch and verify that limits have been enforced
	pool.AddRemotesSync(txs)

	queued := 0
	for addr, list := range pool.queue {
		if list.Len() > int(config.AccountQueue) {
			t.Errorf("addr %x: queued accounts overflown allowance: %d > %d", addr, list.Len(), config.AccountQueue)
		}
		queued += list.Len()
	}
	if queued > int(config.GlobalQueue) {
		t.Fatalf("total transactions overflow allowance: %d > %d", queued, config.GlobalQueue)
	}
	// Generate a batch of transactions from the local account and import them
	txs = txs[:0]
	for i := uint64(0); i < 3*config.GlobalQueue; i++ {
		txs = append(txs, transaction(i+1, 100000, local))
	}
	pool.AddLocals(txs)

	// If locals are disabled, the previous eviction algorithm should apply here too
	if nolocals {
		queued := 0
		for addr, list := range pool.queue {
			if list.Len() > int(config.AccountQueue) {
				t.Errorf("addr %x: queued accounts overflown allowance: %d > %d", addr, list.Len(), config.AccountQueue)
			}
			queued += list.Len()
		}
		if queued > int(config.GlobalQueue) {
			t.Fatalf("total transactions overflow allowance: %d > %d", queued, config.GlobalQueue)
		}
	} else {
		// Local exemptions are enabled, make sure the local account owned the queue
		if len(pool.queue) != 1 {
			t.Errorf("multiple accounts in queue: have %v, want %v", len(pool.queue), 1)
		}
		// Also ensure no local transactions are ever dropped, even if above global limits
		if queued := pool.queue[crypto.PubkeyToAddress(local.PublicKey)].Len(); uint64(queued) != 3*config.GlobalQueue {
			t.Fatalf("local account queued transaction count mismatch: have %v, want %v", queued, 3*config.GlobalQueue)
		}
	}
}

// Tests that if an account remains idle for a prolonged amount of time, any
// non-executable transactions queued up are dropped to prevent wasting resources
// on shuffling them around.
//
// This logic should not hold for local transactions, unless the local tracking
// mechanism is disabled.
func TestTransactionQueueTimeLimiting(t *testing.T) {
	testTransactionQueueTimeLimiting(t, false)
}
func TestTransactionQueueTimeLimitingNoLocals(t *testing.T) {
	testTransactionQueueTimeLimiting(t, true)
}

func testTransactionQueueTimeLimiting(t *testing.T, nolocals bool) {
	// Reduce the eviction interval to a testable amount
	defer func(old time.Duration) { evictionInterval = old }(evictionInterval)
	evictionInterval = time.Millisecond * 100

	// Create the pool to test the non-expiration enforcement
	statedb, _ := state.New(common.Hash{}, state.NewDatabase(rawdb.NewMemoryDatabase()), nil)
	blockchain := &testBlockChain{1000000, statedb, new(event.Feed)}

	config := testTxPoolConfig
	config.Lifetime = time.Second
	config.NoLocals = nolocals

	pool := NewTxPool(config, params.TestChainConfig, blockchain)
	defer pool.Stop()

	// Create two test accounts to ensure remotes expire but locals do not
	local, _ := crypto.GenerateKey()
	remote, _ := crypto.GenerateKey()

	testAddBalance(pool, crypto.PubkeyToAddress(local.PublicKey), big.NewInt(1000000000))
	testAddBalance(pool, crypto.PubkeyToAddress(remote.PublicKey), big.NewInt(1000000000))

	// Add the two transactions and ensure they both are queued up
	if err := pool.AddLocal(pricedTransaction(1, 100000, big.NewInt(1), local)); err != nil {
		t.Fatalf("failed to add local transaction: %v", err)
	}
	if err := pool.AddRemote(pricedTransaction(1, 100000, big.NewInt(1), remote)); err != nil {
		t.Fatalf("failed to add remote transaction: %v", err)
	}
	pending, queued := pool.Stats()
	if pending != 0 {
		t.Fatalf("pending transactions mismatched: have %d, want %d", pending, 0)
	}
	if queued != 2 {
		t.Fatalf("queued transactions mismatched: have %d, want %d", queued, 2)
	}
	if err := validateTxPoolInternals(pool); err != nil {
		t.Fatalf("pool internal state corrupted: %v", err)
	}

	// Allow the eviction interval to run
	time.Sleep(2 * evictionInterval)

	// Transactions should not be evicted from the queue yet since lifetime duration has not passed
	pending, queued = pool.Stats()
	if pending != 0 {
		t.Fatalf("pending transactions mismatched: have %d, want %d", pending, 0)
	}
	if queued != 2 {
		t.Fatalf("queued transactions mismatched: have %d, want %d", queued, 2)
	}
	if err := validateTxPoolInternals(pool); err != nil {
		t.Fatalf("pool internal state corrupted: %v", err)
	}

	// Wait a bit for eviction to run and clean up any leftovers, and ensure only the local remains
	time.Sleep(2 * config.Lifetime)

	pending, queued = pool.Stats()
	if pending != 0 {
		t.Fatalf("pending transactions mismatched: have %d, want %d", pending, 0)
	}
	if nolocals {
		if queued != 0 {
			t.Fatalf("queued transactions mismatched: have %d, want %d", queued, 0)
		}
	} else {
		if queued != 1 {
			t.Fatalf("queued transactions mismatched: have %d, want %d", queued, 1)
		}
	}
	if err := validateTxPoolInternals(pool); err != nil {
		t.Fatalf("pool internal state corrupted: %v", err)
	}

	// remove current transactions and increase nonce to prepare for a reset and cleanup
	statedb.SetNonce(crypto.PubkeyToAddress(remote.PublicKey), 2)
	statedb.SetNonce(crypto.PubkeyToAddress(local.PublicKey), 2)
	<-pool.requestReset(nil, nil)

	// make sure queue, pending are cleared
	pending, queued = pool.Stats()
	if pending != 0 {
		t.Fatalf("pending transactions mismatched: have %d, want %d", pending, 0)
	}
	if queued != 0 {
		t.Fatalf("queued transactions mismatched: have %d, want %d", queued, 0)
	}
	if err := validateTxPoolInternals(pool); err != nil {
		t.Fatalf("pool internal state corrupted: %v", err)
	}

	// Queue gapped transactions
	if err := pool.AddLocal(pricedTransaction(4, 100000, big.NewInt(1), local)); err != nil {
		t.Fatalf("failed to add remote transaction: %v", err)
	}
	if err := pool.addRemoteSync(pricedTransaction(4, 100000, big.NewInt(1), remote)); err != nil {
		t.Fatalf("failed to add remote transaction: %v", err)
	}
	time.Sleep(5 * evictionInterval) // A half lifetime pass

	// Queue executable transactions, the life cycle should be restarted.
	if err := pool.AddLocal(pricedTransaction(2, 100000, big.NewInt(1), local)); err != nil {
		t.Fatalf("failed to add remote transaction: %v", err)
	}
	if err := pool.addRemoteSync(pricedTransaction(2, 100000, big.NewInt(1), remote)); err != nil {
		t.Fatalf("failed to add remote transaction: %v", err)
	}
	time.Sleep(6 * evictionInterval)

	// All gapped transactions shouldn't be kicked out
	pending, queued = pool.Stats()
	if pending != 2 {
		t.Fatalf("pending transactions mismatched: have %d, want %d", pending, 2)
	}
	if queued != 2 {
		t.Fatalf("queued transactions mismatched: have %d, want %d", queued, 3)
	}
	if err := validateTxPoolInternals(pool); err != nil {
		t.Fatalf("pool internal state corrupted: %v", err)
	}

	// The whole life time pass after last promotion, kick out stale transactions
	time.Sleep(2 * config.Lifetime)
	pending, queued = pool.Stats()
	if pending != 2 {
		t.Fatalf("pending transactions mismatched: have %d, want %d", pending, 2)
	}
	if nolocals {
		if queued != 0 {
			t.Fatalf("queued transactions mismatched: have %d, want %d", queued, 0)
		}
	} else {
		if queued != 1 {
			t.Fatalf("queued transactions mismatched: have %d, want %d", queued, 1)
		}
	}
	if err := validateTxPoolInternals(pool); err != nil {
		t.Fatalf("pool internal state corrupted: %v", err)
	}
}

// Tests that even if the transaction count belonging to a single account goes
// above some threshold, as long as the transactions are executable, they are
// accepted.
func TestTransactionPendingLimiting(t *testing.T) {
	t.Parallel()

	// Create a test account and fund it
	pool, key := setupTxPool()
	defer pool.Stop()

	account := crypto.PubkeyToAddress(key.PublicKey)
	testAddBalance(pool, account, big.NewInt(1000000))

	// Keep track of transaction events to ensure all executables get announced
	events := make(chan NewTxsEvent, testTxPoolConfig.AccountQueue+5)
	sub := pool.txFeed.Subscribe(events)
	defer sub.Unsubscribe()

	// Keep queuing up transactions and make sure all above a limit are dropped
	for i := uint64(0); i < testTxPoolConfig.AccountQueue+5; i++ {
		if err := pool.addRemoteSync(transaction(i, 100000, key)); err != nil {
			t.Fatalf("tx %d: failed to add transaction: %v", i, err)
		}
		if pool.pending[account].Len() != int(i)+1 {
			t.Errorf("tx %d: pending pool size mismatch: have %d, want %d", i, pool.pending[account].Len(), i+1)
		}
		if len(pool.queue) != 0 {
			t.Errorf("tx %d: queue size mismatch: have %d, want %d", i, pool.queue[account].Len(), 0)
		}
	}
	if pool.all.Count() != int(testTxPoolConfig.AccountQueue+5) {
		t.Errorf("total transaction mismatch: have %d, want %d", pool.all.Count(), testTxPoolConfig.AccountQueue+5)
	}
	if err := validateEvents(events, int(testTxPoolConfig.AccountQueue+5)); err != nil {
		t.Fatalf("event firing failed: %v", err)
	}
	if err := validateTxPoolInternals(pool); err != nil {
		t.Fatalf("pool internal state corrupted: %v", err)
	}
}

// Tests that if the transaction count belonging to multiple accounts go above
// some hard threshold, the higher transactions are dropped to prevent DOS
// attacks.
func TestTransactionPendingGlobalLimiting(t *testing.T) {
	t.Parallel()

	// Create the pool to test the limit enforcement with
	statedb, _ := state.New(common.Hash{}, state.NewDatabase(rawdb.NewMemoryDatabase()), nil)
	blockchain := &testBlockChain{1000000, statedb, new(event.Feed)}

	config := testTxPoolConfig
	config.GlobalSlots = config.AccountSlots * 10

	pool := NewTxPool(config, params.TestChainConfig, blockchain)
	defer pool.Stop()

	// Create a number of test accounts and fund them
	keys := make([]*ecdsa.PrivateKey, 5)
	for i := 0; i < len(keys); i++ {
		keys[i], _ = crypto.GenerateKey()
		testAddBalance(pool, crypto.PubkeyToAddress(keys[i].PublicKey), big.NewInt(1000000))
	}
	// Generate and queue a batch of transactions
	nonces := make(map[common.Address]uint64)

	txs := types.Transactions{}
	for _, key := range keys {
		addr := crypto.PubkeyToAddress(key.PublicKey)
		for j := 0; j < int(config.GlobalSlots)/len(keys)*2; j++ {
			txs = append(txs, transaction(nonces[addr], 100000, key))
			nonces[addr]++
		}
	}
	// Import the batch and verify that limits have been enforced
	pool.AddRemotesSync(txs)

	pending := 0
	for _, list := range pool.pending {
		pending += list.Len()
	}
	if pending > int(config.GlobalSlots) {
		t.Fatalf("total pending transactions overflow allowance: %d > %d", pending, config.GlobalSlots)
	}
	if err := validateTxPoolInternals(pool); err != nil {
		t.Fatalf("pool internal state corrupted: %v", err)
	}
}

// Test the limit on transaction size is enforced correctly.
// This test verifies every transaction having allowed size
// is added to the pool, and longer transactions are rejected.
func TestTransactionAllowedTxSize(t *testing.T) {
	t.Parallel()

	// Create a test account and fund it
	pool, key := setupTxPool()
	defer pool.Stop()

	account := crypto.PubkeyToAddress(key.PublicKey)
	testAddBalance(pool, account, big.NewInt(1000000000))

	// Compute maximal data size for transactions (lower bound).
	//
	// It is assumed the fields in the transaction (except of the data) are:
	//   - nonce     <= 32 bytes
	//   - gasPrice  <= 32 bytes
	//   - gasLimit  <= 32 bytes
	//   - recipient == 20 bytes
	//   - value     <= 32 bytes
	//   - signature == 65 bytes
	// All those fields are summed up to at most 213 bytes.
	baseSize := uint64(213)
	dataSize := txMaxSize - baseSize

	// Try adding a transaction with maximal allowed size
	tx := pricedDataTransaction(0, pool.currentMaxGas, big.NewInt(1), key, dataSize)
	if err := pool.addRemoteSync(tx); err != nil {
		t.Fatalf("failed to add transaction of size %d, close to maximal: %v", int(tx.Size()), err)
	}
	// Try adding a transaction with random allowed size
	if err := pool.addRemoteSync(pricedDataTransaction(1, pool.currentMaxGas, big.NewInt(1), key, uint64(rand.Intn(int(dataSize))))); err != nil {
		t.Fatalf("failed to add transaction of random allowed size: %v", err)
	}
	// Try adding a transaction of minimal not allowed size
	if err := pool.addRemoteSync(pricedDataTransaction(2, pool.currentMaxGas, big.NewInt(1), key, txMaxSize)); err == nil {
		t.Fatalf("expected rejection on slightly oversize transaction")
	}
	// Try adding a transaction of random not allowed size
	if err := pool.addRemoteSync(pricedDataTransaction(2, pool.currentMaxGas, big.NewInt(1), key, dataSize+1+uint64(rand.Intn(10*txMaxSize)))); err == nil {
		t.Fatalf("expected rejection on oversize transaction")
	}
	// Run some sanity checks on the pool internals
	pending, queued := pool.Stats()
	if pending != 2 {
		t.Fatalf("pending transactions mismatched: have %d, want %d", pending, 2)
	}
	if queued != 0 {
		t.Fatalf("queued transactions mismatched: have %d, want %d", queued, 0)
	}
	if err := validateTxPoolInternals(pool); err != nil {
		t.Fatalf("pool internal state corrupted: %v", err)
	}
}

// Tests that if transactions start being capped, transactions are also removed from 'all'
func TestTransactionCapClearsFromAll(t *testing.T) {
	t.Parallel()

	// Create the pool to test the limit enforcement with
	statedb, _ := state.New(common.Hash{}, state.NewDatabase(rawdb.NewMemoryDatabase()), nil)
	blockchain := &testBlockChain{1000000, statedb, new(event.Feed)}

	config := testTxPoolConfig
	config.AccountSlots = 2
	config.AccountQueue = 2
	config.GlobalSlots = 8

	pool := NewTxPool(config, params.TestChainConfig, blockchain)
	defer pool.Stop()

	// Create a number of test accounts and fund them
	key, _ := crypto.GenerateKey()
	addr := crypto.PubkeyToAddress(key.PublicKey)
	testAddBalance(pool, addr, big.NewInt(1000000))

	txs := types.Transactions{}
	for j := 0; j < int(config.GlobalSlots)*2; j++ {
		txs = append(txs, transaction(uint64(j), 100000, key))
	}
	// Import the batch and verify that limits have been enforced
	pool.AddRemotes(txs)
	if err := validateTxPoolInternals(pool); err != nil {
		t.Fatalf("pool internal state corrupted: %v", err)
	}
}

// Tests that if the transaction count belonging to multiple accounts go above
// some hard threshold, if they are under the minimum guaranteed slot count then
// the transactions are still kept.
func TestTransactionPendingMinimumAllowance(t *testing.T) {
	t.Parallel()

	// Create the pool to test the limit enforcement with
	statedb, _ := state.New(common.Hash{}, state.NewDatabase(rawdb.NewMemoryDatabase()), nil)
	blockchain := &testBlockChain{1000000, statedb, new(event.Feed)}

	config := testTxPoolConfig
	config.GlobalSlots = 1

	pool := NewTxPool(config, params.TestChainConfig, blockchain)
	defer pool.Stop()

	// Create a number of test accounts and fund them
	keys := make([]*ecdsa.PrivateKey, 5)
	for i := 0; i < len(keys); i++ {
		keys[i], _ = crypto.GenerateKey()
		testAddBalance(pool, crypto.PubkeyToAddress(keys[i].PublicKey), big.NewInt(1000000))
	}
	// Generate and queue a batch of transactions
	nonces := make(map[common.Address]uint64)

	txs := types.Transactions{}
	for _, key := range keys {
		addr := crypto.PubkeyToAddress(key.PublicKey)
		for j := 0; j < int(config.AccountSlots)*2; j++ {
			txs = append(txs, transaction(nonces[addr], 100000, key))
			nonces[addr]++
		}
	}
	// Import the batch and verify that limits have been enforced
	pool.AddRemotesSync(txs)

	for addr, list := range pool.pending {
		if list.Len() != int(config.AccountSlots) {
			t.Errorf("addr %x: total pending transactions mismatch: have %d, want %d", addr, list.Len(), config.AccountSlots)
		}
	}
	if err := validateTxPoolInternals(pool); err != nil {
		t.Fatalf("pool internal state corrupted: %v", err)
	}
}

// Tests that setting the transaction pool gas price to a higher value correctly
// discards everything cheaper than that and moves any gapped transactions back
// from the pending pool to the queue.
//
// Note, local transactions are never allowed to be dropped.
func TestTransactionPoolRepricing(t *testing.T) {
	t.Parallel()

	// Create the pool to test the pricing enforcement with
	statedb, _ := state.New(common.Hash{}, state.NewDatabase(rawdb.NewMemoryDatabase()), nil)
	blockchain := &testBlockChain{1000000, statedb, new(event.Feed)}

	pool := NewTxPool(testTxPoolConfig, params.TestChainConfig, blockchain)
	defer pool.Stop()

	// Keep track of transaction events to ensure all executables get announced
	events := make(chan NewTxsEvent, 32)
	sub := pool.txFeed.Subscribe(events)
	defer sub.Unsubscribe()

	// Create a number of test accounts and fund them
	keys := make([]*ecdsa.PrivateKey, 4)
	for i := 0; i < len(keys); i++ {
		keys[i], _ = crypto.GenerateKey()
		testAddBalance(pool, crypto.PubkeyToAddress(keys[i].PublicKey), big.NewInt(1000000))
	}
	// Generate and queue a batch of transactions, both pending and queued
	txs := types.Transactions{}

	txs = append(txs, pricedTransaction(0, 100000, big.NewInt(2), keys[0]))
	txs = append(txs, pricedTransaction(1, 100000, big.NewInt(1), keys[0]))
	txs = append(txs, pricedTransaction(2, 100000, big.NewInt(2), keys[0]))

	txs = append(txs, pricedTransaction(0, 100000, big.NewInt(1), keys[1]))
	txs = append(txs, pricedTransaction(1, 100000, big.NewInt(2), keys[1]))
	txs = append(txs, pricedTransaction(2, 100000, big.NewInt(2), keys[1]))

	txs = append(txs, pricedTransaction(1, 100000, big.NewInt(2), keys[2]))
	txs = append(txs, pricedTransaction(2, 100000, big.NewInt(1), keys[2]))
	txs = append(txs, pricedTransaction(3, 100000, big.NewInt(2), keys[2]))

	ltx := pricedTransaction(0, 100000, big.NewInt(1), keys[3])

	// Import the batch and that both pending and queued transactions match up
	pool.AddRemotesSync(txs)
	pool.AddLocal(ltx)

	pending, queued := pool.Stats()
	if pending != 7 {
		t.Fatalf("pending transactions mismatched: have %d, want %d", pending, 7)
	}
	if queued != 3 {
		t.Fatalf("queued transactions mismatched: have %d, want %d", queued, 3)
	}
	if err := validateEvents(events, 7); err != nil {
		t.Fatalf("original event firing failed: %v", err)
	}
	if err := validateTxPoolInternals(pool); err != nil {
		t.Fatalf("pool internal state corrupted: %v", err)
	}
	// Reprice the pool and check that underpriced transactions get dropped
	pool.SetGasPrice(big.NewInt(2))

	pending, queued = pool.Stats()
	if pending != 2 {
		t.Fatalf("pending transactions mismatched: have %d, want %d", pending, 2)
	}
	if queued != 5 {
		t.Fatalf("queued transactions mismatched: have %d, want %d", queued, 5)
	}
	if err := validateEvents(events, 0); err != nil {
		t.Fatalf("reprice event firing failed: %v", err)
	}
	if err := validateTxPoolInternals(pool); err != nil {
		t.Fatalf("pool internal state corrupted: %v", err)
	}
	// Check that we can't add the old transactions back
	if err := pool.AddRemote(pricedTransaction(1, 100000, big.NewInt(1), keys[0])); err != ErrUnderpriced {
		t.Fatalf("adding underpriced pending transaction error mismatch: have %v, want %v", err, ErrUnderpriced)
	}
	if err := pool.AddRemote(pricedTransaction(0, 100000, big.NewInt(1), keys[1])); err != ErrUnderpriced {
		t.Fatalf("adding underpriced pending transaction error mismatch: have %v, want %v", err, ErrUnderpriced)
	}
	if err := pool.AddRemote(pricedTransaction(2, 100000, big.NewInt(1), keys[2])); err != ErrUnderpriced {
		t.Fatalf("adding underpriced queued transaction error mismatch: have %v, want %v", err, ErrUnderpriced)
	}
	if err := validateEvents(events, 0); err != nil {
		t.Fatalf("post-reprice event firing failed: %v", err)
	}
	if err := validateTxPoolInternals(pool); err != nil {
		t.Fatalf("pool internal state corrupted: %v", err)
	}
	// However we can add local underpriced transactions
	tx := pricedTransaction(1, 100000, big.NewInt(1), keys[3])
	if err := pool.AddLocal(tx); err != nil {
		t.Fatalf("failed to add underpriced local transaction: %v", err)
	}
	if pending, _ = pool.Stats(); pending != 3 {
		t.Fatalf("pending transactions mismatched: have %d, want %d", pending, 3)
	}
	if err := validateEvents(events, 1); err != nil {
		t.Fatalf("post-reprice local event firing failed: %v", err)
	}
	if err := validateTxPoolInternals(pool); err != nil {
		t.Fatalf("pool internal state corrupted: %v", err)
	}
	// And we can fill gaps with properly priced transactions
	if err := pool.AddRemote(pricedTransaction(1, 100000, big.NewInt(2), keys[0])); err != nil {
		t.Fatalf("failed to add pending transaction: %v", err)
	}
	if err := pool.AddRemote(pricedTransaction(0, 100000, big.NewInt(2), keys[1])); err != nil {
		t.Fatalf("failed to add pending transaction: %v", err)
	}
	if err := pool.AddRemote(pricedTransaction(2, 100000, big.NewInt(2), keys[2])); err != nil {
		t.Fatalf("failed to add queued transaction: %v", err)
	}
	if err := validateEvents(events, 5); err != nil {
		t.Fatalf("post-reprice event firing failed: %v", err)
	}
	if err := validateTxPoolInternals(pool); err != nil {
		t.Fatalf("pool internal state corrupted: %v", err)
	}
}

// Tests that setting the transaction pool gas price to a higher value correctly
// discards everything cheaper (legacy & dynamic fee) than that and moves any
// gapped transactions back from the pending pool to the queue.
//
// Note, local transactions are never allowed to be dropped.
func TestTransactionPoolRepricingDynamicFee(t *testing.T) {
	t.Parallel()

	// Create the pool to test the pricing enforcement with
	pool, _ := setupTxPoolWithConfig(eip1559Config)
	defer pool.Stop()

	// Keep track of transaction events to ensure all executables get announced
	events := make(chan NewTxsEvent, 32)
	sub := pool.txFeed.Subscribe(events)
	defer sub.Unsubscribe()

	// Create a number of test accounts and fund them
	keys := make([]*ecdsa.PrivateKey, 4)
	for i := 0; i < len(keys); i++ {
		keys[i], _ = crypto.GenerateKey()
		testAddBalance(pool, crypto.PubkeyToAddress(keys[i].PublicKey), big.NewInt(1000000))
	}
	// Generate and queue a batch of transactions, both pending and queued
	txs := types.Transactions{}

	txs = append(txs, pricedTransaction(0, 100000, big.NewInt(2), keys[0]))
	txs = append(txs, pricedTransaction(1, 100000, big.NewInt(1), keys[0]))
	txs = append(txs, pricedTransaction(2, 100000, big.NewInt(2), keys[0]))

	txs = append(txs, dynamicFeeTx(0, 100000, big.NewInt(2), big.NewInt(1), keys[1]))
	txs = append(txs, dynamicFeeTx(1, 100000, big.NewInt(3), big.NewInt(2), keys[1]))
	txs = append(txs, dynamicFeeTx(2, 100000, big.NewInt(3), big.NewInt(2), keys[1]))

	txs = append(txs, dynamicFeeTx(1, 100000, big.NewInt(2), big.NewInt(2), keys[2]))
	txs = append(txs, dynamicFeeTx(2, 100000, big.NewInt(1), big.NewInt(1), keys[2]))
	txs = append(txs, dynamicFeeTx(3, 100000, big.NewInt(2), big.NewInt(2), keys[2]))

	ltx := dynamicFeeTx(0, 100000, big.NewInt(2), big.NewInt(1), keys[3])

	// Import the batch and that both pending and queued transactions match up
	pool.AddRemotesSync(txs)
	pool.AddLocal(ltx)

	pending, queued := pool.Stats()
	if pending != 7 {
		t.Fatalf("pending transactions mismatched: have %d, want %d", pending, 7)
	}
	if queued != 3 {
		t.Fatalf("queued transactions mismatched: have %d, want %d", queued, 3)
	}
	if err := validateEvents(events, 7); err != nil {
		t.Fatalf("original event firing failed: %v", err)
	}
	if err := validateTxPoolInternals(pool); err != nil {
		t.Fatalf("pool internal state corrupted: %v", err)
	}
	// Reprice the pool and check that underpriced transactions get dropped
	pool.SetGasPrice(big.NewInt(2))

	pending, queued = pool.Stats()
	if pending != 2 {
		t.Fatalf("pending transactions mismatched: have %d, want %d", pending, 2)
	}
	if queued != 5 {
		t.Fatalf("queued transactions mismatched: have %d, want %d", queued, 5)
	}
	if err := validateEvents(events, 0); err != nil {
		t.Fatalf("reprice event firing failed: %v", err)
	}
	if err := validateTxPoolInternals(pool); err != nil {
		t.Fatalf("pool internal state corrupted: %v", err)
	}
	// Check that we can't add the old transactions back
	tx := pricedTransaction(1, 100000, big.NewInt(1), keys[0])
	if err := pool.AddRemote(tx); err != ErrUnderpriced {
		t.Fatalf("adding underpriced pending transaction error mismatch: have %v, want %v", err, ErrUnderpriced)
	}
	tx = dynamicFeeTx(0, 100000, big.NewInt(2), big.NewInt(1), keys[1])
	if err := pool.AddRemote(tx); err != ErrUnderpriced {
		t.Fatalf("adding underpriced pending transaction error mismatch: have %v, want %v", err, ErrUnderpriced)
	}
	tx = dynamicFeeTx(2, 100000, big.NewInt(1), big.NewInt(1), keys[2])
	if err := pool.AddRemote(tx); err != ErrUnderpriced {
		t.Fatalf("adding underpriced queued transaction error mismatch: have %v, want %v", err, ErrUnderpriced)
	}
	if err := validateEvents(events, 0); err != nil {
		t.Fatalf("post-reprice event firing failed: %v", err)
	}
	if err := validateTxPoolInternals(pool); err != nil {
		t.Fatalf("pool internal state corrupted: %v", err)
	}
	// However we can add local underpriced transactions
	tx = dynamicFeeTx(1, 100000, big.NewInt(1), big.NewInt(1), keys[3])
	if err := pool.AddLocal(tx); err != nil {
		t.Fatalf("failed to add underpriced local transaction: %v", err)
	}
	if pending, _ = pool.Stats(); pending != 3 {
		t.Fatalf("pending transactions mismatched: have %d, want %d", pending, 3)
	}
	if err := validateEvents(events, 1); err != nil {
		t.Fatalf("post-reprice local event firing failed: %v", err)
	}
	if err := validateTxPoolInternals(pool); err != nil {
		t.Fatalf("pool internal state corrupted: %v", err)
	}
	// And we can fill gaps with properly priced transactions
	tx = pricedTransaction(1, 100000, big.NewInt(2), keys[0])
	if err := pool.AddRemote(tx); err != nil {
		t.Fatalf("failed to add pending transaction: %v", err)
	}
	tx = dynamicFeeTx(0, 100000, big.NewInt(3), big.NewInt(2), keys[1])
	if err := pool.AddRemote(tx); err != nil {
		t.Fatalf("failed to add pending transaction: %v", err)
	}
	tx = dynamicFeeTx(2, 100000, big.NewInt(2), big.NewInt(2), keys[2])
	if err := pool.AddRemote(tx); err != nil {
		t.Fatalf("failed to add queued transaction: %v", err)
	}
	if err := validateEvents(events, 5); err != nil {
		t.Fatalf("post-reprice event firing failed: %v", err)
	}
	if err := validateTxPoolInternals(pool); err != nil {
		t.Fatalf("pool internal state corrupted: %v", err)
	}
}

// Tests that setting the transaction pool gas price to a higher value does not
// remove local transactions (legacy & dynamic fee).
func TestTransactionPoolRepricingKeepsLocals(t *testing.T) {
	t.Parallel()

	// Create the pool to test the pricing enforcement with
	statedb, _ := state.New(common.Hash{}, state.NewDatabase(rawdb.NewMemoryDatabase()), nil)
	blockchain := &testBlockChain{1000000, statedb, new(event.Feed)}

	pool := NewTxPool(testTxPoolConfig, eip1559Config, blockchain)
	defer pool.Stop()

	// Create a number of test accounts and fund them
	keys := make([]*ecdsa.PrivateKey, 3)
	for i := 0; i < len(keys); i++ {
		keys[i], _ = crypto.GenerateKey()
		testAddBalance(pool, crypto.PubkeyToAddress(keys[i].PublicKey), big.NewInt(1000*1000000))
	}
	// Create transaction (both pending and queued) with a linearly growing gasprice
	for i := uint64(0); i < 500; i++ {
		// Add pending transaction.
		pendingTx := pricedTransaction(i, 100000, big.NewInt(int64(i)), keys[2])
		if err := pool.AddLocal(pendingTx); err != nil {
			t.Fatal(err)
		}
		// Add queued transaction.
		queuedTx := pricedTransaction(i+501, 100000, big.NewInt(int64(i)), keys[2])
		if err := pool.AddLocal(queuedTx); err != nil {
			t.Fatal(err)
		}

		// Add pending dynamic fee transaction.
		pendingTx = dynamicFeeTx(i, 100000, big.NewInt(int64(i)+1), big.NewInt(int64(i)), keys[1])
		if err := pool.AddLocal(pendingTx); err != nil {
			t.Fatal(err)
		}
		// Add queued dynamic fee transaction.
		queuedTx = dynamicFeeTx(i+501, 100000, big.NewInt(int64(i)+1), big.NewInt(int64(i)), keys[1])
		if err := pool.AddLocal(queuedTx); err != nil {
			t.Fatal(err)
		}
	}
	pending, queued := pool.Stats()
	expPending, expQueued := 1000, 1000
	validate := func() {
		pending, queued = pool.Stats()
		if pending != expPending {
			t.Fatalf("pending transactions mismatched: have %d, want %d", pending, expPending)
		}
		if queued != expQueued {
			t.Fatalf("queued transactions mismatched: have %d, want %d", queued, expQueued)
		}

		if err := validateTxPoolInternals(pool); err != nil {
			t.Fatalf("pool internal state corrupted: %v", err)
		}
	}
	validate()

	// Reprice the pool and check that nothing is dropped
	pool.SetGasPrice(big.NewInt(2))
	validate()

	pool.SetGasPrice(big.NewInt(2))
	pool.SetGasPrice(big.NewInt(4))
	pool.SetGasPrice(big.NewInt(8))
	pool.SetGasPrice(big.NewInt(100))
	validate()
}

// Tests that when the pool reaches its global transaction limit, underpriced
// transactions are gradually shifted out for more expensive ones and any gapped
// pending transactions are moved into the queue.
//
// Note, local transactions are never allowed to be dropped.
func TestTransactionPoolUnderpricing(t *testing.T) {
	t.Parallel()

	// Create the pool to test the pricing enforcement with
	statedb, _ := state.New(common.Hash{}, state.NewDatabase(rawdb.NewMemoryDatabase()), nil)
	blockchain := &testBlockChain{1000000, statedb, new(event.Feed)}

	config := testTxPoolConfig
	config.GlobalSlots = 2
	config.GlobalQueue = 2

	pool := NewTxPool(config, params.TestChainConfig, blockchain)
	defer pool.Stop()

	// Keep track of transaction events to ensure all executables get announced
	events := make(chan NewTxsEvent, 32)
	sub := pool.txFeed.Subscribe(events)
	defer sub.Unsubscribe()

	// Create a number of test accounts and fund them
	keys := make([]*ecdsa.PrivateKey, 4)
	for i := 0; i < len(keys); i++ {
		keys[i], _ = crypto.GenerateKey()
		testAddBalance(pool, crypto.PubkeyToAddress(keys[i].PublicKey), big.NewInt(1000000))
	}
	// Generate and queue a batch of transactions, both pending and queued
	txs := types.Transactions{}

	txs = append(txs, pricedTransaction(0, 100000, big.NewInt(1), keys[0]))
	txs = append(txs, pricedTransaction(1, 100000, big.NewInt(2), keys[0]))

	txs = append(txs, pricedTransaction(1, 100000, big.NewInt(1), keys[1]))

	ltx := pricedTransaction(0, 100000, big.NewInt(1), keys[2])

	// Import the batch and that both pending and queued transactions match up
	pool.AddRemotes(txs)
	pool.AddLocal(ltx)

	pending, queued := pool.Stats()
	if pending != 3 {
		t.Fatalf("pending transactions mismatched: have %d, want %d", pending, 3)
	}
	if queued != 1 {
		t.Fatalf("queued transactions mismatched: have %d, want %d", queued, 1)
	}
	if err := validateEvents(events, 3); err != nil {
		t.Fatalf("original event firing failed: %v", err)
	}
	if err := validateTxPoolInternals(pool); err != nil {
		t.Fatalf("pool internal state corrupted: %v", err)
	}
	// Ensure that adding an underpriced transaction on block limit fails
	if err := pool.AddRemote(pricedTransaction(0, 100000, big.NewInt(1), keys[1])); err != ErrUnderpriced {
		t.Fatalf("adding underpriced pending transaction error mismatch: have %v, want %v", err, ErrUnderpriced)
	}
	// Ensure that adding high priced transactions drops cheap ones, but not own
	if err := pool.AddRemote(pricedTransaction(0, 100000, big.NewInt(3), keys[1])); err != nil { // +K1:0 => -K1:1 => Pend K0:0, K0:1, K1:0, K2:0; Que -
		t.Fatalf("failed to add well priced transaction: %v", err)
	}
	if err := pool.AddRemote(pricedTransaction(2, 100000, big.NewInt(4), keys[1])); err != nil { // +K1:2 => -K0:0 => Pend K1:0, K2:0; Que K0:1 K1:2
		t.Fatalf("failed to add well priced transaction: %v", err)
	}
	if err := pool.AddRemote(pricedTransaction(3, 100000, big.NewInt(5), keys[1])); err != nil { // +K1:3 => -K0:1 => Pend K1:0, K2:0; Que K1:2 K1:3
		t.Fatalf("failed to add well priced transaction: %v", err)
	}
	pending, queued = pool.Stats()
	if pending != 2 {
		t.Fatalf("pending transactions mismatched: have %d, want %d", pending, 2)
	}
	if queued != 2 {
		t.Fatalf("queued transactions mismatched: have %d, want %d", queued, 2)
	}
	if err := validateEvents(events, 1); err != nil {
		t.Fatalf("additional event firing failed: %v", err)
	}
	if err := validateTxPoolInternals(pool); err != nil {
		t.Fatalf("pool internal state corrupted: %v", err)
	}
	// Ensure that adding local transactions can push out even higher priced ones
	ltx = pricedTransaction(1, 100000, big.NewInt(0), keys[2])
	if err := pool.AddLocal(ltx); err != nil {
		t.Fatalf("failed to append underpriced local transaction: %v", err)
	}
	ltx = pricedTransaction(0, 100000, big.NewInt(0), keys[3])
	if err := pool.AddLocal(ltx); err != nil {
		t.Fatalf("failed to add new underpriced local transaction: %v", err)
	}
	pending, queued = pool.Stats()
	if pending != 3 {
		t.Fatalf("pending transactions mismatched: have %d, want %d", pending, 3)
	}
	if queued != 1 {
		t.Fatalf("queued transactions mismatched: have %d, want %d", queued, 1)
	}
	if err := validateEvents(events, 2); err != nil {
		t.Fatalf("local event firing failed: %v", err)
	}
	if err := validateTxPoolInternals(pool); err != nil {
		t.Fatalf("pool internal state corrupted: %v", err)
	}
}

// Tests that more expensive transactions push out cheap ones from the pool, but
// without producing instability by creating gaps that start jumping transactions
// back and forth between queued/pending.
func TestTransactionPoolStableUnderpricing(t *testing.T) {
	t.Parallel()

	// Create the pool to test the pricing enforcement with
	statedb, _ := state.New(common.Hash{}, state.NewDatabase(rawdb.NewMemoryDatabase()), nil)
	blockchain := &testBlockChain{1000000, statedb, new(event.Feed)}

	config := testTxPoolConfig
	config.GlobalSlots = 128
	config.GlobalQueue = 0

	pool := NewTxPool(config, params.TestChainConfig, blockchain)
	defer pool.Stop()

	// Keep track of transaction events to ensure all executables get announced
	events := make(chan NewTxsEvent, 32)
	sub := pool.txFeed.Subscribe(events)
	defer sub.Unsubscribe()

	// Create a number of test accounts and fund them
	keys := make([]*ecdsa.PrivateKey, 2)
	for i := 0; i < len(keys); i++ {
		keys[i], _ = crypto.GenerateKey()
		testAddBalance(pool, crypto.PubkeyToAddress(keys[i].PublicKey), big.NewInt(1000000))
	}
	// Fill up the entire queue with the same transaction price points
	txs := types.Transactions{}
	for i := uint64(0); i < config.GlobalSlots; i++ {
		txs = append(txs, pricedTransaction(i, 100000, big.NewInt(1), keys[0]))
	}
	pool.AddRemotesSync(txs)

	pending, queued := pool.Stats()
	if pending != int(config.GlobalSlots) {
		t.Fatalf("pending transactions mismatched: have %d, want %d", pending, config.GlobalSlots)
	}
	if queued != 0 {
		t.Fatalf("queued transactions mismatched: have %d, want %d", queued, 0)
	}
	if err := validateEvents(events, int(config.GlobalSlots)); err != nil {
		t.Fatalf("original event firing failed: %v", err)
	}
	if err := validateTxPoolInternals(pool); err != nil {
		t.Fatalf("pool internal state corrupted: %v", err)
	}
	// Ensure that adding high priced transactions drops a cheap, but doesn't produce a gap
	if err := pool.addRemoteSync(pricedTransaction(0, 100000, big.NewInt(3), keys[1])); err != nil {
		t.Fatalf("failed to add well priced transaction: %v", err)
	}
	pending, queued = pool.Stats()
	if pending != int(config.GlobalSlots) {
		t.Fatalf("pending transactions mismatched: have %d, want %d", pending, config.GlobalSlots)
	}
	if queued != 0 {
		t.Fatalf("queued transactions mismatched: have %d, want %d", queued, 0)
	}
	if err := validateEvents(events, 1); err != nil {
		t.Fatalf("additional event firing failed: %v", err)
	}
	if err := validateTxPoolInternals(pool); err != nil {
		t.Fatalf("pool internal state corrupted: %v", err)
	}
}

// Tests that when the pool reaches its global transaction limit, underpriced
// transactions (legacy & dynamic fee) are gradually shifted out for more
// expensive ones and any gapped pending transactions are moved into the queue.
//
// Note, local transactions are never allowed to be dropped.
func TestTransactionPoolUnderpricingDynamicFee(t *testing.T) {
	t.Parallel()

	pool, _ := setupTxPoolWithConfig(eip1559Config)
	defer pool.Stop()

	pool.config.GlobalSlots = 2
	pool.config.GlobalQueue = 2

	// Keep track of transaction events to ensure all executables get announced
	events := make(chan NewTxsEvent, 32)
	sub := pool.txFeed.Subscribe(events)
	defer sub.Unsubscribe()

	// Create a number of test accounts and fund them
	keys := make([]*ecdsa.PrivateKey, 4)
	for i := 0; i < len(keys); i++ {
		keys[i], _ = crypto.GenerateKey()
		testAddBalance(pool, crypto.PubkeyToAddress(keys[i].PublicKey), big.NewInt(1000000))
	}

	// Generate and queue a batch of transactions, both pending and queued
	txs := types.Transactions{}

	txs = append(txs, dynamicFeeTx(0, 100000, big.NewInt(3), big.NewInt(2), keys[0]))
	txs = append(txs, pricedTransaction(1, 100000, big.NewInt(2), keys[0]))
	txs = append(txs, dynamicFeeTx(1, 100000, big.NewInt(2), big.NewInt(1), keys[1]))

	ltx := dynamicFeeTx(0, 100000, big.NewInt(2), big.NewInt(1), keys[2])

	// Import the batch and that both pending and queued transactions match up
	pool.AddRemotes(txs) // Pend K0:0, K0:1; Que K1:1
	pool.AddLocal(ltx)   // +K2:0 => Pend K0:0, K0:1, K2:0; Que K1:1

	pending, queued := pool.Stats()
	if pending != 3 {
		t.Fatalf("pending transactions mismatched: have %d, want %d", pending, 3)
	}
	if queued != 1 {
		t.Fatalf("queued transactions mismatched: have %d, want %d", queued, 1)
	}
	if err := validateEvents(events, 3); err != nil {
		t.Fatalf("original event firing failed: %v", err)
	}
	if err := validateTxPoolInternals(pool); err != nil {
		t.Fatalf("pool internal state corrupted: %v", err)
	}

	// Ensure that adding an underpriced transaction fails
	tx := dynamicFeeTx(0, 100000, big.NewInt(2), big.NewInt(1), keys[1])
	if err := pool.AddRemote(tx); err != ErrUnderpriced { // Pend K0:0, K0:1, K2:0; Que K1:1
		t.Fatalf("adding underpriced pending transaction error mismatch: have %v, want %v", err, ErrUnderpriced)
	}

	// Ensure that adding high priced transactions drops cheap ones, but not own
	tx = pricedTransaction(0, 100000, big.NewInt(2), keys[1])
	if err := pool.AddRemote(tx); err != nil { // +K1:0, -K1:1 => Pend K0:0, K0:1, K1:0, K2:0; Que -
		t.Fatalf("failed to add well priced transaction: %v", err)
	}

	tx = pricedTransaction(2, 100000, big.NewInt(3), keys[1])
	if err := pool.AddRemote(tx); err != nil { // +K1:2, -K0:1 => Pend K0:0 K1:0, K2:0; Que K1:2
		t.Fatalf("failed to add well priced transaction: %v", err)
	}
	tx = dynamicFeeTx(3, 100000, big.NewInt(4), big.NewInt(1), keys[1])
	if err := pool.AddRemote(tx); err != nil { // +K1:3, -K1:0 => Pend K0:0 K2:0; Que K1:2 K1:3
		t.Fatalf("failed to add well priced transaction: %v", err)
	}
	pending, queued = pool.Stats()
	if pending != 2 {
		t.Fatalf("pending transactions mismatched: have %d, want %d", pending, 2)
	}
	if queued != 2 {
		t.Fatalf("queued transactions mismatched: have %d, want %d", queued, 2)
	}
	if err := validateEvents(events, 1); err != nil {
		t.Fatalf("additional event firing failed: %v", err)
	}
	if err := validateTxPoolInternals(pool); err != nil {
		t.Fatalf("pool internal state corrupted: %v", err)
	}
	// Ensure that adding local transactions can push out even higher priced ones
	ltx = dynamicFeeTx(1, 100000, big.NewInt(0), big.NewInt(0), keys[2])
	if err := pool.AddLocal(ltx); err != nil {
		t.Fatalf("failed to append underpriced local transaction: %v", err)
	}
	ltx = dynamicFeeTx(0, 100000, big.NewInt(0), big.NewInt(0), keys[3])
	if err := pool.AddLocal(ltx); err != nil {
		t.Fatalf("failed to add new underpriced local transaction: %v", err)
	}
	pending, queued = pool.Stats()
	if pending != 3 {
		t.Fatalf("pending transactions mismatched: have %d, want %d", pending, 3)
	}
	if queued != 1 {
		t.Fatalf("queued transactions mismatched: have %d, want %d", queued, 1)
	}
	if err := validateEvents(events, 2); err != nil {
		t.Fatalf("local event firing failed: %v", err)
	}
	if err := validateTxPoolInternals(pool); err != nil {
		t.Fatalf("pool internal state corrupted: %v", err)
	}
}

// Tests whether highest fee cap transaction is retained after a batch of high effective
// tip transactions are added and vice versa
func TestDualHeapEviction(t *testing.T) {
	t.Parallel()

	pool, _ := setupTxPoolWithConfig(eip1559Config)
	defer pool.Stop()

	pool.config.GlobalSlots = 10
	pool.config.GlobalQueue = 10

	var (
		highTip, highCap *types.Transaction
		baseFee          int
	)

	check := func(tx *types.Transaction, name string) {
		if pool.all.GetRemote(tx.Hash()) == nil {
			t.Fatalf("highest %s transaction evicted from the pool", name)
		}
	}

	add := func(urgent bool) {
		for i := 0; i < 20; i++ {
			var tx *types.Transaction
			// Create a test accounts and fund it
			key, _ := crypto.GenerateKey()
			testAddBalance(pool, crypto.PubkeyToAddress(key.PublicKey), big.NewInt(1000000000000))
			if urgent {
				tx = dynamicFeeTx(0, 100000, big.NewInt(int64(baseFee+1+i)), big.NewInt(int64(1+i)), key)
				highTip = tx
			} else {
				tx = dynamicFeeTx(0, 100000, big.NewInt(int64(baseFee+200+i)), big.NewInt(1), key)
				highCap = tx
			}
			pool.AddRemotesSync([]*types.Transaction{tx})
		}
		pending, queued := pool.Stats()
		if pending+queued != 20 {
			t.Fatalf("transaction count mismatch: have %d, want %d", pending+queued, 10)
		}
	}

	add(false)
	for baseFee = 0; baseFee <= 1000; baseFee += 100 {
		pool.priced.SetBaseFee(big.NewInt(int64(baseFee)))
		add(true)
		check(highCap, "fee cap")
		add(false)
		check(highTip, "effective tip")
	}

	if err := validateTxPoolInternals(pool); err != nil {
		t.Fatalf("pool internal state corrupted: %v", err)
	}
}

// Tests that the pool rejects duplicate transactions.
func TestTransactionDeduplication(t *testing.T) {
	t.Parallel()

	// Create the pool to test the pricing enforcement with
	statedb, _ := state.New(common.Hash{}, state.NewDatabase(rawdb.NewMemoryDatabase()), nil)
	blockchain := &testBlockChain{1000000, statedb, new(event.Feed)}

	pool := NewTxPool(testTxPoolConfig, params.TestChainConfig, blockchain)
	defer pool.Stop()

	// Create a test account to add transactions with
	key, _ := crypto.GenerateKey()
	testAddBalance(pool, crypto.PubkeyToAddress(key.PublicKey), big.NewInt(1000000000))

	// Create a batch of transactions and add a few of them
	txs := make([]*types.Transaction, 16)
	for i := 0; i < len(txs); i++ {
		txs[i] = pricedTransaction(uint64(i), 100000, big.NewInt(1), key)
	}
	var firsts []*types.Transaction
	for i := 0; i < len(txs); i += 2 {
		firsts = append(firsts, txs[i])
	}
	errs := pool.AddRemotesSync(firsts)
	if len(errs) != len(firsts) {
		t.Fatalf("first add mismatching result count: have %d, want %d", len(errs), len(firsts))
	}
	for i, err := range errs {
		if err != nil {
			t.Errorf("add %d failed: %v", i, err)
		}
	}
	pending, queued := pool.Stats()
	if pending != 1 {
		t.Fatalf("pending transactions mismatched: have %d, want %d", pending, 1)
	}
	if queued != len(txs)/2-1 {
		t.Fatalf("queued transactions mismatched: have %d, want %d", queued, len(txs)/2-1)
	}
	// Try to add all of them now and ensure previous ones error out as knowns
	errs = pool.AddRemotesSync(txs)
	if len(errs) != len(txs) {
		t.Fatalf("all add mismatching result count: have %d, want %d", len(errs), len(txs))
	}
	for i, err := range errs {
		if i%2 == 0 && err == nil {
			t.Errorf("add %d succeeded, should have failed as known", i)
		}
		if i%2 == 1 && err != nil {
			t.Errorf("add %d failed: %v", i, err)
		}
	}
	pending, queued = pool.Stats()
	if pending != len(txs) {
		t.Fatalf("pending transactions mismatched: have %d, want %d", pending, len(txs))
	}
	if queued != 0 {
		t.Fatalf("queued transactions mismatched: have %d, want %d", queued, 0)
	}
	if err := validateTxPoolInternals(pool); err != nil {
		t.Fatalf("pool internal state corrupted: %v", err)
	}
}

// Tests that the pool rejects replacement transactions that don't meet the minimum
// price bump required.
func TestTransactionReplacement(t *testing.T) {
	t.Parallel()

	// Create the pool to test the pricing enforcement with
	statedb, _ := state.New(common.Hash{}, state.NewDatabase(rawdb.NewMemoryDatabase()), nil)
	blockchain := &testBlockChain{1000000, statedb, new(event.Feed)}

	pool := NewTxPool(testTxPoolConfig, params.TestChainConfig, blockchain)
	defer pool.Stop()

	// Keep track of transaction events to ensure all executables get announced
	events := make(chan NewTxsEvent, 32)
	sub := pool.txFeed.Subscribe(events)
	defer sub.Unsubscribe()

	// Create a test account to add transactions with
	key, _ := crypto.GenerateKey()
	testAddBalance(pool, crypto.PubkeyToAddress(key.PublicKey), big.NewInt(1000000000))

	// Add pending transactions, ensuring the minimum price bump is enforced for replacement (for ultra low prices too)
	price := int64(100)
	threshold := (price * (100 + int64(testTxPoolConfig.PriceBump))) / 100

	if err := pool.addRemoteSync(pricedTransaction(0, 100000, big.NewInt(1), key)); err != nil {
		t.Fatalf("failed to add original cheap pending transaction: %v", err)
	}
	if err := pool.AddRemote(pricedTransaction(0, 100001, big.NewInt(1), key)); err != ErrReplaceUnderpriced {
		t.Fatalf("original cheap pending transaction replacement error mismatch: have %v, want %v", err, ErrReplaceUnderpriced)
	}
	if err := pool.AddRemote(pricedTransaction(0, 100000, big.NewInt(2), key)); err != nil {
		t.Fatalf("failed to replace original cheap pending transaction: %v", err)
	}
	if err := validateEvents(events, 2); err != nil {
		t.Fatalf("cheap replacement event firing failed: %v", err)
	}

	if err := pool.addRemoteSync(pricedTransaction(0, 100000, big.NewInt(price), key)); err != nil {
		t.Fatalf("failed to add original proper pending transaction: %v", err)
	}
	if err := pool.AddRemote(pricedTransaction(0, 100001, big.NewInt(threshold-1), key)); err != ErrReplaceUnderpriced {
		t.Fatalf("original proper pending transaction replacement error mismatch: have %v, want %v", err, ErrReplaceUnderpriced)
	}
	if err := pool.AddRemote(pricedTransaction(0, 100000, big.NewInt(threshold), key)); err != nil {
		t.Fatalf("failed to replace original proper pending transaction: %v", err)
	}
	if err := validateEvents(events, 2); err != nil {
		t.Fatalf("proper replacement event firing failed: %v", err)
	}

	// Add queued transactions, ensuring the minimum price bump is enforced for replacement (for ultra low prices too)
	if err := pool.AddRemote(pricedTransaction(2, 100000, big.NewInt(1), key)); err != nil {
		t.Fatalf("failed to add original cheap queued transaction: %v", err)
	}
	if err := pool.AddRemote(pricedTransaction(2, 100001, big.NewInt(1), key)); err != ErrReplaceUnderpriced {
		t.Fatalf("original cheap queued transaction replacement error mismatch: have %v, want %v", err, ErrReplaceUnderpriced)
	}
	if err := pool.AddRemote(pricedTransaction(2, 100000, big.NewInt(2), key)); err != nil {
		t.Fatalf("failed to replace original cheap queued transaction: %v", err)
	}

	if err := pool.AddRemote(pricedTransaction(2, 100000, big.NewInt(price), key)); err != nil {
		t.Fatalf("failed to add original proper queued transaction: %v", err)
	}
	if err := pool.AddRemote(pricedTransaction(2, 100001, big.NewInt(threshold-1), key)); err != ErrReplaceUnderpriced {
		t.Fatalf("original proper queued transaction replacement error mismatch: have %v, want %v", err, ErrReplaceUnderpriced)
	}
	if err := pool.AddRemote(pricedTransaction(2, 100000, big.NewInt(threshold), key)); err != nil {
		t.Fatalf("failed to replace original proper queued transaction: %v", err)
	}

	if err := validateEvents(events, 0); err != nil {
		t.Fatalf("queued replacement event firing failed: %v", err)
	}
	if err := validateTxPoolInternals(pool); err != nil {
		t.Fatalf("pool internal state corrupted: %v", err)
	}
}

// Tests that the pool rejects replacement dynamic fee transactions that don't
// meet the minimum price bump required.
func TestTransactionReplacementDynamicFee(t *testing.T) {
	t.Parallel()

	// Create the pool to test the pricing enforcement with
	pool, key := setupTxPoolWithConfig(eip1559Config)
	defer pool.Stop()
	testAddBalance(pool, crypto.PubkeyToAddress(key.PublicKey), big.NewInt(1000000000))

	// Keep track of transaction events to ensure all executables get announced
	events := make(chan NewTxsEvent, 32)
	sub := pool.txFeed.Subscribe(events)
	defer sub.Unsubscribe()

	// Add pending transactions, ensuring the minimum price bump is enforced for replacement (for ultra low prices too)
	gasFeeCap := int64(100)
	feeCapThreshold := (gasFeeCap * (100 + int64(testTxPoolConfig.PriceBump))) / 100
	gasTipCap := int64(60)
	tipThreshold := (gasTipCap * (100 + int64(testTxPoolConfig.PriceBump))) / 100

	// Run the following identical checks for both the pending and queue pools:
	//	1.  Send initial tx => accept
	//	2.  Don't bump tip or fee cap => discard
	//	3.  Bump both more than min => accept
	//	4.  Check events match expected (2 new executable txs during pending, 0 during queue)
	//	5.  Send new tx with larger tip and gasFeeCap => accept
	//	6.  Bump tip max allowed so it's still underpriced => discard
	//	7.  Bump fee cap max allowed so it's still underpriced => discard
	//	8.  Bump tip min for acceptance => discard
	//	9.  Bump feecap min for acceptance => discard
	//	10. Bump feecap and tip min for acceptance => accept
	//	11. Check events match expected (2 new executable txs during pending, 0 during queue)
	stages := []string{"pending", "queued"}
	for _, stage := range stages {
		// Since state is empty, 0 nonce txs are "executable" and can go
		// into pending immediately. 2 nonce txs are "happed
		nonce := uint64(0)
		if stage == "queued" {
			nonce = 2
		}

		// 1.  Send initial tx => accept
		tx := dynamicFeeTx(nonce, 100000, big.NewInt(2), big.NewInt(1), key)
		if err := pool.addRemoteSync(tx); err != nil {
			t.Fatalf("failed to add original cheap %s transaction: %v", stage, err)
		}
		// 2.  Don't bump tip or feecap => discard
		tx = dynamicFeeTx(nonce, 100001, big.NewInt(2), big.NewInt(1), key)
		if err := pool.AddRemote(tx); err != ErrReplaceUnderpriced {
			t.Fatalf("original cheap %s transaction replacement error mismatch: have %v, want %v", stage, err, ErrReplaceUnderpriced)
		}
		// 3.  Bump both more than min => accept
		tx = dynamicFeeTx(nonce, 100000, big.NewInt(3), big.NewInt(2), key)
		if err := pool.AddRemote(tx); err != nil {
			t.Fatalf("failed to replace original cheap %s transaction: %v", stage, err)
		}
		// 4.  Check events match expected (2 new executable txs during pending, 0 during queue)
		count := 2
		if stage == "queued" {
			count = 0
		}
		if err := validateEvents(events, count); err != nil {
			t.Fatalf("cheap %s replacement event firing failed: %v", stage, err)
		}
		// 5.  Send new tx with larger tip and feeCap => accept
		tx = dynamicFeeTx(nonce, 100000, big.NewInt(gasFeeCap), big.NewInt(gasTipCap), key)
		if err := pool.addRemoteSync(tx); err != nil {
			t.Fatalf("failed to add original proper %s transaction: %v", stage, err)
		}
		// 6.  Bump tip max allowed so it's still underpriced => discard
		tx = dynamicFeeTx(nonce, 100000, big.NewInt(gasFeeCap), big.NewInt(tipThreshold-1), key)
		if err := pool.AddRemote(tx); err != ErrReplaceUnderpriced {
			t.Fatalf("original proper %s transaction replacement error mismatch: have %v, want %v", stage, err, ErrReplaceUnderpriced)
		}
		// 7.  Bump fee cap max allowed so it's still underpriced => discard
		tx = dynamicFeeTx(nonce, 100000, big.NewInt(feeCapThreshold-1), big.NewInt(gasTipCap), key)
		if err := pool.AddRemote(tx); err != ErrReplaceUnderpriced {
			t.Fatalf("original proper %s transaction replacement error mismatch: have %v, want %v", stage, err, ErrReplaceUnderpriced)
		}
		// 8.  Bump tip min for acceptance => accept
		tx = dynamicFeeTx(nonce, 100000, big.NewInt(gasFeeCap), big.NewInt(tipThreshold), key)
		if err := pool.AddRemote(tx); err != ErrReplaceUnderpriced {
			t.Fatalf("original proper %s transaction replacement error mismatch: have %v, want %v", stage, err, ErrReplaceUnderpriced)
		}
		// 9.  Bump fee cap min for acceptance => accept
		tx = dynamicFeeTx(nonce, 100000, big.NewInt(feeCapThreshold), big.NewInt(gasTipCap), key)
		if err := pool.AddRemote(tx); err != ErrReplaceUnderpriced {
			t.Fatalf("original proper %s transaction replacement error mismatch: have %v, want %v", stage, err, ErrReplaceUnderpriced)
		}
		// 10. Check events match expected (3 new executable txs during pending, 0 during queue)
		tx = dynamicFeeTx(nonce, 100000, big.NewInt(feeCapThreshold), big.NewInt(tipThreshold), key)
		if err := pool.AddRemote(tx); err != nil {
			t.Fatalf("failed to replace original cheap %s transaction: %v", stage, err)
		}
		// 11. Check events match expected (3 new executable txs during pending, 0 during queue)
		count = 2
		if stage == "queued" {
			count = 0
		}
		if err := validateEvents(events, count); err != nil {
			t.Fatalf("replacement %s event firing failed: %v", stage, err)
		}
	}

	if err := validateTxPoolInternals(pool); err != nil {
		t.Fatalf("pool internal state corrupted: %v", err)
	}
}

// Tests that local transactions are journaled to disk, but remote transactions
// get discarded between restarts.
func TestTransactionJournaling(t *testing.T)         { testTransactionJournaling(t, false) }
func TestTransactionJournalingNoLocals(t *testing.T) { testTransactionJournaling(t, true) }

func testTransactionJournaling(t *testing.T, nolocals bool) {
	t.Parallel()

	// Create a temporary file for the journal
	file, err := ioutil.TempFile("", "")
	if err != nil {
		t.Fatalf("failed to create temporary journal: %v", err)
	}
	journal := file.Name()
	defer os.Remove(journal)

	// Clean up the temporary file, we only need the path for now
	file.Close()
	os.Remove(journal)

	// Create the original pool to inject transaction into the journal
	statedb, _ := state.New(common.Hash{}, state.NewDatabase(rawdb.NewMemoryDatabase()), nil)
	blockchain := &testBlockChain{1000000, statedb, new(event.Feed)}

	config := testTxPoolConfig
	config.NoLocals = nolocals
	config.Journal = journal
	config.Rejournal = time.Second

	pool := NewTxPool(config, params.TestChainConfig, blockchain)

	// Create two test accounts to ensure remotes expire but locals do not
	local, _ := crypto.GenerateKey()
	remote, _ := crypto.GenerateKey()

	testAddBalance(pool, crypto.PubkeyToAddress(local.PublicKey), big.NewInt(1000000000))
	testAddBalance(pool, crypto.PubkeyToAddress(remote.PublicKey), big.NewInt(1000000000))

	// Add three local and a remote transactions and ensure they are queued up
	if err := pool.AddLocal(pricedTransaction(0, 100000, big.NewInt(1), local)); err != nil {
		t.Fatalf("failed to add local transaction: %v", err)
	}
	if err := pool.AddLocal(pricedTransaction(1, 100000, big.NewInt(1), local)); err != nil {
		t.Fatalf("failed to add local transaction: %v", err)
	}
	if err := pool.AddLocal(pricedTransaction(2, 100000, big.NewInt(1), local)); err != nil {
		t.Fatalf("failed to add local transaction: %v", err)
	}
	if err := pool.addRemoteSync(pricedTransaction(0, 100000, big.NewInt(1), remote)); err != nil {
		t.Fatalf("failed to add remote transaction: %v", err)
	}
	pending, queued := pool.Stats()
	if pending != 4 {
		t.Fatalf("pending transactions mismatched: have %d, want %d", pending, 4)
	}
	if queued != 0 {
		t.Fatalf("queued transactions mismatched: have %d, want %d", queued, 0)
	}
	if err := validateTxPoolInternals(pool); err != nil {
		t.Fatalf("pool internal state corrupted: %v", err)
	}
	// Terminate the old pool, bump the local nonce, create a new pool and ensure relevant transaction survive
	pool.Stop()
	statedb.SetNonce(crypto.PubkeyToAddress(local.PublicKey), 1)
	blockchain = &testBlockChain{1000000, statedb, new(event.Feed)}

	pool = NewTxPool(config, params.TestChainConfig, blockchain)

	pending, queued = pool.Stats()
	if queued != 0 {
		t.Fatalf("queued transactions mismatched: have %d, want %d", queued, 0)
	}
	if nolocals {
		if pending != 0 {
			t.Fatalf("pending transactions mismatched: have %d, want %d", pending, 0)
		}
	} else {
		if pending != 2 {
			t.Fatalf("pending transactions mismatched: have %d, want %d", pending, 2)
		}
	}
	if err := validateTxPoolInternals(pool); err != nil {
		t.Fatalf("pool internal state corrupted: %v", err)
	}
	// Bump the nonce temporarily and ensure the newly invalidated transaction is removed
	statedb.SetNonce(crypto.PubkeyToAddress(local.PublicKey), 2)
	<-pool.requestReset(nil, nil)
	time.Sleep(2 * config.Rejournal)
	pool.Stop()

	statedb.SetNonce(crypto.PubkeyToAddress(local.PublicKey), 1)
	blockchain = &testBlockChain{1000000, statedb, new(event.Feed)}
	pool = NewTxPool(config, params.TestChainConfig, blockchain)

	pending, queued = pool.Stats()
	if pending != 0 {
		t.Fatalf("pending transactions mismatched: have %d, want %d", pending, 0)
	}
	if nolocals {
		if queued != 0 {
			t.Fatalf("queued transactions mismatched: have %d, want %d", queued, 0)
		}
	} else {
		if queued != 1 {
			t.Fatalf("queued transactions mismatched: have %d, want %d", queued, 1)
		}
	}
	if err := validateTxPoolInternals(pool); err != nil {
		t.Fatalf("pool internal state corrupted: %v", err)
	}
	pool.Stop()
}

// TestTransactionStatusCheck tests that the pool can correctly retrieve the
// pending status of individual transactions.
func TestTransactionStatusCheck(t *testing.T) {
	t.Parallel()

	// Create the pool to test the status retrievals with
	statedb, _ := state.New(common.Hash{}, state.NewDatabase(rawdb.NewMemoryDatabase()), nil)
	blockchain := &testBlockChain{1000000, statedb, new(event.Feed)}

	pool := NewTxPool(testTxPoolConfig, params.TestChainConfig, blockchain)
	defer pool.Stop()

	// Create the test accounts to check various transaction statuses with
	keys := make([]*ecdsa.PrivateKey, 3)
	for i := 0; i < len(keys); i++ {
		keys[i], _ = crypto.GenerateKey()
		testAddBalance(pool, crypto.PubkeyToAddress(keys[i].PublicKey), big.NewInt(1000000))
	}
	// Generate and queue a batch of transactions, both pending and queued
	txs := types.Transactions{}

	txs = append(txs, pricedTransaction(0, 100000, big.NewInt(1), keys[0])) // Pending only
	txs = append(txs, pricedTransaction(0, 100000, big.NewInt(1), keys[1])) // Pending and queued
	txs = append(txs, pricedTransaction(2, 100000, big.NewInt(1), keys[1]))
	txs = append(txs, pricedTransaction(2, 100000, big.NewInt(1), keys[2])) // Queued only

	// Import the transaction and ensure they are correctly added
	pool.AddRemotesSync(txs)

	pending, queued := pool.Stats()
	if pending != 2 {
		t.Fatalf("pending transactions mismatched: have %d, want %d", pending, 2)
	}
	if queued != 2 {
		t.Fatalf("queued transactions mismatched: have %d, want %d", queued, 2)
	}
	if err := validateTxPoolInternals(pool); err != nil {
		t.Fatalf("pool internal state corrupted: %v", err)
	}
	// Retrieve the status of each transaction and validate them
	hashes := make([]common.Hash, len(txs))
	for i, tx := range txs {
		hashes[i] = tx.Hash()
	}
	hashes = append(hashes, common.Hash{})

	statuses := pool.Status(hashes)
	expect := []TxStatus{TxStatusPending, TxStatusPending, TxStatusQueued, TxStatusQueued, TxStatusUnknown}

	for i := 0; i < len(statuses); i++ {
		if statuses[i] != expect[i] {
			t.Errorf("transaction %d: status mismatch: have %v, want %v", i, statuses[i], expect[i])
		}
	}
}

// Test the transaction slots consumption is computed correctly
func TestTransactionSlotCount(t *testing.T) {
	t.Parallel()

	key, _ := crypto.GenerateKey()

	// Check that an empty transaction consumes a single slot
	smallTx := pricedDataTransaction(0, 0, big.NewInt(0), key, 0)
	if slots := numSlots(smallTx); slots != 1 {
		t.Fatalf("small transactions slot count mismatch: have %d want %d", slots, 1)
	}
	// Check that a large transaction consumes the correct number of slots
	bigTx := pricedDataTransaction(0, 0, big.NewInt(0), key, uint64(10*txSlotSize))
	if slots := numSlots(bigTx); slots != 11 {
		t.Fatalf("big transactions slot count mismatch: have %d want %d", slots, 11)
	}
}

// Benchmarks the speed of validating the contents of the pending queue of the
// transaction pool.
func BenchmarkPendingDemotion100(b *testing.B)   { benchmarkPendingDemotion(b, 100) }
func BenchmarkPendingDemotion1000(b *testing.B)  { benchmarkPendingDemotion(b, 1000) }
func BenchmarkPendingDemotion10000(b *testing.B) { benchmarkPendingDemotion(b, 10000) }

func benchmarkPendingDemotion(b *testing.B, size int) {
	// Add a batch of transactions to a pool one by one
	pool, key := setupTxPool()
	defer pool.Stop()

	account := crypto.PubkeyToAddress(key.PublicKey)
	testAddBalance(pool, account, big.NewInt(1000000))

	for i := 0; i < size; i++ {
		tx := transaction(uint64(i), 100000, key)
		pool.promoteTx(account, tx.Hash(), tx)
	}
	// Benchmark the speed of pool validation
	b.ResetTimer()
	for i := 0; i < b.N; i++ {
		pool.demoteUnexecutables()
	}
}

// Benchmarks the speed of scheduling the contents of the future queue of the
// transaction pool.
func BenchmarkFuturePromotion100(b *testing.B)   { benchmarkFuturePromotion(b, 100) }
func BenchmarkFuturePromotion1000(b *testing.B)  { benchmarkFuturePromotion(b, 1000) }
func BenchmarkFuturePromotion10000(b *testing.B) { benchmarkFuturePromotion(b, 10000) }

func benchmarkFuturePromotion(b *testing.B, size int) {
	// Add a batch of transactions to a pool one by one
	pool, key := setupTxPool()
	defer pool.Stop()

	account := crypto.PubkeyToAddress(key.PublicKey)
	testAddBalance(pool, account, big.NewInt(1000000))

	for i := 0; i < size; i++ {
		tx := transaction(uint64(1+i), 100000, key)
		pool.enqueueTx(tx.Hash(), tx, false, true)
	}
	// Benchmark the speed of pool validation
	b.ResetTimer()
	for i := 0; i < b.N; i++ {
		pool.promoteExecutables(nil)
	}
}

// Benchmarks the speed of batched transaction insertion.
func BenchmarkPoolBatchInsert100(b *testing.B)   { benchmarkPoolBatchInsert(b, 100, false) }
func BenchmarkPoolBatchInsert1000(b *testing.B)  { benchmarkPoolBatchInsert(b, 1000, false) }
func BenchmarkPoolBatchInsert10000(b *testing.B) { benchmarkPoolBatchInsert(b, 10000, false) }

func BenchmarkPoolBatchLocalInsert100(b *testing.B)   { benchmarkPoolBatchInsert(b, 100, true) }
func BenchmarkPoolBatchLocalInsert1000(b *testing.B)  { benchmarkPoolBatchInsert(b, 1000, true) }
func BenchmarkPoolBatchLocalInsert10000(b *testing.B) { benchmarkPoolBatchInsert(b, 10000, true) }

func benchmarkPoolBatchInsert(b *testing.B, size int, local bool) {
	// Generate a batch of transactions to enqueue into the pool
	pool, key := setupTxPool()
	defer pool.Stop()

	account := crypto.PubkeyToAddress(key.PublicKey)
	testAddBalance(pool, account, big.NewInt(1000000))

	batches := make([]types.Transactions, b.N)
	for i := 0; i < b.N; i++ {
		batches[i] = make(types.Transactions, size)
		for j := 0; j < size; j++ {
			batches[i][j] = transaction(uint64(size*i+j), 100000, key)
		}
	}
	// Benchmark importing the transactions into the queue
	b.ResetTimer()
	for _, batch := range batches {
		if local {
			pool.AddLocals(batch)
		} else {
			pool.AddRemotes(batch)
		}
	}
}

func BenchmarkInsertRemoteWithAllLocals(b *testing.B) {
	// Allocate keys for testing
	key, _ := crypto.GenerateKey()
	account := crypto.PubkeyToAddress(key.PublicKey)

	remoteKey, _ := crypto.GenerateKey()
	remoteAddr := crypto.PubkeyToAddress(remoteKey.PublicKey)

	locals := make([]*types.Transaction, 4096+1024) // Occupy all slots
	for i := 0; i < len(locals); i++ {
		locals[i] = transaction(uint64(i), 100000, key)
	}
	remotes := make([]*types.Transaction, 1000)
	for i := 0; i < len(remotes); i++ {
		remotes[i] = pricedTransaction(uint64(i), 100000, big.NewInt(2), remoteKey) // Higher gasprice
	}
	// Benchmark importing the transactions into the queue
	b.ResetTimer()
	for i := 0; i < b.N; i++ {
		b.StopTimer()
		pool, _ := setupTxPool()
		testAddBalance(pool, account, big.NewInt(100000000))
		for _, local := range locals {
			pool.AddLocal(local)
		}
		b.StartTimer()
		// Assign a high enough balance for testing
		testAddBalance(pool, remoteAddr, big.NewInt(100000000))
		for i := 0; i < len(remotes); i++ {
			pool.AddRemotes([]*types.Transaction{remotes[i]})
		}
		pool.Stop()
	}
}<|MERGE_RESOLUTION|>--- conflicted
+++ resolved
@@ -233,13 +233,8 @@
 	)
 
 	// setup pool with 2 transaction in it
-<<<<<<< HEAD
-	statedb.SetBalance(address, new(big.Int).SetUint64(vars.Ether))
-	blockchain := &testChain{&testBlockChain{statedb, 1000000000, new(event.Feed)}, address, &trigger}
-=======
 	statedb.SetBalance(address, new(big.Int).SetUint64(params.Ether))
 	blockchain := &testChain{&testBlockChain{1000000000, statedb, new(event.Feed)}, address, &trigger}
->>>>>>> eae3b194
 
 	tx0 := transaction(0, 100000, key)
 	tx1 := transaction(1, 100000, key)
