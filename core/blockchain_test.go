--- conflicted
+++ resolved
@@ -2633,12 +2633,8 @@
 		if err != nil {
 			t.Fatalf("failed to create temp freezer db: %v", err)
 		}
-<<<<<<< HEAD
 		MustCommitGenesis(ancientDb, gspec)
-=======
-		gspec.MustCommit(ancientDb)
 		l := l
->>>>>>> 23bee162
 		chain, err = NewBlockChain(ancientDb, nil, params.TestChainConfig, ethash.NewFaker(), vm.Config{}, nil, &l)
 		if err != nil {
 			t.Fatalf("failed to create tester chain: %v", err)
