--- conflicted
+++ resolved
@@ -85,11 +85,7 @@
 // precacheTransaction attempts to apply a transaction to the given state database
 // and uses the input parameters for its environment. The goal is not to execute
 // the transaction successfully, rather to warm up touched data slots.
-<<<<<<< HEAD
-func precacheTransaction(msg types.Message, config ctypes.ChainConfigurator, gaspool *GasPool, statedb *state.StateDB, header *types.Header, evm *vm.EVM) error {
-=======
-func precacheTransaction(msg *Message, config *params.ChainConfig, gaspool *GasPool, statedb *state.StateDB, header *types.Header, evm *vm.EVM) error {
->>>>>>> 7e3b149b
+func precacheTransaction(msg *types.Message, config ctypes.ChainConfigurator, gaspool *GasPool, statedb *state.StateDB, header *types.Header, evm *vm.EVM) error {
 	// Update the evm with the new transaction context.
 	evm.Reset(NewEVMTxContext(msg), statedb)
 	// Add addresses to access list if applicable
