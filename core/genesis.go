// Copyright 2014 The go-ethereum Authors
// This file is part of the go-ethereum library.
//
// The go-ethereum library is free software: you can redistribute it and/or modify
// it under the terms of the GNU Lesser General Public License as published by
// the Free Software Foundation, either version 3 of the License, or
// (at your option) any later version.
//
// The go-ethereum library is distributed in the hope that it will be useful,
// but WITHOUT ANY WARRANTY; without even the implied warranty of
// MERCHANTABILITY or FITNESS FOR A PARTICULAR PURPOSE. See the
// GNU Lesser General Public License for more details.
//
// You should have received a copy of the GNU Lesser General Public License
// along with the go-ethereum library. If not, see <http://www.gnu.org/licenses/>.

package core

import (
	"encoding/json"
	"errors"
	"fmt"
	"math/big"

	"github.com/ethereum/go-ethereum/common"
	"github.com/ethereum/go-ethereum/core/rawdb"
	"github.com/ethereum/go-ethereum/core/state"
	"github.com/ethereum/go-ethereum/core/types"
	"github.com/ethereum/go-ethereum/ethdb"
	"github.com/ethereum/go-ethereum/log"
	"github.com/ethereum/go-ethereum/params"
	"github.com/ethereum/go-ethereum/params/confp"
	"github.com/ethereum/go-ethereum/params/types/ctypes"
	"github.com/ethereum/go-ethereum/params/types/genesisT"
	"github.com/ethereum/go-ethereum/params/vars"
	"github.com/ethereum/go-ethereum/trie"
)

//go:generate go run github.com/fjl/gencodec -type Genesis -field-override genesisSpecMarshaling -out gen_genesis.go
//go:generate go run github.com/fjl/gencodec -type GenesisAccount -field-override genesisAccountMarshaling -out gen_genesis_account.go

// SetupGenesisBlock wraps SetupGenesisBlockWithOverride, always using a nil value for the override.
func SetupGenesisBlock(db ethdb.Database, genesis *genesisT.Genesis) (ctypes.ChainConfigurator, common.Hash, error) {
	return SetupGenesisBlockWithOverride(db, genesis, nil, nil)
}

func SetupGenesisBlockWithOverride(db ethdb.Database, genesis *genesisT.Genesis, overrideGrayGlacier, overrideTerminalTotalDifficulty *big.Int) (ctypes.ChainConfigurator, common.Hash, error) {
	if genesis != nil && confp.IsEmpty(genesis.Config) {
		return params.AllEthashProtocolChanges, common.Hash{}, genesisT.ErrGenesisNoConfig
	}

	applyOverrides := func(config *params.ChainConfig) {
		if config != nil {
			if overrideTerminalTotalDifficulty != nil {
				config.TerminalTotalDifficulty = overrideTerminalTotalDifficulty
			}
			if overrideGrayGlacier != nil {
				config.GrayGlacierBlock = overrideGrayGlacier
			}
		}
	}

	// Just commit the new block if there is no stored genesis block.
	stored := rawdb.ReadCanonicalHash(db, 0)
	if (stored == common.Hash{}) {
		if genesis == nil {
			log.Info("Writing default main-net genesis block")
			log.Warn("Not specifying a chain flag is deprecated and will be removed in the future, please use --mainnet for Ethereum mainnet")
			genesis = params.DefaultGenesisBlock()
		} else {
			log.Info("Writing custom genesis block")
		}

		block, err := CommitGenesis(genesis, db)
		if err != nil {
			return genesis.Config, common.Hash{}, err
		}
<<<<<<< HEAD
		log.Info("Wrote custom genesis block OK", "config", genesis.Config)
=======
		applyOverrides(genesis.Config)
>>>>>>> 67109427
		return genesis.Config, block.Hash(), nil
	}
	// We have the genesis block in database(perhaps in ancient database)
	// but the corresponding state is missing.
	header := rawdb.ReadHeader(db, stored, 0)
	if _, err := state.New(header.Root, state.NewDatabaseWithConfig(db, nil), nil); err != nil {
		if genesis == nil {
			genesis = params.DefaultGenesisBlock()
		}
		// Ensure the stored genesis matches with the given one.
		hash := GenesisToBlock(genesis, nil).Hash()
		if hash != stored {
			return genesis.Config, hash, &genesisT.GenesisMismatchError{Stored: stored, New: hash}
		}
		block, err := CommitGenesis(genesis, db)
		if err != nil {
			return genesis.Config, hash, err
		}
		applyOverrides(genesis.Config)
		return genesis.Config, block.Hash(), nil
	}
	// Check whether the genesis block is already written.
	if genesis != nil {
		hash := GenesisToBlock(genesis, nil).Hash()
		if hash != stored {
			return genesis.Config, hash, &genesisT.GenesisMismatchError{Stored: stored, New: hash}
		}
	}
	// Get the existing chain configuration.
<<<<<<< HEAD
	newcfg := configOrDefault(genesis, stored)
	if overrideGrayGlacier != nil {
		n := overrideGrayGlacier.Uint64()
		newcfg.SetEthashEIP5133Transition(&n)
	}
	if overrideTerminalTotalDifficulty != nil {
		newcfg.SetEthashTerminalTotalDifficulty(overrideTerminalTotalDifficulty)
=======
	newcfg := genesis.configOrDefault(stored)
	applyOverrides(newcfg)
	if err := newcfg.CheckConfigForkOrder(); err != nil {
		return newcfg, common.Hash{}, err
>>>>>>> 67109427
	}

	storedcfg := rawdb.ReadChainConfig(db, stored)
	if storedcfg == nil {
		log.Warn("Found genesis block without chain config")
		rawdb.WriteChainConfig(db, stored, newcfg)
		return newcfg, stored, nil
<<<<<<< HEAD
	} else {
		log.Info("Found stored genesis block", "config", storedcfg)
	}

	// Special case: don't change the existing config of a non-mainnet chain if no new
	// config is supplied. These chains would get AllProtocolChanges (and a compat error)
	// if we just continued here.
	//
	// (meowsbits): The idea here is to use stored configs when they are not upgrade-able via defaults.
	// Pre-existing logic only upgraded mainnet, when it should upgrade all defaulty chains.
	// New logic (below) checks _inequality_ between a defaulty config and a stored config. If different,
	// the stored config is used. This breaks auto-upgrade magic for defaulty chains.
	if genesis == nil && !confp.Identical(storedcfg, newcfg, []string{"NetworkID", "ChainID"}) {
		// TODO/meowsbits/20220405: ethereum code for this scope follows:
		/*
				// Special case: if a private network is being used (no genesis and also no
				// mainnet hash in the database), we must not apply the `configOrDefault`
				// chain config as that would be AllProtocolChanges (applying any new fork
				// on top of an existing private network genesis block). In that case, only
				// apply the overrides.

				if ... :
				newcfg = storedcfg
			if overrideGrayGlacier != nil {
				newcfg.GrayGlacierBlock = overrideGrayGlacier
				}
				if overrideTerminalTotalDifficulty != nil {
					newcfg.TerminalTotalDifficulty = overrideTerminalTotalDifficulty
				}
		*/
		// ... and this is ours:
		log.Info("Found non-defaulty stored config, using it.")
		return storedcfg, stored, nil
=======
	}
	// Special case: if a private network is being used (no genesis and also no
	// mainnet hash in the database), we must not apply the `configOrDefault`
	// chain config as that would be AllProtocolChanges (applying any new fork
	// on top of an existing private network genesis block). In that case, only
	// apply the overrides.
	if genesis == nil && stored != params.MainnetGenesisHash {
		newcfg = storedcfg
		applyOverrides(newcfg)
>>>>>>> 67109427
	}
	// Check config compatibility and write the config. Compatibility errors
	// are returned to the caller unless we're already at block zero.
	height := rawdb.ReadHeaderNumber(db, rawdb.ReadHeadHeaderHash(db))
	if height == nil {
		return newcfg, stored, fmt.Errorf("missing block number for head header hash")
	}
	compatErr := confp.Compatible(height, storedcfg, newcfg)
	if compatErr != nil && *height != 0 && compatErr.RewindTo != 0 {
		return newcfg, stored, compatErr
	}
	rawdb.WriteChainConfig(db, stored, newcfg)
	return newcfg, stored, nil
}

func configOrDefault(g *genesisT.Genesis, ghash common.Hash) ctypes.ChainConfigurator {
	switch {
	case g != nil:
		return g.Config
	case ghash == params.MainnetGenesisHash:
		return params.MainnetChainConfig
	case ghash == params.RinkebyGenesisHash:
		return params.RinkebyChainConfig
	case ghash == params.GoerliGenesisHash:
		return params.GoerliChainConfig
	case ghash == params.KottiGenesisHash:
		return params.KottiChainConfig
	case ghash == params.MordorGenesisHash:
		return params.MordorChainConfig
	case ghash == params.RopstenGenesisHash:
		return params.RopstenChainConfig
	case ghash == params.SepoliaGenesisHash:
		return params.SepoliaChainConfig
	case ghash == params.MintMeGenesisHash:
		return params.MintMeChainConfig
	case ghash == params.KilnGenesisHash:
		return params.DefaultKilnGenesisBlock().Config
	default:
		return params.AllEthashProtocolChanges
	}
}

// Flush adds allocated genesis accounts into a fresh new statedb and
// commit the state changes into the given database handler.
func gaFlush(ga *genesisT.GenesisAlloc, db ethdb.Database) (common.Hash, error) {
	statedb, err := state.New(common.Hash{}, state.NewDatabase(db), nil)
	if err != nil {
		return common.Hash{}, err
	}
	for addr, account := range *ga {
		statedb.AddBalance(addr, account.Balance)
		statedb.SetCode(addr, account.Code)
		statedb.SetNonce(addr, account.Nonce)
		for key, value := range account.Storage {
			statedb.SetState(addr, key, value)
		}
	}
	root, err := statedb.Commit(false)
	if err != nil {
		return common.Hash{}, err
	}
	err = statedb.Database().TrieDB().Commit(root, true, nil)
	if err != nil {
		return common.Hash{}, err
	}
	return root, nil
}

// Write writes the json marshaled genesis state into database
// with the given block hash as the unique identifier.
func gaWrite(ga *genesisT.GenesisAlloc, db ethdb.KeyValueWriter, hash common.Hash) error {
	blob, err := json.Marshal(ga)
	if err != nil {
		return err
	}
	rawdb.WriteGenesisState(db, hash, blob)
	return nil
}

// CommitGenesisState loads the stored genesis state with the given block
// hash and commits them into the given database handler.
func CommitGenesisState(db ethdb.Database, hash common.Hash) error {
	var alloc genesisT.GenesisAlloc
	blob := rawdb.ReadGenesisState(db, hash)
	if len(blob) != 0 {
		if err := alloc.UnmarshalJSON(blob); err != nil {
			return err
		}
	} else {
		// Genesis allocation is missing and there are several possibilities:
		// the node is legacy which doesn't persist the genesis allocation or
		// the persisted allocation is just lost.
		// - supported networks(mainnet, testnets), recover with defined allocations
		// - private network, can't recover
		var genesis *genesisT.Genesis
		switch hash {
		case params.MainnetGenesisHash:
			genesis = params.DefaultGenesisBlock()
			// TODO/meowsbits/20220405: make sure we don't need Classic in here
		case params.RopstenGenesisHash:
			genesis = params.DefaultRopstenGenesisBlock()
		case params.RinkebyGenesisHash:
			genesis = params.DefaultRinkebyGenesisBlock()
		case params.GoerliGenesisHash:
			genesis = params.DefaultGoerliGenesisBlock()
		case params.SepoliaGenesisHash:
			genesis = params.DefaultSepoliaGenesisBlock()
		case params.KottiGenesisHash:
			genesis = params.DefaultKottiGenesisBlock()
		case params.MordorGenesisHash:
			genesis = params.DefaultMordorGenesisBlock()
		case params.MintMeGenesisHash:
			genesis = params.DefaultMintMeGenesisBlock()
		}
		if genesis != nil {
			alloc = genesis.Alloc
		} else {
			return errors.New("not found")
		}
	}
	_, err := gaFlush(&alloc, db)
	return err
}

// GenesisToBlock creates the genesis block and writes state of a genesis specification
// to the given database (or discards it if nil).
func GenesisToBlock(g *genesisT.Genesis, db ethdb.Database) *types.Block {
	if db == nil {
		db = rawdb.NewMemoryDatabase()
	}
	root, err := gaFlush(&g.Alloc, db)
	if err != nil {
		panic(err)
	}
	head := &types.Header{
		Number:     new(big.Int).SetUint64(g.Number),
		Nonce:      types.EncodeNonce(g.Nonce),
		Time:       g.Timestamp,
		ParentHash: g.ParentHash,
		Extra:      g.ExtraData,
		GasLimit:   g.GasLimit,
		GasUsed:    g.GasUsed,
		BaseFee:    g.BaseFee,
		Difficulty: g.Difficulty,
		MixDigest:  g.Mixhash,
		Coinbase:   g.Coinbase,
		Root:       root,
	}
	if g.GasLimit == 0 {
		head.GasLimit = vars.GenesisGasLimit
	}
	// -- meowsbits/202203 go-ethereum has: if g.Difficulty == nil && g.Mixhash == (common.Hash{}) {
	// They also assign the Difficulty field directly.
	if g.Difficulty == nil {
		head.Difficulty = new(big.Int)
		head.Difficulty.Set(vars.GenesisDifficulty)
	}
	if g.Config != nil && g.Config.IsEnabled(g.Config.GetEIP1559Transition, common.Big0) {
		if g.BaseFee != nil {
			head.BaseFee = g.BaseFee
		} else {
			head.BaseFee = new(big.Int).SetUint64(vars.InitialBaseFee)
		}
	}
	return types.NewBlock(head, nil, nil, nil, trie.NewStackTrie(nil))
}

// CommitGenesis writes the block and state of a genesis specification to the database.
// The block is committed as the canonical head block.
func CommitGenesis(g *genesisT.Genesis, db ethdb.Database) (*types.Block, error) {
	block := GenesisToBlock(g, db)
	if block.Number().Sign() != 0 {
		return nil, errors.New("can't commit genesis block with number > 0")
	}
	config := g.Config
	if config == nil {
		config = params.AllEthashProtocolChanges
	}

	// Upstream omission:
	// ethereum/go-ethereum does: config.CheckConfigForkOrder()
	// core-geth does not.

	if config.GetConsensusEngineType().IsClique() && len(block.Extra()) == 0 {
		return nil, errors.New("can't start clique chain without signers")
	}
	if err := gaWrite(&g.Alloc, db, block.Hash()); err != nil {
		return nil, err
	}
	rawdb.WriteTd(db, block.Hash(), block.NumberU64(), block.Difficulty())
	rawdb.WriteBlock(db, block)
	rawdb.WriteReceipts(db, block.Hash(), block.NumberU64(), nil)
	rawdb.WriteCanonicalHash(db, block.Hash(), block.NumberU64())
	rawdb.WriteHeadBlockHash(db, block.Hash())
	rawdb.WriteHeadFastBlockHash(db, block.Hash())
	rawdb.WriteHeadHeaderHash(db, block.Hash())
	rawdb.WriteChainConfig(db, block.Hash(), config)
	return block, nil
}

// MustCommitGenesis writes the genesis block and state to db, panicking on error.
// The block is committed as the canonical head block.
func MustCommitGenesis(db ethdb.Database, g *genesisT.Genesis) *types.Block {
	block, err := CommitGenesis(g, db)
	if err != nil {
		panic(err)
	}
	return block
}

// GenesisBlockForTesting creates and writes a block in which addr has the given wei balance.
func GenesisBlockForTesting(db ethdb.Database, addr common.Address, balance *big.Int) *types.Block {
	g := genesisT.Genesis{
		Alloc:   genesisT.GenesisAlloc{addr: {Balance: balance}},
		BaseFee: big.NewInt(vars.InitialBaseFee),
	}
	return MustCommitGenesis(db, &g)
}<|MERGE_RESOLUTION|>--- conflicted
+++ resolved
@@ -49,13 +49,14 @@
 		return params.AllEthashProtocolChanges, common.Hash{}, genesisT.ErrGenesisNoConfig
 	}
 
-	applyOverrides := func(config *params.ChainConfig) {
+	applyOverrides := func(config ctypes.ChainConfigurator) {
 		if config != nil {
 			if overrideTerminalTotalDifficulty != nil {
-				config.TerminalTotalDifficulty = overrideTerminalTotalDifficulty
+				config.SetEthashTerminalTotalDifficulty(overrideTerminalTotalDifficulty)
 			}
 			if overrideGrayGlacier != nil {
-				config.GrayGlacierBlock = overrideGrayGlacier
+				gg := overrideGrayGlacier.Uint64()
+				config.SetEthashEIP5133Transition(&gg)
 			}
 		}
 	}
@@ -75,11 +76,8 @@
 		if err != nil {
 			return genesis.Config, common.Hash{}, err
 		}
-<<<<<<< HEAD
+		applyOverrides(genesis.Config)
 		log.Info("Wrote custom genesis block OK", "config", genesis.Config)
-=======
-		applyOverrides(genesis.Config)
->>>>>>> 67109427
 		return genesis.Config, block.Hash(), nil
 	}
 	// We have the genesis block in database(perhaps in ancient database)
@@ -109,28 +107,13 @@
 		}
 	}
 	// Get the existing chain configuration.
-<<<<<<< HEAD
 	newcfg := configOrDefault(genesis, stored)
-	if overrideGrayGlacier != nil {
-		n := overrideGrayGlacier.Uint64()
-		newcfg.SetEthashEIP5133Transition(&n)
-	}
-	if overrideTerminalTotalDifficulty != nil {
-		newcfg.SetEthashTerminalTotalDifficulty(overrideTerminalTotalDifficulty)
-=======
-	newcfg := genesis.configOrDefault(stored)
 	applyOverrides(newcfg)
-	if err := newcfg.CheckConfigForkOrder(); err != nil {
-		return newcfg, common.Hash{}, err
->>>>>>> 67109427
-	}
-
 	storedcfg := rawdb.ReadChainConfig(db, stored)
 	if storedcfg == nil {
 		log.Warn("Found genesis block without chain config")
 		rawdb.WriteChainConfig(db, stored, newcfg)
 		return newcfg, stored, nil
-<<<<<<< HEAD
 	} else {
 		log.Info("Found stored genesis block", "config", storedcfg)
 	}
@@ -163,18 +146,9 @@
 		*/
 		// ... and this is ours:
 		log.Info("Found non-defaulty stored config, using it.")
-		return storedcfg, stored, nil
-=======
-	}
-	// Special case: if a private network is being used (no genesis and also no
-	// mainnet hash in the database), we must not apply the `configOrDefault`
-	// chain config as that would be AllProtocolChanges (applying any new fork
-	// on top of an existing private network genesis block). In that case, only
-	// apply the overrides.
-	if genesis == nil && stored != params.MainnetGenesisHash {
 		newcfg = storedcfg
 		applyOverrides(newcfg)
->>>>>>> 67109427
+		return storedcfg, stored, nil
 	}
 	// Check config compatibility and write the config. Compatibility errors
 	// are returned to the caller unless we're already at block zero.
