--- conflicted
+++ resolved
@@ -231,13 +231,6 @@
 	signer      types.Signer
 	mu          sync.RWMutex
 
-<<<<<<< HEAD
-=======
-	istanbul bool // Fork indicator whether we are in the istanbul stage.
-	eip2718  bool // Fork indicator whether we are using EIP-2718 type transactions.
-	eip1559  bool // Fork indicator whether we are using EIP-1559 type transactions.
-
->>>>>>> 12f0ff40
 	currentState  *state.StateDB // Current state in the blockchain head
 	pendingNonces *txNoncer      // Pending state tracking virtual nonces
 	currentMaxGas uint64         // Current gas limit for transaction caps
@@ -263,6 +256,7 @@
 	eip2f    bool
 	eip2028f bool
 	eip2718  bool // Fork indicator whether we are using EIP-2718 type transactions.
+	eip1559  bool // Fork indicator whether we are using EIP-1559 type transactions.
 }
 
 type txpoolResetRequest struct {
@@ -1290,14 +1284,9 @@
 
 	// Update all fork indicator by next pending block number.
 	next := new(big.Int).Add(newHead.Number, big.NewInt(1))
-<<<<<<< HEAD
 	pool.eip2028f = pool.chainconfig.IsEnabled(pool.chainconfig.GetEIP2028Transition, next)
 	pool.eip2718 = pool.chainconfig.IsEnabled(pool.chainconfig.GetEIP2718Transition, next)
-=======
-	pool.istanbul = pool.chainconfig.IsIstanbul(next)
-	pool.eip2718 = pool.chainconfig.IsBerlin(next)
-	pool.eip1559 = pool.chainconfig.IsLondon(next)
->>>>>>> 12f0ff40
+	pool.eip1559 = pool.chainconfig.IsEnabled(pool.chainconfig.GetEIP1559Transition, next)
 }
 
 // promoteExecutables moves transactions that have become processable from the
