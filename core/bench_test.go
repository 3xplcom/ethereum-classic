// Copyright 2015 The go-ethereum Authors
// This file is part of the go-ethereum library.
//
// The go-ethereum library is free software: you can redistribute it and/or modify
// it under the terms of the GNU Lesser General Public License as published by
// the Free Software Foundation, either version 3 of the License, or
// (at your option) any later version.
//
// The go-ethereum library is distributed in the hope that it will be useful,
// but WITHOUT ANY WARRANTY; without even the implied warranty of
// MERCHANTABILITY or FITNESS FOR A PARTICULAR PURPOSE. See the
// GNU Lesser General Public License for more details.
//
// You should have received a copy of the GNU Lesser General Public License
// along with the go-ethereum library. If not, see <http://www.gnu.org/licenses/>.

package core

import (
	"crypto/ecdsa"
	"math/big"
	"testing"

	"github.com/ethereum/go-ethereum/common"
	"github.com/ethereum/go-ethereum/common/math"
	"github.com/ethereum/go-ethereum/consensus/ethash"
	"github.com/ethereum/go-ethereum/core/rawdb"
	"github.com/ethereum/go-ethereum/core/types"
	"github.com/ethereum/go-ethereum/core/vm"
	"github.com/ethereum/go-ethereum/crypto"
	"github.com/ethereum/go-ethereum/ethdb"
	"github.com/ethereum/go-ethereum/params"
	"github.com/ethereum/go-ethereum/params/types/genesisT"
	"github.com/ethereum/go-ethereum/params/vars"
)

func BenchmarkInsertChain_empty_memdb(b *testing.B) {
	benchInsertChain(b, false, nil)
}
func BenchmarkInsertChain_empty_diskdb(b *testing.B) {
	benchInsertChain(b, true, nil)
}
func BenchmarkInsertChain_valueTx_memdb(b *testing.B) {
	benchInsertChain(b, false, genValueTx(0))
}
func BenchmarkInsertChain_valueTx_diskdb(b *testing.B) {
	benchInsertChain(b, true, genValueTx(0))
}
func BenchmarkInsertChain_valueTx_100kB_memdb(b *testing.B) {
	benchInsertChain(b, false, genValueTx(100*1024))
}
func BenchmarkInsertChain_valueTx_100kB_diskdb(b *testing.B) {
	benchInsertChain(b, true, genValueTx(100*1024))
}
func BenchmarkInsertChain_uncles_memdb(b *testing.B) {
	benchInsertChain(b, false, genUncles)
}
func BenchmarkInsertChain_uncles_diskdb(b *testing.B) {
	benchInsertChain(b, true, genUncles)
}
func BenchmarkInsertChain_ring200_memdb(b *testing.B) {
	benchInsertChain(b, false, genTxRing(200))
}
func BenchmarkInsertChain_ring200_diskdb(b *testing.B) {
	benchInsertChain(b, true, genTxRing(200))
}
func BenchmarkInsertChain_ring1000_memdb(b *testing.B) {
	benchInsertChain(b, false, genTxRing(1000))
}
func BenchmarkInsertChain_ring1000_diskdb(b *testing.B) {
	benchInsertChain(b, true, genTxRing(1000))
}

var (
	// This is the content of the genesis block used by the benchmarks.
	benchRootKey, _ = crypto.HexToECDSA("b71c71a67e1177ad4e901695e1b4b9ee17ae16c6668d313eac2f96dbcda3f291")
	benchRootAddr   = crypto.PubkeyToAddress(benchRootKey.PublicKey)
	benchRootFunds  = math.BigPow(2, 200)
)

// genValueTx returns a block generator that includes a single
// value-transfer transaction with n bytes of extra data in each
// block.
func genValueTx(nbytes int) func(int, *BlockGen) {
	return func(i int, gen *BlockGen) {
		toaddr := common.Address{}
		data := make([]byte, nbytes)
		gas, _ := IntrinsicGas(data, nil, false, false, false, false)
		signer := types.MakeSigner(gen.config, big.NewInt(int64(i)))
		gasPrice := big.NewInt(0)
		if gen.header.BaseFee != nil {
			gasPrice = gen.header.BaseFee
		}
		tx, _ := types.SignNewTx(benchRootKey, signer, &types.LegacyTx{
			Nonce:    gen.TxNonce(benchRootAddr),
			To:       &toaddr,
			Value:    big.NewInt(1),
			Gas:      gas,
			Data:     data,
			GasPrice: gasPrice,
		})
		gen.AddTx(tx)
	}
}

var (
	ringKeys  = make([]*ecdsa.PrivateKey, 1000)
	ringAddrs = make([]common.Address, len(ringKeys))
)

func init() {
	ringKeys[0] = benchRootKey
	ringAddrs[0] = benchRootAddr
	for i := 1; i < len(ringKeys); i++ {
		ringKeys[i], _ = crypto.GenerateKey()
		ringAddrs[i] = crypto.PubkeyToAddress(ringKeys[i].PublicKey)
	}
}

// genTxRing returns a block generator that sends ether in a ring
// among n accounts. This is creates n entries in the state database
// and fills the blocks with many small transactions.
func genTxRing(naccounts int) func(int, *BlockGen) {
	from := 0
	availableFunds := new(big.Int).Set(benchRootFunds)
	return func(i int, gen *BlockGen) {
		block := gen.PrevBlock(i - 1)
		gas := block.GasLimit()
		gasPrice := big.NewInt(0)
		if gen.header.BaseFee != nil {
			gasPrice = gen.header.BaseFee
		}
		signer := types.MakeSigner(gen.config, big.NewInt(int64(i)))
		for {
			gas -= vars.TxGas
			if gas < vars.TxGas {
				break
			}
			to := (from + 1) % naccounts
			burn := new(big.Int).SetUint64(vars.TxGas)
			burn.Mul(burn, gen.header.BaseFee)
			availableFunds.Sub(availableFunds, burn)
			if availableFunds.Cmp(big.NewInt(1)) < 0 {
				panic("not enough funds")
			}
			tx, err := types.SignNewTx(ringKeys[from], signer,
				&types.LegacyTx{
					Nonce:    gen.TxNonce(ringAddrs[from]),
					To:       &ringAddrs[to],
					Value:    availableFunds,
					Gas:      vars.TxGas,
					GasPrice: gasPrice,
				})
			if err != nil {
				panic(err)
			}
			gen.AddTx(tx)
			from = to
		}
	}
}

// genUncles generates blocks with two uncle headers.
func genUncles(i int, gen *BlockGen) {
	if i >= 7 {
		b2 := gen.PrevBlock(i - 6).Header()
		b2.Extra = []byte("foo")
		gen.AddUncle(b2)
		b3 := gen.PrevBlock(i - 6).Header()
		b3.Extra = []byte("bar")
		gen.AddUncle(b3)
	}
}

func benchInsertChain(b *testing.B, disk bool, gen func(int, *BlockGen)) {
	// Create the database in memory or in a temporary directory.
	var db ethdb.Database
	var err error
	if !disk {
		db = rawdb.NewMemoryDatabase()
	} else {
		dir := b.TempDir()
		db, err = rawdb.NewLevelDBDatabase(dir, 128, 128, "", false)
		if err != nil {
			b.Fatalf("cannot create temporary database: %v", err)
		}
		defer db.Close()
	}

	// Generate a chain of b.N blocks using the supplied block
	// generator function.
<<<<<<< HEAD
	gspec := genesisT.Genesis{
=======
	gspec := &Genesis{
>>>>>>> 18b641b0
		Config: params.TestChainConfig,
		Alloc:  genesisT.GenesisAlloc{benchRootAddr: {Balance: benchRootFunds}},
	}
<<<<<<< HEAD
	genesis := MustCommitGenesis(db, &gspec)
	chain, _ := GenerateChain(gspec.Config, genesis, ethash.NewFaker(), db, b.N, gen)
=======
	_, chain, _ := GenerateChainWithGenesis(gspec, ethash.NewFaker(), b.N, gen)
>>>>>>> 18b641b0

	// Time the insertion of the new chain.
	// State and blocks are stored in the same DB.
	chainman, _ := NewBlockChain(db, nil, gspec, nil, ethash.NewFaker(), vm.Config{}, nil, nil)
	defer chainman.Stop()
	b.ReportAllocs()
	b.ResetTimer()
	if i, err := chainman.InsertChain(chain); err != nil {
		b.Fatalf("insert error (block %d): %v\n", i, err)
	}
}

func BenchmarkChainRead_header_10k(b *testing.B) {
	benchReadChain(b, false, 10000)
}
func BenchmarkChainRead_full_10k(b *testing.B) {
	benchReadChain(b, true, 10000)
}
func BenchmarkChainRead_header_100k(b *testing.B) {
	benchReadChain(b, false, 100000)
}
func BenchmarkChainRead_full_100k(b *testing.B) {
	benchReadChain(b, true, 100000)
}
func BenchmarkChainRead_header_500k(b *testing.B) {
	benchReadChain(b, false, 500000)
}
func BenchmarkChainRead_full_500k(b *testing.B) {
	benchReadChain(b, true, 500000)
}
func BenchmarkChainWrite_header_10k(b *testing.B) {
	benchWriteChain(b, false, 10000)
}
func BenchmarkChainWrite_full_10k(b *testing.B) {
	benchWriteChain(b, true, 10000)
}
func BenchmarkChainWrite_header_100k(b *testing.B) {
	benchWriteChain(b, false, 100000)
}
func BenchmarkChainWrite_full_100k(b *testing.B) {
	benchWriteChain(b, true, 100000)
}
func BenchmarkChainWrite_header_500k(b *testing.B) {
	benchWriteChain(b, false, 500000)
}
func BenchmarkChainWrite_full_500k(b *testing.B) {
	benchWriteChain(b, true, 500000)
}

// makeChainForBench writes a given number of headers or empty blocks/receipts
// into a database.
func makeChainForBench(db ethdb.Database, full bool, count uint64) {
	var hash common.Hash
	for n := uint64(0); n < count; n++ {
		header := &types.Header{
			Coinbase:    common.Address{},
			Number:      big.NewInt(int64(n)),
			ParentHash:  hash,
			Difficulty:  big.NewInt(1),
			UncleHash:   types.EmptyUncleHash,
			TxHash:      types.EmptyRootHash,
			ReceiptHash: types.EmptyRootHash,
		}
		hash = header.Hash()

		rawdb.WriteHeader(db, header)
		rawdb.WriteCanonicalHash(db, hash, n)
		rawdb.WriteTd(db, hash, n, big.NewInt(int64(n+1)))

		if n == 0 {
			rawdb.WriteChainConfig(db, hash, params.AllEthashProtocolChanges)
		}
		rawdb.WriteHeadHeaderHash(db, hash)

		if full || n == 0 {
			block := types.NewBlockWithHeader(header)
			rawdb.WriteBody(db, hash, n, block.Body())
			rawdb.WriteReceipts(db, hash, n, nil)
			rawdb.WriteHeadBlockHash(db, hash)
		}
	}
}

func benchWriteChain(b *testing.B, full bool, count uint64) {
	for i := 0; i < b.N; i++ {
		dir := b.TempDir()
		db, err := rawdb.NewLevelDBDatabase(dir, 128, 1024, "", false)
		if err != nil {
			b.Fatalf("error opening database at %v: %v", dir, err)
		}
		makeChainForBench(db, full, count)
		db.Close()
	}
}

func benchReadChain(b *testing.B, full bool, count uint64) {
	dir := b.TempDir()

	db, err := rawdb.NewLevelDBDatabase(dir, 128, 1024, "", false)
	if err != nil {
		b.Fatalf("error opening database at %v: %v", dir, err)
	}
	makeChainForBench(db, full, count)
	db.Close()
	cacheConfig := *defaultCacheConfig
	cacheConfig.TrieDirtyDisabled = true

	b.ReportAllocs()
	b.ResetTimer()

	for i := 0; i < b.N; i++ {
		db, err := rawdb.NewLevelDBDatabase(dir, 128, 1024, "", false)
		if err != nil {
			b.Fatalf("error opening database at %v: %v", dir, err)
		}
		chain, err := NewBlockChain(db, &cacheConfig, nil, nil, ethash.NewFaker(), vm.Config{}, nil, nil)
		if err != nil {
			b.Fatalf("error creating chain: %v", err)
		}

		for n := uint64(0); n < count; n++ {
			header := chain.GetHeaderByNumber(n)
			if full {
				hash := header.Hash()
				rawdb.ReadBody(db, hash, n)
				rawdb.ReadReceipts(db, hash, n, chain.Config())
			}
		}
		chain.Stop()
		db.Close()
	}
}<|MERGE_RESOLUTION|>--- conflicted
+++ resolved
@@ -189,20 +189,11 @@
 
 	// Generate a chain of b.N blocks using the supplied block
 	// generator function.
-<<<<<<< HEAD
 	gspec := genesisT.Genesis{
-=======
-	gspec := &Genesis{
->>>>>>> 18b641b0
 		Config: params.TestChainConfig,
 		Alloc:  genesisT.GenesisAlloc{benchRootAddr: {Balance: benchRootFunds}},
 	}
-<<<<<<< HEAD
-	genesis := MustCommitGenesis(db, &gspec)
-	chain, _ := GenerateChain(gspec.Config, genesis, ethash.NewFaker(), db, b.N, gen)
-=======
 	_, chain, _ := GenerateChainWithGenesis(gspec, ethash.NewFaker(), b.N, gen)
->>>>>>> 18b641b0
 
 	// Time the insertion of the new chain.
 	// State and blocks are stored in the same DB.
