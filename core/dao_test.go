--- conflicted
+++ resolved
@@ -36,20 +36,8 @@
 	chainConfig.HomesteadBlock = big.NewInt(0)
 
 	// Generate a common prefix for both pro-forkers and non-forkers
-<<<<<<< HEAD
-	db := rawdb.NewMemoryDatabase()
-	gspec := &genesisT.Genesis{BaseFee: big.NewInt(vars.InitialBaseFee)}
-	genesis := MustCommitGenesis(db, gspec)
-	prefix, _ := GenerateChain(params.TestChainConfig, genesis, ethash.NewFaker(), db, int(forkBlock.Int64()-1), func(i int, gen *BlockGen) {})
-
-	// Create the concurrent, conflicting two nodes
-	proDb := rawdb.NewMemoryDatabase()
-	MustCommitGenesis(proDb, gspec)
-
-	proConf := *params.TestChainConfig
-=======
-	gspec := &Genesis{
-		BaseFee: big.NewInt(params.InitialBaseFee),
+	gspec := &genesisT.Genesis{
+		BaseFee: big.NewInt(vars.InitialBaseFee),
 		Config:  &chainConfig,
 	}
 	genDb, prefix, _ := GenerateChainWithGenesis(gspec, ethash.NewFaker(), int(forkBlock.Int64()-1), func(i int, gen *BlockGen) {})
@@ -58,25 +46,18 @@
 	proDb := rawdb.NewMemoryDatabase()
 	proConf := *params.NonActivatedConfig
 	proConf.HomesteadBlock = big.NewInt(0)
->>>>>>> 18b641b0
 	proConf.DAOForkBlock = forkBlock
 	proConf.DAOForkSupport = true
-	progspec := &Genesis{
-		BaseFee: big.NewInt(params.InitialBaseFee),
+	progspec := &genesisT.Genesis{
+		BaseFee: big.NewInt(vars.InitialBaseFee),
 		Config:  &proConf,
 	}
 	proBc, _ := NewBlockChain(proDb, nil, progspec, nil, ethash.NewFaker(), vm.Config{}, nil, nil)
 	defer proBc.Stop()
 
 	conDb := rawdb.NewMemoryDatabase()
-<<<<<<< HEAD
-	MustCommitGenesis(conDb, gspec)
-
-	conConf := *params.TestChainConfig
-=======
 	conConf := *params.NonActivatedConfig
 	conConf.HomesteadBlock = big.NewInt(0)
->>>>>>> 18b641b0
 	conConf.DAOForkBlock = forkBlock
 	conConf.DAOForkSupport = false
 	congspec := &Genesis{
@@ -95,14 +76,7 @@
 	// Try to expand both pro-fork and non-fork chains iteratively with other camp's blocks
 	for i := int64(0); i < vars.DAOForkExtraRange.Int64(); i++ {
 		// Create a pro-fork block, and try to feed into the no-fork chain
-<<<<<<< HEAD
-		db = rawdb.NewMemoryDatabase()
-		MustCommitGenesis(db, gspec)
-		bc, _ := NewBlockChain(db, nil, &conConf, ethash.NewFaker(), vm.Config{}, nil, nil)
-		defer bc.Stop()
-=======
 		bc, _ := NewBlockChain(rawdb.NewMemoryDatabase(), nil, congspec, nil, ethash.NewFaker(), vm.Config{}, nil, nil)
->>>>>>> 18b641b0
 
 		blocks := conBc.GetBlocksFromHash(conBc.CurrentBlock().Hash(), int(conBc.CurrentBlock().NumberU64()))
 		for j := 0; j < len(blocks)/2; j++ {
@@ -114,42 +88,18 @@
 		if err := bc.stateCache.TrieDB().Commit(bc.CurrentHeader().Root, false); err != nil {
 			t.Fatalf("failed to commit contra-fork head for expansion: %v", err)
 		}
-<<<<<<< HEAD
-
-		// Commented out (@meowsbits)
-		// This test requires that contra-fork chains are dao-fork aware; that they CARE about the dao fork
-		// block.
-		// Uncommented, this test will fail because the contra-fork chain WILL accept blocks with DAO-fork extra data
-		// in the headers. This is ok. The extra-data check is redundant: the manipulated state (see ApplyDAOFork)
-		// will cause state inconsistencies between the incompatible clients and thus the incompatible blocks will
-		// still be incompatible.
-		// So why is the header extra check even there anyways?
-		//blocks, _ = GenerateChain(&proConf, conBc.CurrentBlock(), ethash.NewFaker(), db, 1, func(i int, gen *BlockGen) {})
-		//if _, err := conBc.InsertChain(blocks); err == nil {
-		//	t.Fatalf("contra-fork chain accepted pro-fork block: %v", blocks[0])
-		//}
-
-=======
 		bc.Stop()
 		blocks, _ = GenerateChain(&proConf, conBc.CurrentBlock(), ethash.NewFaker(), genDb, 1, func(i int, gen *BlockGen) {})
 		if _, err := conBc.InsertChain(blocks); err == nil {
 			t.Fatalf("contra-fork chain accepted pro-fork block: %v", blocks[0])
 		}
->>>>>>> 18b641b0
 		// Create a proper no-fork block for the contra-forker
 		blocks, _ = GenerateChain(&conConf, conBc.CurrentBlock(), ethash.NewFaker(), genDb, 1, func(i int, gen *BlockGen) {})
 		if _, err := conBc.InsertChain(blocks); err != nil {
 			t.Fatalf("contra-fork chain didn't accepted no-fork block: %v", err)
 		}
 		// Create a no-fork block, and try to feed into the pro-fork chain
-<<<<<<< HEAD
-		db = rawdb.NewMemoryDatabase()
-		MustCommitGenesis(db, gspec)
-		bc, _ = NewBlockChain(db, nil, &proConf, ethash.NewFaker(), vm.Config{}, nil, nil)
-		defer bc.Stop()
-=======
 		bc, _ = NewBlockChain(rawdb.NewMemoryDatabase(), nil, progspec, nil, ethash.NewFaker(), vm.Config{}, nil, nil)
->>>>>>> 18b641b0
 
 		blocks = proBc.GetBlocksFromHash(proBc.CurrentBlock().Hash(), int(proBc.CurrentBlock().NumberU64()))
 		for j := 0; j < len(blocks)/2; j++ {
@@ -173,13 +123,7 @@
 		}
 	}
 	// Verify that contra-forkers accept pro-fork extra-datas after forking finishes
-<<<<<<< HEAD
-	db = rawdb.NewMemoryDatabase()
-	MustCommitGenesis(db, gspec)
-	bc, _ := NewBlockChain(db, nil, &conConf, ethash.NewFaker(), vm.Config{}, nil, nil)
-=======
 	bc, _ := NewBlockChain(rawdb.NewMemoryDatabase(), nil, congspec, nil, ethash.NewFaker(), vm.Config{}, nil, nil)
->>>>>>> 18b641b0
 	defer bc.Stop()
 
 	blocks := conBc.GetBlocksFromHash(conBc.CurrentBlock().Hash(), int(conBc.CurrentBlock().NumberU64()))
@@ -197,13 +141,7 @@
 		t.Fatalf("contra-fork chain didn't accept pro-fork block post-fork: %v", err)
 	}
 	// Verify that pro-forkers accept contra-fork extra-datas after forking finishes
-<<<<<<< HEAD
-	db = rawdb.NewMemoryDatabase()
-	MustCommitGenesis(db, gspec)
-	bc, _ = NewBlockChain(db, nil, &proConf, ethash.NewFaker(), vm.Config{}, nil, nil)
-=======
 	bc, _ = NewBlockChain(rawdb.NewMemoryDatabase(), nil, progspec, nil, ethash.NewFaker(), vm.Config{}, nil, nil)
->>>>>>> 18b641b0
 	defer bc.Stop()
 
 	blocks = proBc.GetBlocksFromHash(proBc.CurrentBlock().Hash(), int(proBc.CurrentBlock().NumberU64()))
