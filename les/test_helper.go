--- conflicted
+++ resolved
@@ -42,6 +42,7 @@
 	"github.com/ethereum/go-ethereum/eth/ethconfig"
 	"github.com/ethereum/go-ethereum/ethdb"
 	"github.com/ethereum/go-ethereum/event"
+	"github.com/ethereum/go-ethereum/les/checkpointoracle"
 	"github.com/ethereum/go-ethereum/les/flowcontrol"
 	vfs "github.com/ethereum/go-ethereum/les/vflux/server"
 	"github.com/ethereum/go-ethereum/light"
@@ -190,7 +191,6 @@
 			BaseFee:  big.NewInt(vars.InitialBaseFee),
 		}
 	)
-<<<<<<< HEAD
 	genesis := core.MustCommitGenesis(db, &gspec)
 	chain, _ := light.NewLightChain(odr, gspec.Config, engine, nil)
 	if indexers != nil {
@@ -211,11 +211,6 @@
 		}
 		oracle = checkpointoracle.New(checkpointConfig, getLocal)
 	}
-=======
-	genesis := gspec.MustCommit(db)
-	chain, _ := light.NewLightChain(odr, gspec.Config, engine)
-
->>>>>>> e501b3b0
 	client := &LightEthereum{
 		lesCommons: lesCommons{
 			genesis:     genesis.Hash(),
@@ -261,7 +256,6 @@
 	txpoolConfig := txpool.DefaultConfig
 	txpoolConfig.Journal = ""
 	txpool := txpool.NewTxPool(txpoolConfig, gspec.Config, simulation.Blockchain())
-<<<<<<< HEAD
 	if indexers != nil {
 		checkpointConfig := &ctypes.CheckpointOracleConfig{
 			Address:   crypto.CreateAddress(bankAddr, 0),
@@ -280,9 +274,6 @@
 		}
 		oracle = checkpointoracle.New(checkpointConfig, getLocal)
 	}
-=======
-
->>>>>>> e501b3b0
 	server := &LesServer{
 		lesCommons: lesCommons{
 			genesis:     genesis.Hash(),
