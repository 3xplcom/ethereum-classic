--- conflicted
+++ resolved
@@ -126,11 +126,7 @@
 
 			// bankUser transfers some ether to user1
 			nonce, _ := backend.PendingNonceAt(ctx, bankAddr)
-<<<<<<< HEAD
-			tx, _ := types.SignTx(types.NewTransaction(nonce, userAddr1, big.NewInt(10000), vars.TxGas, nil, nil), signer, bankKey)
-=======
-			tx, _ := types.SignTx(types.NewTransaction(nonce, userAddr1, big.NewInt(10_000_000_000_000_000), params.TxGas, big.NewInt(params.InitialBaseFee), nil), signer, bankKey)
->>>>>>> 12f0ff40
+			tx, _ := types.SignTx(types.NewTransaction(nonce, userAddr1, big.NewInt(10_000_000_000_000_000), vars.TxGas, big.NewInt(vars.InitialBaseFee), nil), signer, bankKey)
 			backend.SendTransaction(ctx, tx)
 		case 1:
 			// Builtin-block
@@ -141,19 +137,11 @@
 			userNonce1, _ := backend.PendingNonceAt(ctx, userAddr1)
 
 			// bankUser transfers more ether to user1
-<<<<<<< HEAD
-			tx1, _ := types.SignTx(types.NewTransaction(bankNonce, userAddr1, big.NewInt(1000), vars.TxGas, nil, nil), signer, bankKey)
+			tx1, _ := types.SignTx(types.NewTransaction(bankNonce, userAddr1, big.NewInt(1_000_000_000_000_000), vars.TxGas, big.NewInt(vars.InitialBaseFee), nil), signer, bankKey)
 			backend.SendTransaction(ctx, tx1)
 
 			// user1 relays ether to user2
-			tx2, _ := types.SignTx(types.NewTransaction(userNonce1, userAddr2, big.NewInt(1000), vars.TxGas, nil, nil), signer, userKey1)
-=======
-			tx1, _ := types.SignTx(types.NewTransaction(bankNonce, userAddr1, big.NewInt(1_000_000_000_000_000), params.TxGas, big.NewInt(params.InitialBaseFee), nil), signer, bankKey)
-			backend.SendTransaction(ctx, tx1)
-
-			// user1 relays ether to user2
-			tx2, _ := types.SignTx(types.NewTransaction(userNonce1, userAddr2, big.NewInt(1_000_000_000_000_000), params.TxGas, big.NewInt(params.InitialBaseFee), nil), signer, userKey1)
->>>>>>> 12f0ff40
+			tx2, _ := types.SignTx(types.NewTransaction(userNonce1, userAddr2, big.NewInt(1_000_000_000_000_000), vars.TxGas, big.NewInt(vars.InitialBaseFee), nil), signer, userKey1)
 			backend.SendTransaction(ctx, tx2)
 
 			// user1 deploys a test contract
@@ -171,11 +159,7 @@
 
 			// bankUser transfer some ether to signer
 			bankNonce, _ := backend.PendingNonceAt(ctx, bankAddr)
-<<<<<<< HEAD
-			tx1, _ := types.SignTx(types.NewTransaction(bankNonce, signerAddr, big.NewInt(1000000000), vars.TxGas, nil, nil), signer, bankKey)
-=======
-			tx1, _ := types.SignTx(types.NewTransaction(bankNonce, signerAddr, big.NewInt(1000000000), params.TxGas, big.NewInt(params.InitialBaseFee), nil), signer, bankKey)
->>>>>>> 12f0ff40
+			tx1, _ := types.SignTx(types.NewTransaction(bankNonce, signerAddr, big.NewInt(1000000000), vars.TxGas, big.NewInt(vars.InitialBaseFee), nil), signer, bankKey)
 			backend.SendTransaction(ctx, tx1)
 
 			// invoke test contract
