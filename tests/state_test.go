// Copyright 2015 The go-ethereum Authors
// This file is part of the go-ethereum library.
//
// The go-ethereum library is free software: you can redistribute it and/or modify
// it under the terms of the GNU Lesser General Public License as published by
// the Free Software Foundation, either version 3 of the License, or
// (at your option) any later version.
//
// The go-ethereum library is distributed in the hope that it will be useful,
// but WITHOUT ANY WARRANTY; without even the implied warranty of
// MERCHANTABILITY or FITNESS FOR A PARTICULAR PURPOSE. See the
// GNU Lesser General Public License for more details.
//
// You should have received a copy of the GNU Lesser General Public License
// along with the go-ethereum library. If not, see <http://www.gnu.org/licenses/>.

package tests

import (
	"bufio"
	"bytes"
	"fmt"
	"reflect"
	"testing"

	"github.com/ethereum/go-ethereum/core/vm"
)

func TestState(t *testing.T) {
	t.Parallel()

	st := new(testMatcher)
	// Long tests:
	st.slow(`^stAttackTest/ContractCreationSpam`)
	st.slow(`^stBadOpcode/badOpcodes`)
	st.slow(`^stPreCompiledContracts/modexp`)
	st.slow(`^stQuadraticComplexityTest/`)
	st.slow(`^stStaticCall/static_Call50000`)
	st.slow(`^stStaticCall/static_Return50000`)
	st.slow(`^stStaticCall/static_Call1MB`)
	st.slow(`^stSystemOperationsTest/CallRecursiveBomb`)
	st.slow(`^stTransactionTest/Opcodes_TransactionInit`)

	// Very time consuming
	st.skipLoad(`^stTimeConsuming/`)

	// Broken tests:
	// Expected failures:
	//st.fails(`^stRevertTest/RevertPrecompiledTouch(_storage)?\.json/Byzantium/0`, "bug in test")
	//st.fails(`^stRevertTest/RevertPrecompiledTouch(_storage)?\.json/Byzantium/3`, "bug in test")
	//st.fails(`^stRevertTest/RevertPrecompiledTouch(_storage)?\.json/Constantinople/0`, "bug in test")
	//st.fails(`^stRevertTest/RevertPrecompiledTouch(_storage)?\.json/Constantinople/3`, "bug in test")
	//st.fails(`^stRevertTest/RevertPrecompiledTouch(_storage)?\.json/ConstantinopleFix/0`, "bug in test")
	//st.fails(`^stRevertTest/RevertPrecompiledTouch(_storage)?\.json/ConstantinopleFix/3`, "bug in test")

	st.walk(t, stateTestDir, func(t *testing.T, name string, test *StateTest) {
		for _, subtest := range test.Subtests() {
			subtest := subtest
			key := fmt.Sprintf("%s/%d", subtest.Fork, subtest.Index)
			name := name + "/" + key
			t.Run(key, func(t *testing.T) {
				withTrace(t, test.gasLimit(subtest), func(vmconfig vm.Config) error {
					_, err := test.Run(subtest, vmconfig)
					return st.checkFailure(t, name, err)
				})
			})
		}
	})
	// For Istanbul, older tests were moved into LegacyTests
	st.walk(t, legacyStateTestDir, func(t *testing.T, name string, test *StateTest) {
		for _, subtest := range test.Subtests() {
			subtest := subtest
			key := fmt.Sprintf("%s/%d", subtest.Fork, subtest.Index)
			name := name + "/" + key
			t.Run(key, func(t *testing.T) {
				withTrace(t, test.gasLimit(subtest), func(vmconfig vm.Config) error {
					_, err := test.Run(subtest, vmconfig)
					return st.checkFailure(t, name, err)
				})
			})
		}
	})
}

// Transactions with gasLimit above this value will not get a VM trace on failure.
const traceErrorLimit = 400000

<<<<<<< HEAD
// The VM config for state tests that accepts --vm.* command line arguments.
var testVMConfig = func() vm.Config {
	testing.Init()
	vmconfig := vm.Config{}
	flag.StringVar(&vmconfig.EVMInterpreter, utils.EVMInterpreterFlag.Name, utils.EVMInterpreterFlag.Value, utils.EVMInterpreterFlag.Usage)
	flag.StringVar(&vmconfig.EWASMInterpreter, utils.EWASMInterpreterFlag.Name, utils.EWASMInterpreterFlag.Value, utils.EWASMInterpreterFlag.Usage)
	flag.Parse()
	return vmconfig
}()

=======
>>>>>>> a718daa6
func withTrace(t *testing.T, gasLimit uint64, test func(vm.Config) error) {
	// Use config from command line arguments.
	config := vm.Config{EVMInterpreter: *testEVM, EWASMInterpreter: *testEWASM}
	err := test(config)
	if err == nil {
		return
	}

	// Test failed, re-run with tracing enabled.
	t.Error(err)
	if gasLimit > traceErrorLimit {
		t.Log("gas limit too high for EVM trace")
		return
	}
	buf := new(bytes.Buffer)
	w := bufio.NewWriter(buf)
	tracer := vm.NewJSONLogger(&vm.LogConfig{DisableMemory: true}, w)
	config.Debug, config.Tracer = true, tracer
	err2 := test(config)
	if !reflect.DeepEqual(err, err2) {
		t.Errorf("different error for second run: %v", err2)
	}
	w.Flush()
	if buf.Len() == 0 {
		t.Log("no EVM operation logs generated")
	} else {
		t.Log("EVM operation log:\n" + buf.String())
	}
	//t.Logf("EVM output: 0x%x", tracer.Output())
	//t.Logf("EVM error: %v", tracer.Error())
}<|MERGE_RESOLUTION|>--- conflicted
+++ resolved
@@ -85,19 +85,6 @@
 // Transactions with gasLimit above this value will not get a VM trace on failure.
 const traceErrorLimit = 400000
 
-<<<<<<< HEAD
-// The VM config for state tests that accepts --vm.* command line arguments.
-var testVMConfig = func() vm.Config {
-	testing.Init()
-	vmconfig := vm.Config{}
-	flag.StringVar(&vmconfig.EVMInterpreter, utils.EVMInterpreterFlag.Name, utils.EVMInterpreterFlag.Value, utils.EVMInterpreterFlag.Usage)
-	flag.StringVar(&vmconfig.EWASMInterpreter, utils.EWASMInterpreterFlag.Name, utils.EWASMInterpreterFlag.Value, utils.EWASMInterpreterFlag.Usage)
-	flag.Parse()
-	return vmconfig
-}()
-
-=======
->>>>>>> a718daa6
 func withTrace(t *testing.T, gasLimit uint64, test func(vm.Config) error) {
 	// Use config from command line arguments.
 	config := vm.Config{EVMInterpreter: *testEVM, EWASMInterpreter: *testEWASM}
