--- conflicted
+++ resolved
@@ -18,11 +18,8 @@
 
 import (
 	"encoding/json"
-<<<<<<< HEAD
+	"errors"
 	"flag"
-=======
-	"errors"
->>>>>>> e501b3b0
 	"fmt"
 	"io"
 	"log"
