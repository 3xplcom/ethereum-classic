// Copyright 2015 The go-ethereum Authors
// This file is part of the go-ethereum library.
//
// The go-ethereum library is free software: you can redistribute it and/or modify
// it under the terms of the GNU Lesser General Public License as published by
// the Free Software Foundation, either version 3 of the License, or
// (at your option) any later version.
//
// The go-ethereum library is distributed in the hope that it will be useful,
// but WITHOUT ANY WARRANTY; without even the implied warranty of
// MERCHANTABILITY or FITNESS FOR A PARTICULAR PURPOSE. See the
// GNU Lesser General Public License for more details.
//
// You should have received a copy of the GNU Lesser General Public License
// along with the go-ethereum library. If not, see <http://www.gnu.org/licenses/>.

package tests

import (
	"encoding/hex"
	"encoding/json"
	"errors"
	"fmt"
	"math/big"
	"regexp"
	"strconv"
	"strings"

	"github.com/ethereum/go-ethereum/common"
	"github.com/ethereum/go-ethereum/common/hexutil"
	"github.com/ethereum/go-ethereum/common/math"
	"github.com/ethereum/go-ethereum/core"
	"github.com/ethereum/go-ethereum/core/rawdb"
	"github.com/ethereum/go-ethereum/core/state"
	"github.com/ethereum/go-ethereum/core/state/snapshot"
	"github.com/ethereum/go-ethereum/core/types"
	"github.com/ethereum/go-ethereum/core/vm"
	"github.com/ethereum/go-ethereum/crypto"
	"github.com/ethereum/go-ethereum/ethdb"
	"github.com/ethereum/go-ethereum/params/types/ctypes"
	"github.com/ethereum/go-ethereum/params/types/genesisT"
	"github.com/ethereum/go-ethereum/rlp"
	"github.com/ethereum/go-ethereum/trie"
	"golang.org/x/crypto/sha3"
)

// StateTest checks transaction processing without block context.
// See https://github.com/ethereum/EIPs/issues/176 for the test format specification.
type StateTest struct {
	// Name is only used for writing tests (Marshaling).
	// It is set by inference, using the test's filepath base.
	Name string
	json stJSON
}

// StateSubtest selects a specific configuration of a General State Test.
type StateSubtest struct {
	Fork  string
	Index int
}

func (t *StateTest) UnmarshalJSON(in []byte) error {
	return json.Unmarshal(in, &t.json)
}

func (t StateTest) MarshalJSON() ([]byte, error) {
	m := map[string]stJSON{
		t.Name: t.json,
	}
	return json.MarshalIndent(m, "", "    ")
}

type stJSON struct {
	Info stInfo                   `json:"_info"`
	Env  stEnv                    `json:"env"`
	Pre  stPre                    `json:"pre"`
	Tx   stTransaction            `json:"transaction"`
	Out  hexutil.Bytes            `json:"out,omitempty"`
	Post map[string][]stPostState `json:"post"`
}

type stInfo struct {
	Comment            string                 `json:"comment"`
	FillingRPCServer   string                 `json:"filling-rpc-server"`
	FillingToolVersion string                 `json:"filling-tool-version"`
	FilledWith         string                 `json:"filledWith,omitempty"`
	LLLCVersion        string                 `json:"lllcversion,omitempty"`
	Source             string                 `json:"source,omitempty"`
	SourceHash         string                 `json:"sourceHash,omitempty"`
	Labels             map[string]interface{} `json:"labels,omitempty"`
}

type stPostState struct {
	Root            common.UnprefixedHash `json:"hash"`
	Logs            common.UnprefixedHash `json:"logs"`
	TxBytes         hexutil.Bytes         `json:"txbytes"`
	ExpectException string                `json:"expectException,omitempty"`
	Indexes         stPostStateIndexes    `json:"indexes"`

	// filled can be set to true when the subtest has been written,
	// which can be helpful to distiguish unfilled tests from potentially filled zero-value tests.
	filled bool
}

type stPostStateIndexes struct {
	Data  int `json:"data"`
	Gas   int `json:"gas"`
	Value int `json:"value"`
}

//go:generate go run github.com/fjl/gencodec -type stEnv -field-override stEnvMarshaling -out gen_stenv.go

type stEnv struct {
	Coinbase   common.Address `json:"currentCoinbase"   gencodec:"required"`
	Difficulty *big.Int       `json:"currentDifficulty" gencodec:"optional"`
	Random     *big.Int       `json:"currentRandom,omitempty"     gencodec:"optional"`
	GasLimit   uint64         `json:"currentGasLimit"   gencodec:"required"`
	Number     uint64         `json:"currentNumber"     gencodec:"required"`
	Timestamp  uint64         `json:"currentTimestamp"  gencodec:"required"`
	BaseFee    *big.Int       `json:"currentBaseFee,omitempty"    gencodec:"optional"`
	Previous   common.Hash    `json:"previousHash,omitempty"      gencodec:"optional"` // Previous is an unused field, but it exists in the tests.
}

type stEnvMarshaling struct {
	Coinbase   common.Address
	Difficulty *math.HexOrDecimal256
	Random     *math.HexOrDecimal256
	GasLimit   math.HexOrDecimal64
	Number     math.HexOrDecimal64
	Timestamp  math.HexOrDecimal64
	BaseFee    *math.HexOrDecimal256
	Previous   common.Hash // unused
}

//go:generate go run github.com/fjl/gencodec -type stTransaction -field-override stTransactionMarshaling -out gen_sttransaction.go

type stTransaction struct {
	GasPrice             *big.Int            `json:"gasPrice"`
	MaxFeePerGas         *big.Int            `json:"maxFeePerGas,omitempty"`
	MaxPriorityFeePerGas *big.Int            `json:"maxPriorityFeePerGas,omitempty"`
	Nonce                uint64              `json:"nonce"`
	To                   string              `json:"to"`
	Data                 []string            `json:"data"`
	AccessLists          []*types.AccessList `json:"accessLists,omitempty"`
	GasLimit             []uint64            `json:"gasLimit"`
	Value                []string            `json:"value"`
	PrivateKey           []byte              `json:"secretKey"`
<<<<<<< HEAD
	Sender               common.Address      `json:"sender,omitempty"`
=======
	BlobVersionedHashes  []common.Hash       `json:"blobVersionedHashes,omitempty"`
	BlobGasFeeCap        *big.Int            `json:"maxFeePerBlobGas,omitempty"`
>>>>>>> a7e358d0
}

type stTransactionMarshaling struct {
	GasPrice             *math.HexOrDecimal256
	MaxFeePerGas         *math.HexOrDecimal256
	MaxPriorityFeePerGas *math.HexOrDecimal256
	Nonce                math.HexOrDecimal64
	GasLimit             []math.HexOrDecimal64
	PrivateKey           hexutil.Bytes
	BlobGasFeeCap        *math.HexOrDecimal256
}

// GetChainConfig takes a fork definition and returns a chain config.
// The fork definition can be
// - a plain forkname, e.g. `Byzantium`,
// - a fork basename, and a list of EIPs to enable; e.g. `Byzantium+1884+1283`.
func GetChainConfig(forkString string) (baseConfig ctypes.ChainConfigurator, eips []int, err error) {
	var (
		splitForks            = strings.Split(forkString, "+")
		ok                    bool
		baseName, eipsStrings = splitForks[0], splitForks[1:]
	)
	if baseConfig, ok = Forks[baseName]; !ok {
		return nil, nil, UnsupportedForkError{baseName}
	}
	for _, eip := range eipsStrings {
		if eipNum, err := strconv.Atoi(eip); err != nil {
			return nil, nil, fmt.Errorf("syntax error, invalid eip number %v", eipNum)
		} else {
			if !vm.ValidEip(eipNum) {
				return nil, nil, fmt.Errorf("syntax error, invalid eip number %v", eipNum)
			}
			eips = append(eips, eipNum)
		}
	}
	return baseConfig, eips, nil
}

// Subtests returns all valid subtests of the test.
func (t *StateTest) Subtests(skipForks []*regexp.Regexp) []StateSubtest {
	var sub []StateSubtest
outer:
	for fork, pss := range t.json.Post {
		for _, skip := range skipForks {
			if skip.MatchString(fork) {
				continue outer
			}
		}
		for i := range pss {
			sub = append(sub, StateSubtest{fork, i})
		}
	}
	return sub
}

// checkError checks if the error returned by the state transition matches any expected error.
// A failing expectation returns a wrapped version of the original error, if any,
// or a new error detailing the failing expectation.
// This function does not return or modify the original error, it only evaluates and returns expectations for the error.
func (t *StateTest) checkError(subtest StateSubtest, err error) error {
	expectedError := t.json.Post[subtest.Fork][subtest.Index].ExpectException
	if err == nil && expectedError == "" {
		return nil
	}
	if err == nil && expectedError != "" {
		return fmt.Errorf("expected error %q, got no error", expectedError)
	}
	if err != nil && expectedError == "" {
		return fmt.Errorf("unexpected error: %w", err)
	}
	if err != nil && expectedError != "" {
		// Ignore expected errors (TODO MariusVanDerWijden check error string)
		return nil
	}
	return nil
}

// Run executes a specific subtest and verifies the post-state and logs
func (t *StateTest) Run(subtest StateSubtest, vmconfig vm.Config, snapshotter bool) (*snapshot.Tree, *state.StateDB, error) {
	snaps, statedb, root, err := t.RunNoVerify(subtest, vmconfig, snapshotter)
	if checkedErr := t.checkError(subtest, err); checkedErr != nil {
		return snaps, statedb, checkedErr
	}
	// The error has been checked; if it was unexpected, it's already returned.
	if err != nil {
		// Here, an error exists but it was expected.
		// We do not check the post state or logs.
		return snaps, statedb, nil
	}
	post := t.json.Post[subtest.Fork][subtest.Index]
	// N.B: We need to do this in a two-step process, because the first Commit takes care
	// of self-destructs, and we need to touch the coinbase _after_ it has potentially self-destructed.
	if root != common.Hash(post.Root) {
		return snaps, statedb, fmt.Errorf("post state root mismatch: got %x, want %x", root, post.Root)
	}
	if logs := rlpHash(statedb.Logs()); logs != common.Hash(post.Logs) {
		return snaps, statedb, fmt.Errorf("post state logs hash mismatch: got %x, want %x", logs, post.Logs)
	}
	// Re-init the post-state instance for further operation
	statedb, err = state.New(root, statedb.Database(), snaps)
	if err != nil {
		return nil, nil, err
	}
	return snaps, statedb, nil
}

// RunNoVerify runs a specific subtest and returns the statedb and post-state root
func (t *StateTest) RunNoVerifyWithPost(subtest StateSubtest, vmconfig vm.Config, snapshotter bool, post stPostState) (*snapshot.Tree, *state.StateDB, common.Hash, error) {
	var stPostCp stPostState
	if v, ok := t.json.Post[subtest.Fork]; ok {
		if len(v) > subtest.Index {
			stPostCp = v[subtest.Index]
		}
	}
	defer func() {
		t.json.Post[subtest.Fork][subtest.Index] = stPostCp
	}()
	if _, ok := t.json.Post[subtest.Fork]; !ok {
		t.json.Post[subtest.Fork] = make([]stPostState, subtest.Index+1)
	}
	if len(t.json.Post[subtest.Fork]) <= subtest.Index {
		t.json.Post[subtest.Fork] = append(t.json.Post[subtest.Fork], make([]stPostState, subtest.Index-len(t.json.Post[subtest.Fork])+1)...)
	}
	t.json.Post[subtest.Fork][subtest.Index] = post
	return t.RunNoVerify(subtest, vmconfig, snapshotter)
}

// RunNoVerify runs a specific subtest and returns the statedb and post-state root
func (t *StateTest) RunNoVerify(subtest StateSubtest, vmconfig vm.Config, snapshotter bool) (*snapshot.Tree, *state.StateDB, common.Hash, error) {
	config, eips, err := GetChainConfig(subtest.Fork)
	if err != nil {
		return nil, nil, common.Hash{}, UnsupportedForkError{subtest.Fork}
	}
	vmconfig.ExtraEips = eips
	block := core.GenesisToBlock(t.genesis(config), nil)
	snaps, statedb := MakePreState(rawdb.NewMemoryDatabase(), t.json.Pre.toGenesisAlloc(), snapshotter)

	var baseFee *big.Int
	if config.IsEnabled(config.GetEIP1559Transition, new(big.Int)) {
		baseFee = t.json.Env.BaseFee
		if baseFee == nil {
			// Retesteth uses `0x10` for genesis baseFee. Therefore, it defaults to
			// parent - 2 : 0xa as the basefee for 'this' context.
			baseFee = big.NewInt(0x0a)
		}
	} else {
		// Configure a default zero-value gasPrice in case it is not set.
		if t.json.Tx.GasPrice == nil {
			t.json.Tx.GasPrice = big.NewInt(0x0a)
		}
	}
	post := t.json.Post[subtest.Fork][subtest.Index]
	msg, err := t.json.Tx.toMessage(post, baseFee)
	if err != nil {
		return nil, nil, common.Hash{}, err
	}

	// Try to recover tx with current signer
	if len(post.TxBytes) != 0 {
		var ttx types.Transaction
		err := ttx.UnmarshalBinary(post.TxBytes)
		if err != nil {
			return nil, nil, common.Hash{}, err
		}

		if _, err := types.Sender(types.LatestSigner(config), &ttx); err != nil {
			return nil, nil, common.Hash{}, err
		}
	}

	// Prepare the EVM.
	txContext := core.NewEVMTxContext(msg)
	context := core.NewEVMBlockContext(block.Header(), nil, &t.json.Env.Coinbase)
	context.GetHash = vmTestBlockHash
	context.BaseFee = baseFee
	context.Random = nil
	if t.json.Env.Difficulty != nil {
		context.Difficulty = t.json.Env.Difficulty
	}
	if config.IsEnabled(config.GetEIP1559Transition, new(big.Int)) && t.json.Env.Random != nil {
		rnd := common.BigToHash(t.json.Env.Random)
		context.Random = &rnd
		context.Difficulty = big.NewInt(0)
	}
	evm := vm.NewEVM(context, txContext, statedb, config, vmconfig)
	// Execute the message.
	snapshot := statedb.Snapshot()
	gaspool := new(core.GasPool)
	gaspool.AddGas(block.GasLimit())
	_, err = core.ApplyMessage(evm, msg, gaspool)
	if err != nil {
		statedb.RevertToSnapshot(snapshot)
	}
	// Add 0-value mining reward. This only makes a difference in the cases
	// where
	// - the coinbase self-destructed, or
	// - there are only 'bad' transactions, which aren't executed. In those cases,
	//   the coinbase gets no txfee, so isn't created, and thus needs to be touched
	statedb.AddBalance(block.Coinbase(), new(big.Int))
	// Commit block
<<<<<<< HEAD
	statedb.Commit(config.IsEnabled(config.GetEIP161dTransition, block.Number()))
	// And _now_ get the state root
	root := statedb.IntermediateRoot(config.IsEnabled(config.GetEIP161dTransition, block.Number()))
=======
	root, _ := statedb.Commit(block.NumberU64(), config.IsEIP158(block.Number()))
>>>>>>> a7e358d0
	return snaps, statedb, root, err
}

func (t *StateTest) gasLimit(subtest StateSubtest) uint64 {
	return t.json.Tx.GasLimit[t.json.Post[subtest.Fork][subtest.Index].Indexes.Gas]
}

func MakePreState(db ethdb.Database, accounts genesisT.GenesisAlloc, snapshotter bool) (*snapshot.Tree, *state.StateDB) {
	sdb := state.NewDatabaseWithConfig(db, &trie.Config{Preimages: true})
	statedb, _ := state.New(types.EmptyRootHash, sdb, nil)
	for addr, a := range accounts {
		statedb.SetCode(addr, a.Code)
		statedb.SetNonce(addr, a.Nonce)
		statedb.SetBalance(addr, a.Balance)
		for k, v := range a.Storage {
			statedb.SetState(addr, k, v)
		}
	}
	// Commit and re-open to start with a clean state.
	root, _ := statedb.Commit(0, false)

	var snaps *snapshot.Tree
	if snapshotter {
		snapconfig := snapshot.Config{
			CacheSize:  1,
			Recovery:   false,
			NoBuild:    false,
			AsyncBuild: false,
		}
		snaps, _ = snapshot.New(snapconfig, db, sdb.TrieDB(), root)
	}
	statedb, _ = state.New(root, sdb, snaps)
	return snaps, statedb
}

func (t *StateTest) genesis(config ctypes.ChainConfigurator) *genesisT.Genesis {
	genesis := &genesisT.Genesis{
		Config:     config,
		Coinbase:   t.json.Env.Coinbase,
		Difficulty: t.json.Env.Difficulty,
		GasLimit:   t.json.Env.GasLimit,
		Number:     t.json.Env.Number,
		Timestamp:  t.json.Env.Timestamp,
		Alloc:      t.json.Pre.toGenesisAlloc(),
	}
	if t.json.Env.Random != nil {
		// Post-Merge
		genesis.Mixhash = common.BigToHash(t.json.Env.Random)
		genesis.Difficulty = big.NewInt(0)
	}
	return genesis
}

func (tx *stTransaction) toMessage(ps stPostState, baseFee *big.Int) (*core.Message, error) {
	// Derive sender from private key if present.
	var from common.Address
	if len(tx.PrivateKey) > 0 {
		key, err := crypto.ToECDSA(tx.PrivateKey)
		if err != nil {
			return nil, fmt.Errorf("invalid private key: %v", err)
		}
		from = crypto.PubkeyToAddress(key.PublicKey)
	}
	// Parse recipient if present.
	var to *common.Address
	if tx.To != "" {
		to = new(common.Address)
		if err := to.UnmarshalText([]byte(tx.To)); err != nil {
			return nil, fmt.Errorf("invalid to address: %v", err)
		}
	}

	// Get values specific to this post state.
	if ps.Indexes.Data > len(tx.Data) {
		return nil, fmt.Errorf("tx data index %d out of bounds", ps.Indexes.Data)
	}
	if ps.Indexes.Value > len(tx.Value) {
		return nil, fmt.Errorf("tx value index %d out of bounds", ps.Indexes.Value)
	}
	if ps.Indexes.Gas > len(tx.GasLimit) {
		return nil, fmt.Errorf("tx gas limit index %d out of bounds", ps.Indexes.Gas)
	}
	dataHex := tx.Data[ps.Indexes.Data]
	valueHex := tx.Value[ps.Indexes.Value]
	gasLimit := tx.GasLimit[ps.Indexes.Gas]
	// Value, Data hex encoding is messy: https://github.com/ethereum/tests/issues/203
	value := new(big.Int)
	if valueHex != "0x" {
		v, ok := math.ParseBig256(valueHex)
		if !ok {
			return nil, fmt.Errorf("invalid tx value %q", valueHex)
		}
		value = v
	}
	data, err := hex.DecodeString(strings.TrimPrefix(dataHex, "0x"))
	if err != nil {
		return nil, fmt.Errorf("invalid tx data %q", dataHex)
	}
	var accessList types.AccessList
	if tx.AccessLists != nil && tx.AccessLists[ps.Indexes.Data] != nil {
		accessList = *tx.AccessLists[ps.Indexes.Data]
	}
	// If baseFee provided, set gasPrice to effectiveGasPrice.
	gasPrice := tx.GasPrice
	if baseFee != nil {
		if tx.MaxFeePerGas == nil {
			tx.MaxFeePerGas = gasPrice
		}
		if tx.MaxFeePerGas == nil {
			tx.MaxFeePerGas = new(big.Int)
		}
		if tx.MaxPriorityFeePerGas == nil {
			tx.MaxPriorityFeePerGas = tx.MaxFeePerGas
		}
		gasPrice = math.BigMin(new(big.Int).Add(tx.MaxPriorityFeePerGas, baseFee),
			tx.MaxFeePerGas)
	}
	if gasPrice == nil {
		return nil, errors.New("no gas price provided")
	}

	msg := &core.Message{
		From:          from,
		To:            to,
		Nonce:         tx.Nonce,
		Value:         value,
		GasLimit:      gasLimit,
		GasPrice:      gasPrice,
		GasFeeCap:     tx.MaxFeePerGas,
		GasTipCap:     tx.MaxPriorityFeePerGas,
		Data:          data,
		AccessList:    accessList,
		BlobHashes:    tx.BlobVersionedHashes,
		BlobGasFeeCap: tx.BlobGasFeeCap,
	}
	return msg, nil
}

func rlpHash(x interface{}) (h common.Hash) {
	hw := sha3.NewLegacyKeccak256()
	rlp.Encode(hw, x)
	hw.Sum(h[:0])
	return h
}

func vmTestBlockHash(n uint64) common.Hash {
	return common.BytesToHash(crypto.Keccak256([]byte(big.NewInt(int64(n)).String())))
}<|MERGE_RESOLUTION|>--- conflicted
+++ resolved
@@ -145,12 +145,9 @@
 	GasLimit             []uint64            `json:"gasLimit"`
 	Value                []string            `json:"value"`
 	PrivateKey           []byte              `json:"secretKey"`
-<<<<<<< HEAD
 	Sender               common.Address      `json:"sender,omitempty"`
-=======
 	BlobVersionedHashes  []common.Hash       `json:"blobVersionedHashes,omitempty"`
 	BlobGasFeeCap        *big.Int            `json:"maxFeePerBlobGas,omitempty"`
->>>>>>> a7e358d0
 }
 
 type stTransactionMarshaling struct {
@@ -351,13 +348,9 @@
 	//   the coinbase gets no txfee, so isn't created, and thus needs to be touched
 	statedb.AddBalance(block.Coinbase(), new(big.Int))
 	// Commit block
-<<<<<<< HEAD
 	statedb.Commit(config.IsEnabled(config.GetEIP161dTransition, block.Number()))
 	// And _now_ get the state root
 	root := statedb.IntermediateRoot(config.IsEnabled(config.GetEIP161dTransition, block.Number()))
-=======
-	root, _ := statedb.Commit(block.NumberU64(), config.IsEIP158(block.Number()))
->>>>>>> a7e358d0
 	return snaps, statedb, root, err
 }
 
