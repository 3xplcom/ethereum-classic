--- conflicted
+++ resolved
@@ -361,13 +361,8 @@
 	return snaps, statedb
 }
 
-<<<<<<< HEAD
 func (t *StateTest) genesis(config ctypes.ChainConfigurator) *genesisT.Genesis {
 	return &genesisT.Genesis{
-=======
-func (t *StateTest) genesis(config *params.ChainConfig) *core.Genesis {
-	genesis := &core.Genesis{
->>>>>>> 20356e57
 		Config:     config,
 		Coinbase:   t.json.Env.Coinbase,
 		Difficulty: t.json.Env.Difficulty,
